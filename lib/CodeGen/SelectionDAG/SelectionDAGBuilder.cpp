//===-- SelectionDAGBuilder.cpp - Selection-DAG building ------------------===//
//
//                     The LLVM Compiler Infrastructure
//
// This file is distributed under the University of Illinois Open Source
// License. See LICENSE.TXT for details.
//
//===----------------------------------------------------------------------===//
//
// This implements routines for translating from LLVM IR into SelectionDAG IR.
//
//===----------------------------------------------------------------------===//

#include "SelectionDAGBuilder.h"
#include "SDNodeDbgValue.h"
#include "llvm/ADT/BitVector.h"
#include "llvm/ADT/Optional.h"
#include "llvm/ADT/SmallSet.h"
#include "llvm/ADT/Statistic.h"
#include "llvm/Analysis/AliasAnalysis.h"
#include "llvm/Analysis/BranchProbabilityInfo.h"
#include "llvm/Analysis/ConstantFolding.h"
#include "llvm/Analysis/TargetLibraryInfo.h"
#include "llvm/Analysis/ValueTracking.h"
#include "llvm/Analysis/VectorUtils.h"
#include "llvm/CodeGen/FastISel.h"
#include "llvm/CodeGen/FunctionLoweringInfo.h"
#include "llvm/CodeGen/GCMetadata.h"
#include "llvm/CodeGen/GCStrategy.h"
#include "llvm/CodeGen/MachineFrameInfo.h"
#include "llvm/CodeGen/MachineFunction.h"
#include "llvm/CodeGen/MachineInstrBuilder.h"
#include "llvm/CodeGen/MachineJumpTableInfo.h"
#include "llvm/CodeGen/MachineModuleInfo.h"
#include "llvm/CodeGen/MachineRegisterInfo.h"
#include "llvm/CodeGen/SelectionDAG.h"
#include "llvm/CodeGen/StackMaps.h"
#include "llvm/CodeGen/WinEHFuncInfo.h"
#include "llvm/IR/CallingConv.h"
#include "llvm/IR/Constants.h"
#include "llvm/IR/DataLayout.h"
#include "llvm/IR/DebugInfo.h"
#include "llvm/IR/DerivedTypes.h"
#include "llvm/IR/Function.h"
#include "llvm/IR/GlobalVariable.h"
#include "llvm/IR/InlineAsm.h"
#include "llvm/IR/Instructions.h"
#include "llvm/IR/IntrinsicInst.h"
#include "llvm/IR/Intrinsics.h"
#include "llvm/IR/LLVMContext.h"
#include "llvm/IR/Module.h"
#include "llvm/IR/Statepoint.h"
#include "llvm/MC/MCSymbol.h"
#include "llvm/Support/CommandLine.h"
#include "llvm/Support/Debug.h"
#include "llvm/Support/ErrorHandling.h"
#include "llvm/Support/MathExtras.h"
#include "llvm/Support/raw_ostream.h"
#include "llvm/Target/TargetFrameLowering.h"
#include "llvm/Target/TargetInstrInfo.h"
#include "llvm/Target/TargetIntrinsicInfo.h"
#include "llvm/Target/TargetLowering.h"
#include "llvm/Target/TargetOptions.h"
#include "llvm/Target/TargetSelectionDAGInfo.h"
#include "llvm/Target/TargetSubtargetInfo.h"
#include <algorithm>
#include <utility>
using namespace llvm;

#define DEBUG_TYPE "isel"

/// LimitFloatPrecision - Generate low-precision inline sequences for
/// some float libcalls (6, 8 or 12 bits).
static unsigned LimitFloatPrecision;

static cl::opt<unsigned, true>
LimitFPPrecision("limit-float-precision",
                 cl::desc("Generate low-precision inline sequences "
                          "for some float libcalls"),
                 cl::location(LimitFloatPrecision),
                 cl::init(0));

static cl::opt<bool>
EnableFMFInDAG("enable-fmf-dag", cl::init(true), cl::Hidden,
                cl::desc("Enable fast-math-flags for DAG nodes"));

// Limit the width of DAG chains. This is important in general to prevent
// DAG-based analysis from blowing up. For example, alias analysis and
// load clustering may not complete in reasonable time. It is difficult to
// recognize and avoid this situation within each individual analysis, and
// future analyses are likely to have the same behavior. Limiting DAG width is
// the safe approach and will be especially important with global DAGs.
//
// MaxParallelChains default is arbitrarily high to avoid affecting
// optimization, but could be lowered to improve compile time. Any ld-ld-st-st
// sequence over this should have been converted to llvm.memcpy by the
// frontend. It easy to induce this behavior with .ll code such as:
// %buffer = alloca [4096 x i8]
// %data = load [4096 x i8]* %argPtr
// store [4096 x i8] %data, [4096 x i8]* %buffer
static const unsigned MaxParallelChains = 64;

static SDValue getCopyFromPartsVector(SelectionDAG &DAG, SDLoc DL,
                                      const SDValue *Parts, unsigned NumParts,
                                      MVT PartVT, EVT ValueVT, const Value *V);

/// getCopyFromParts - Create a value that contains the specified legal parts
/// combined into the value they represent.  If the parts combine to a type
/// larger then ValueVT then AssertOp can be used to specify whether the extra
/// bits are known to be zero (ISD::AssertZext) or sign extended from ValueVT
/// (ISD::AssertSext).
static SDValue getCopyFromParts(SelectionDAG &DAG, SDLoc DL,
                                const SDValue *Parts,
                                unsigned NumParts, MVT PartVT, EVT ValueVT,
                                const Value *V,
                                ISD::NodeType AssertOp = ISD::DELETED_NODE) {
  if (ValueVT.isVector())
    return getCopyFromPartsVector(DAG, DL, Parts, NumParts,
                                  PartVT, ValueVT, V);

  assert(NumParts > 0 && "No parts to assemble!");
  const TargetLowering &TLI = DAG.getTargetLoweringInfo();
  SDValue Val = Parts[0];

  if (NumParts > 1) {
    // Assemble the value from multiple parts.
    if (ValueVT.isInteger()) {
      unsigned PartBits = PartVT.getSizeInBits();
      unsigned ValueBits = ValueVT.getSizeInBits();

      // Assemble the power of 2 part.
      unsigned RoundParts = NumParts & (NumParts - 1) ?
        1 << Log2_32(NumParts) : NumParts;
      unsigned RoundBits = PartBits * RoundParts;
      EVT RoundVT = RoundBits == ValueBits ?
        ValueVT : EVT::getIntegerVT(*DAG.getContext(), RoundBits);
      SDValue Lo, Hi;

      EVT HalfVT = EVT::getIntegerVT(*DAG.getContext(), RoundBits/2);

      if (RoundParts > 2) {
        Lo = getCopyFromParts(DAG, DL, Parts, RoundParts / 2,
                              PartVT, HalfVT, V);
        Hi = getCopyFromParts(DAG, DL, Parts + RoundParts / 2,
                              RoundParts / 2, PartVT, HalfVT, V);
      } else {
        Lo = DAG.getNode(ISD::BITCAST, DL, HalfVT, Parts[0]);
        Hi = DAG.getNode(ISD::BITCAST, DL, HalfVT, Parts[1]);
      }

      if (DAG.getDataLayout().isBigEndian())
        std::swap(Lo, Hi);

      Val = DAG.getNode(ISD::BUILD_PAIR, DL, RoundVT, Lo, Hi);

      if (RoundParts < NumParts) {
        // Assemble the trailing non-power-of-2 part.
        unsigned OddParts = NumParts - RoundParts;
        EVT OddVT = EVT::getIntegerVT(*DAG.getContext(), OddParts * PartBits);
        Hi = getCopyFromParts(DAG, DL,
                              Parts + RoundParts, OddParts, PartVT, OddVT, V);

        // Combine the round and odd parts.
        Lo = Val;
        if (DAG.getDataLayout().isBigEndian())
          std::swap(Lo, Hi);
        EVT TotalVT = EVT::getIntegerVT(*DAG.getContext(), NumParts * PartBits);
        Hi = DAG.getNode(ISD::ANY_EXTEND, DL, TotalVT, Hi);
        Hi =
            DAG.getNode(ISD::SHL, DL, TotalVT, Hi,
                        DAG.getConstant(Lo.getValueType().getSizeInBits(), DL,
                                        TLI.getPointerTy(DAG.getDataLayout())));
        Lo = DAG.getNode(ISD::ZERO_EXTEND, DL, TotalVT, Lo);
        Val = DAG.getNode(ISD::OR, DL, TotalVT, Lo, Hi);
      }
    } else if (PartVT.isFloatingPoint()) {
      // FP split into multiple FP parts (for ppcf128)
      assert(ValueVT == EVT(MVT::ppcf128) && PartVT == MVT::f64 &&
             "Unexpected split");
      SDValue Lo, Hi;
      Lo = DAG.getNode(ISD::BITCAST, DL, EVT(MVT::f64), Parts[0]);
      Hi = DAG.getNode(ISD::BITCAST, DL, EVT(MVT::f64), Parts[1]);
      if (TLI.hasBigEndianPartOrdering(ValueVT, DAG.getDataLayout()))
        std::swap(Lo, Hi);
      Val = DAG.getNode(ISD::BUILD_PAIR, DL, ValueVT, Lo, Hi);
    } else {
      // FP split into integer parts (soft fp)
      assert(ValueVT.isFloatingPoint() && PartVT.isInteger() &&
             !PartVT.isVector() && "Unexpected split");
      EVT IntVT = EVT::getIntegerVT(*DAG.getContext(), ValueVT.getSizeInBits());
      Val = getCopyFromParts(DAG, DL, Parts, NumParts, PartVT, IntVT, V);
    }
  }

  // There is now one part, held in Val.  Correct it to match ValueVT.
  EVT PartEVT = Val.getValueType();

  if (PartEVT == ValueVT)
    return Val;

  if (PartEVT.isInteger() && ValueVT.isFloatingPoint() &&
      ValueVT.bitsLT(PartEVT)) {
    // For an FP value in an integer part, we need to truncate to the right
    // width first.
    PartEVT = EVT::getIntegerVT(*DAG.getContext(),  ValueVT.getSizeInBits());
    Val = DAG.getNode(ISD::TRUNCATE, DL, PartEVT, Val);
  }

  if (PartEVT.isInteger() && ValueVT.isInteger()) {
    if (ValueVT.bitsLT(PartEVT)) {
      // For a truncate, see if we have any information to
      // indicate whether the truncated bits will always be
      // zero or sign-extension.
      if (AssertOp != ISD::DELETED_NODE)
        Val = DAG.getNode(AssertOp, DL, PartEVT, Val,
                          DAG.getValueType(ValueVT));
      return DAG.getNode(ISD::TRUNCATE, DL, ValueVT, Val);
    }
    return DAG.getNode(ISD::ANY_EXTEND, DL, ValueVT, Val);
  }

  if (PartEVT.isFloatingPoint() && ValueVT.isFloatingPoint()) {
    // FP_ROUND's are always exact here.
    if (ValueVT.bitsLT(Val.getValueType()))
      return DAG.getNode(
          ISD::FP_ROUND, DL, ValueVT, Val,
          DAG.getTargetConstant(1, DL, TLI.getPointerTy(DAG.getDataLayout())));

    return DAG.getNode(ISD::FP_EXTEND, DL, ValueVT, Val);
  }

  if (PartEVT.getSizeInBits() == ValueVT.getSizeInBits())
    return DAG.getNode(ISD::BITCAST, DL, ValueVT, Val);

  llvm_unreachable("Unknown mismatch!");
}

static void diagnosePossiblyInvalidConstraint(LLVMContext &Ctx, const Value *V,
                                              const Twine &ErrMsg) {
  const Instruction *I = dyn_cast_or_null<Instruction>(V);
  if (!V)
    return Ctx.emitError(ErrMsg);

  const char *AsmError = ", possible invalid constraint for vector type";
  if (const CallInst *CI = dyn_cast<CallInst>(I))
    if (isa<InlineAsm>(CI->getCalledValue()))
      return Ctx.emitError(I, ErrMsg + AsmError);

  return Ctx.emitError(I, ErrMsg);
}

/// getCopyFromPartsVector - Create a value that contains the specified legal
/// parts combined into the value they represent.  If the parts combine to a
/// type larger then ValueVT then AssertOp can be used to specify whether the
/// extra bits are known to be zero (ISD::AssertZext) or sign extended from
/// ValueVT (ISD::AssertSext).
static SDValue getCopyFromPartsVector(SelectionDAG &DAG, SDLoc DL,
                                      const SDValue *Parts, unsigned NumParts,
                                      MVT PartVT, EVT ValueVT, const Value *V) {
  assert(ValueVT.isVector() && "Not a vector value");
  assert(NumParts > 0 && "No parts to assemble!");
  const TargetLowering &TLI = DAG.getTargetLoweringInfo();
  SDValue Val = Parts[0];

  // Handle a multi-element vector.
  if (NumParts > 1) {
    EVT IntermediateVT;
    MVT RegisterVT;
    unsigned NumIntermediates;
    unsigned NumRegs =
    TLI.getVectorTypeBreakdown(*DAG.getContext(), ValueVT, IntermediateVT,
                               NumIntermediates, RegisterVT);
    assert(NumRegs == NumParts && "Part count doesn't match vector breakdown!");
    NumParts = NumRegs; // Silence a compiler warning.
    assert(RegisterVT == PartVT && "Part type doesn't match vector breakdown!");
    assert(RegisterVT.getSizeInBits() ==
           Parts[0].getSimpleValueType().getSizeInBits() &&
           "Part type sizes don't match!");

    // Assemble the parts into intermediate operands.
    SmallVector<SDValue, 8> Ops(NumIntermediates);
    if (NumIntermediates == NumParts) {
      // If the register was not expanded, truncate or copy the value,
      // as appropriate.
      for (unsigned i = 0; i != NumParts; ++i)
        Ops[i] = getCopyFromParts(DAG, DL, &Parts[i], 1,
                                  PartVT, IntermediateVT, V);
    } else if (NumParts > 0) {
      // If the intermediate type was expanded, build the intermediate
      // operands from the parts.
      assert(NumParts % NumIntermediates == 0 &&
             "Must expand into a divisible number of parts!");
      unsigned Factor = NumParts / NumIntermediates;
      for (unsigned i = 0; i != NumIntermediates; ++i)
        Ops[i] = getCopyFromParts(DAG, DL, &Parts[i * Factor], Factor,
                                  PartVT, IntermediateVT, V);
    }

    // Build a vector with BUILD_VECTOR or CONCAT_VECTORS from the
    // intermediate operands.
    Val = DAG.getNode(IntermediateVT.isVector() ? ISD::CONCAT_VECTORS
                                                : ISD::BUILD_VECTOR,
                      DL, ValueVT, Ops);
  }

  // There is now one part, held in Val.  Correct it to match ValueVT.
  EVT PartEVT = Val.getValueType();

  if (PartEVT == ValueVT)
    return Val;

  if (PartEVT.isVector()) {
    // If the element type of the source/dest vectors are the same, but the
    // parts vector has more elements than the value vector, then we have a
    // vector widening case (e.g. <2 x float> -> <4 x float>).  Extract the
    // elements we want.
    if (PartEVT.getVectorElementType() == ValueVT.getVectorElementType()) {
      assert(PartEVT.getVectorNumElements() > ValueVT.getVectorNumElements() &&
             "Cannot narrow, it would be a lossy transformation");
      return DAG.getNode(
          ISD::EXTRACT_SUBVECTOR, DL, ValueVT, Val,
          DAG.getConstant(0, DL, TLI.getVectorIdxTy(DAG.getDataLayout())));
    }

    // Vector/Vector bitcast.
    if (ValueVT.getSizeInBits() == PartEVT.getSizeInBits())
      return DAG.getNode(ISD::BITCAST, DL, ValueVT, Val);

    assert(PartEVT.getVectorNumElements() == ValueVT.getVectorNumElements() &&
      "Cannot handle this kind of promotion");
    // Promoted vector extract
    return DAG.getAnyExtOrTrunc(Val, DL, ValueVT);

  }

  // Trivial bitcast if the types are the same size and the destination
  // vector type is legal.
  if (PartEVT.getSizeInBits() == ValueVT.getSizeInBits() &&
      TLI.isTypeLegal(ValueVT))
    return DAG.getNode(ISD::BITCAST, DL, ValueVT, Val);

  // Handle cases such as i8 -> <1 x i1>
  if (ValueVT.getVectorNumElements() != 1) {
    diagnosePossiblyInvalidConstraint(*DAG.getContext(), V,
                                      "non-trivial scalar-to-vector conversion");
    return DAG.getUNDEF(ValueVT);
  }

  if (ValueVT.getVectorNumElements() == 1 &&
      ValueVT.getVectorElementType() != PartEVT)
    Val = DAG.getAnyExtOrTrunc(Val, DL, ValueVT.getScalarType());

  return DAG.getNode(ISD::BUILD_VECTOR, DL, ValueVT, Val);
}

static void getCopyToPartsVector(SelectionDAG &DAG, SDLoc dl,
                                 SDValue Val, SDValue *Parts, unsigned NumParts,
                                 MVT PartVT, const Value *V);

/// getCopyToParts - Create a series of nodes that contain the specified value
/// split into legal parts.  If the parts contain more bits than Val, then, for
/// integers, ExtendKind can be used to specify how to generate the extra bits.
static void getCopyToParts(SelectionDAG &DAG, SDLoc DL,
                           SDValue Val, SDValue *Parts, unsigned NumParts,
                           MVT PartVT, const Value *V,
                           ISD::NodeType ExtendKind = ISD::ANY_EXTEND) {
  EVT ValueVT = Val.getValueType();

  // Handle the vector case separately.
  if (ValueVT.isVector())
    return getCopyToPartsVector(DAG, DL, Val, Parts, NumParts, PartVT, V);

  unsigned PartBits = PartVT.getSizeInBits();
  unsigned OrigNumParts = NumParts;
  assert(DAG.getTargetLoweringInfo().isTypeLegal(PartVT) &&
         "Copying to an illegal type!");

  if (NumParts == 0)
    return;

  assert(!ValueVT.isVector() && "Vector case handled elsewhere");
  EVT PartEVT = PartVT;
  if (PartEVT == ValueVT) {
    assert(NumParts == 1 && "No-op copy with multiple parts!");
    Parts[0] = Val;
    return;
  }

  if (NumParts * PartBits > ValueVT.getSizeInBits()) {
    // If the parts cover more bits than the value has, promote the value.
    if (PartVT.isFloatingPoint() && ValueVT.isFloatingPoint()) {
      assert(NumParts == 1 && "Do not know what to promote to!");
      Val = DAG.getNode(ISD::FP_EXTEND, DL, PartVT, Val);
    } else {
      if (ValueVT.isFloatingPoint()) {
        // FP values need to be bitcast, then extended if they are being put
        // into a larger container.
        ValueVT = EVT::getIntegerVT(*DAG.getContext(),  ValueVT.getSizeInBits());
        Val = DAG.getNode(ISD::BITCAST, DL, ValueVT, Val);
      }
      assert((PartVT.isInteger() || PartVT == MVT::x86mmx) &&
             ValueVT.isInteger() &&
             "Unknown mismatch!");
      ValueVT = EVT::getIntegerVT(*DAG.getContext(), NumParts * PartBits);
      Val = DAG.getNode(ExtendKind, DL, ValueVT, Val);
      if (PartVT == MVT::x86mmx)
        Val = DAG.getNode(ISD::BITCAST, DL, PartVT, Val);
    }
  } else if (PartBits == ValueVT.getSizeInBits()) {
    // Different types of the same size.
    assert(NumParts == 1 && PartEVT != ValueVT);
    Val = DAG.getNode(ISD::BITCAST, DL, PartVT, Val);
  } else if (NumParts * PartBits < ValueVT.getSizeInBits()) {
    // If the parts cover less bits than value has, truncate the value.
    assert((PartVT.isInteger() || PartVT == MVT::x86mmx) &&
           ValueVT.isInteger() &&
           "Unknown mismatch!");
    ValueVT = EVT::getIntegerVT(*DAG.getContext(), NumParts * PartBits);
    Val = DAG.getNode(ISD::TRUNCATE, DL, ValueVT, Val);
    if (PartVT == MVT::x86mmx)
      Val = DAG.getNode(ISD::BITCAST, DL, PartVT, Val);
  }

  // The value may have changed - recompute ValueVT.
  ValueVT = Val.getValueType();
  assert(NumParts * PartBits == ValueVT.getSizeInBits() &&
         "Failed to tile the value with PartVT!");

  if (NumParts == 1) {
    if (PartEVT != ValueVT)
      diagnosePossiblyInvalidConstraint(*DAG.getContext(), V,
                                        "scalar-to-vector conversion failed");

    Parts[0] = Val;
    return;
  }

  // Expand the value into multiple parts.
  if (NumParts & (NumParts - 1)) {
    // The number of parts is not a power of 2.  Split off and copy the tail.
    assert(PartVT.isInteger() && ValueVT.isInteger() &&
           "Do not know what to expand to!");
    unsigned RoundParts = 1 << Log2_32(NumParts);
    unsigned RoundBits = RoundParts * PartBits;
    unsigned OddParts = NumParts - RoundParts;
    SDValue OddVal = DAG.getNode(ISD::SRL, DL, ValueVT, Val,
                                 DAG.getIntPtrConstant(RoundBits, DL));
    getCopyToParts(DAG, DL, OddVal, Parts + RoundParts, OddParts, PartVT, V);

    if (DAG.getDataLayout().isBigEndian())
      // The odd parts were reversed by getCopyToParts - unreverse them.
      std::reverse(Parts + RoundParts, Parts + NumParts);

    NumParts = RoundParts;
    ValueVT = EVT::getIntegerVT(*DAG.getContext(), NumParts * PartBits);
    Val = DAG.getNode(ISD::TRUNCATE, DL, ValueVT, Val);
  }

  // The number of parts is a power of 2.  Repeatedly bisect the value using
  // EXTRACT_ELEMENT.
  Parts[0] = DAG.getNode(ISD::BITCAST, DL,
                         EVT::getIntegerVT(*DAG.getContext(),
                                           ValueVT.getSizeInBits()),
                         Val);

  for (unsigned StepSize = NumParts; StepSize > 1; StepSize /= 2) {
    for (unsigned i = 0; i < NumParts; i += StepSize) {
      unsigned ThisBits = StepSize * PartBits / 2;
      EVT ThisVT = EVT::getIntegerVT(*DAG.getContext(), ThisBits);
      SDValue &Part0 = Parts[i];
      SDValue &Part1 = Parts[i+StepSize/2];

      Part1 = DAG.getNode(ISD::EXTRACT_ELEMENT, DL,
                          ThisVT, Part0, DAG.getIntPtrConstant(1, DL));
      Part0 = DAG.getNode(ISD::EXTRACT_ELEMENT, DL,
                          ThisVT, Part0, DAG.getIntPtrConstant(0, DL));

      if (ThisBits == PartBits && ThisVT != PartVT) {
        Part0 = DAG.getNode(ISD::BITCAST, DL, PartVT, Part0);
        Part1 = DAG.getNode(ISD::BITCAST, DL, PartVT, Part1);
      }
    }
  }

  if (DAG.getDataLayout().isBigEndian())
    std::reverse(Parts, Parts + OrigNumParts);
}


/// getCopyToPartsVector - Create a series of nodes that contain the specified
/// value split into legal parts.
static void getCopyToPartsVector(SelectionDAG &DAG, SDLoc DL,
                                 SDValue Val, SDValue *Parts, unsigned NumParts,
                                 MVT PartVT, const Value *V) {
  EVT ValueVT = Val.getValueType();
  assert(ValueVT.isVector() && "Not a vector");
  const TargetLowering &TLI = DAG.getTargetLoweringInfo();

  if (NumParts == 1) {
    EVT PartEVT = PartVT;
    if (PartEVT == ValueVT) {
      // Nothing to do.
    } else if (PartVT.getSizeInBits() == ValueVT.getSizeInBits()) {
      // Bitconvert vector->vector case.
      Val = DAG.getNode(ISD::BITCAST, DL, PartVT, Val);
    } else if (PartVT.isVector() &&
               PartEVT.getVectorElementType() == ValueVT.getVectorElementType() &&
               PartEVT.getVectorNumElements() > ValueVT.getVectorNumElements()) {
      EVT ElementVT = PartVT.getVectorElementType();
      // Vector widening case, e.g. <2 x float> -> <4 x float>.  Shuffle in
      // undef elements.
      SmallVector<SDValue, 16> Ops;
      for (unsigned i = 0, e = ValueVT.getVectorNumElements(); i != e; ++i)
        Ops.push_back(DAG.getNode(
            ISD::EXTRACT_VECTOR_ELT, DL, ElementVT, Val,
            DAG.getConstant(i, DL, TLI.getVectorIdxTy(DAG.getDataLayout()))));

      for (unsigned i = ValueVT.getVectorNumElements(),
           e = PartVT.getVectorNumElements(); i != e; ++i)
        Ops.push_back(DAG.getUNDEF(ElementVT));

      Val = DAG.getNode(ISD::BUILD_VECTOR, DL, PartVT, Ops);

      // FIXME: Use CONCAT for 2x -> 4x.

      //SDValue UndefElts = DAG.getUNDEF(VectorTy);
      //Val = DAG.getNode(ISD::CONCAT_VECTORS, DL, PartVT, Val, UndefElts);
    } else if (PartVT.isVector() &&
               PartEVT.getVectorElementType().bitsGE(
                 ValueVT.getVectorElementType()) &&
               PartEVT.getVectorNumElements() == ValueVT.getVectorNumElements()) {

      // Promoted vector extract
      Val = DAG.getAnyExtOrTrunc(Val, DL, PartVT);
    } else{
      // Vector -> scalar conversion.
      assert(ValueVT.getVectorNumElements() == 1 &&
             "Only trivial vector-to-scalar conversions should get here!");
      Val = DAG.getNode(
          ISD::EXTRACT_VECTOR_ELT, DL, PartVT, Val,
          DAG.getConstant(0, DL, TLI.getVectorIdxTy(DAG.getDataLayout())));

      Val = DAG.getAnyExtOrTrunc(Val, DL, PartVT);
    }

    Parts[0] = Val;
    return;
  }

  // Handle a multi-element vector.
  EVT IntermediateVT;
  MVT RegisterVT;
  unsigned NumIntermediates;
  unsigned NumRegs = TLI.getVectorTypeBreakdown(*DAG.getContext(), ValueVT,
                                                IntermediateVT,
                                                NumIntermediates, RegisterVT);
  unsigned NumElements = ValueVT.getVectorNumElements();

  assert(NumRegs == NumParts && "Part count doesn't match vector breakdown!");
  NumParts = NumRegs; // Silence a compiler warning.
  assert(RegisterVT == PartVT && "Part type doesn't match vector breakdown!");

  // Split the vector into intermediate operands.
  SmallVector<SDValue, 8> Ops(NumIntermediates);
  for (unsigned i = 0; i != NumIntermediates; ++i) {
    if (IntermediateVT.isVector())
      Ops[i] =
          DAG.getNode(ISD::EXTRACT_SUBVECTOR, DL, IntermediateVT, Val,
                      DAG.getConstant(i * (NumElements / NumIntermediates), DL,
                                      TLI.getVectorIdxTy(DAG.getDataLayout())));
    else
      Ops[i] = DAG.getNode(
          ISD::EXTRACT_VECTOR_ELT, DL, IntermediateVT, Val,
          DAG.getConstant(i, DL, TLI.getVectorIdxTy(DAG.getDataLayout())));
  }

  // Split the intermediate operands into legal parts.
  if (NumParts == NumIntermediates) {
    // If the register was not expanded, promote or copy the value,
    // as appropriate.
    for (unsigned i = 0; i != NumParts; ++i)
      getCopyToParts(DAG, DL, Ops[i], &Parts[i], 1, PartVT, V);
  } else if (NumParts > 0) {
    // If the intermediate type was expanded, split each the value into
    // legal parts.
    assert(NumIntermediates != 0 && "division by zero");
    assert(NumParts % NumIntermediates == 0 &&
           "Must expand into a divisible number of parts!");
    unsigned Factor = NumParts / NumIntermediates;
    for (unsigned i = 0; i != NumIntermediates; ++i)
      getCopyToParts(DAG, DL, Ops[i], &Parts[i*Factor], Factor, PartVT, V);
  }
}

RegsForValue::RegsForValue() {}

RegsForValue::RegsForValue(const SmallVector<unsigned, 4> &regs, MVT regvt,
                           EVT valuevt)
    : ValueVTs(1, valuevt), RegVTs(1, regvt), Regs(regs) {}

RegsForValue::RegsForValue(LLVMContext &Context, const TargetLowering &TLI,
                           const DataLayout &DL, unsigned Reg, Type *Ty) {
  ComputeValueVTs(TLI, DL, Ty, ValueVTs);

  for (EVT ValueVT : ValueVTs) {
    unsigned NumRegs = TLI.getNumRegisters(Context, ValueVT);
    MVT RegisterVT = TLI.getRegisterType(Context, ValueVT);
    for (unsigned i = 0; i != NumRegs; ++i)
      Regs.push_back(Reg + i);
    RegVTs.push_back(RegisterVT);
    Reg += NumRegs;
  }
}

/// getCopyFromRegs - Emit a series of CopyFromReg nodes that copies from
/// this value and returns the result as a ValueVT value.  This uses
/// Chain/Flag as the input and updates them for the output Chain/Flag.
/// If the Flag pointer is NULL, no flag is used.
SDValue RegsForValue::getCopyFromRegs(SelectionDAG &DAG,
                                      FunctionLoweringInfo &FuncInfo,
                                      SDLoc dl,
                                      SDValue &Chain, SDValue *Flag,
                                      const Value *V) const {
  // A Value with type {} or [0 x %t] needs no registers.
  if (ValueVTs.empty())
    return SDValue();

  const TargetLowering &TLI = DAG.getTargetLoweringInfo();

  // Assemble the legal parts into the final values.
  SmallVector<SDValue, 4> Values(ValueVTs.size());
  SmallVector<SDValue, 8> Parts;
  for (unsigned Value = 0, Part = 0, e = ValueVTs.size(); Value != e; ++Value) {
    // Copy the legal parts from the registers.
    EVT ValueVT = ValueVTs[Value];
    unsigned NumRegs = TLI.getNumRegisters(*DAG.getContext(), ValueVT);
    MVT RegisterVT = RegVTs[Value];

    Parts.resize(NumRegs);
    for (unsigned i = 0; i != NumRegs; ++i) {
      SDValue P;
      if (!Flag) {
        P = DAG.getCopyFromReg(Chain, dl, Regs[Part+i], RegisterVT);
      } else {
        P = DAG.getCopyFromReg(Chain, dl, Regs[Part+i], RegisterVT, *Flag);
        *Flag = P.getValue(2);
      }

      Chain = P.getValue(1);
      Parts[i] = P;

      // If the source register was virtual and if we know something about it,
      // add an assert node.
      if (!TargetRegisterInfo::isVirtualRegister(Regs[Part+i]) ||
          !RegisterVT.isInteger() || RegisterVT.isVector())
        continue;

      const FunctionLoweringInfo::LiveOutInfo *LOI =
        FuncInfo.GetLiveOutRegInfo(Regs[Part+i]);
      if (!LOI)
        continue;

      unsigned RegSize = RegisterVT.getSizeInBits();
      unsigned NumSignBits = LOI->NumSignBits;
      unsigned NumZeroBits = LOI->KnownZero.countLeadingOnes();

      if (NumZeroBits == RegSize) {
        // The current value is a zero.
        // Explicitly express that as it would be easier for
        // optimizations to kick in.
        Parts[i] = DAG.getConstant(0, dl, RegisterVT);
        continue;
      }

      // FIXME: We capture more information than the dag can represent.  For
      // now, just use the tightest assertzext/assertsext possible.
      bool isSExt = true;
      EVT FromVT(MVT::Other);
      if (NumSignBits == RegSize)
        isSExt = true, FromVT = MVT::i1;   // ASSERT SEXT 1
      else if (NumZeroBits >= RegSize-1)
        isSExt = false, FromVT = MVT::i1;  // ASSERT ZEXT 1
      else if (NumSignBits > RegSize-8)
        isSExt = true, FromVT = MVT::i8;   // ASSERT SEXT 8
      else if (NumZeroBits >= RegSize-8)
        isSExt = false, FromVT = MVT::i8;  // ASSERT ZEXT 8
      else if (NumSignBits > RegSize-16)
        isSExt = true, FromVT = MVT::i16;  // ASSERT SEXT 16
      else if (NumZeroBits >= RegSize-16)
        isSExt = false, FromVT = MVT::i16; // ASSERT ZEXT 16
      else if (NumSignBits > RegSize-32)
        isSExt = true, FromVT = MVT::i32;  // ASSERT SEXT 32
      else if (NumZeroBits >= RegSize-32)
        isSExt = false, FromVT = MVT::i32; // ASSERT ZEXT 32
      else
        continue;

      // Add an assertion node.
      assert(FromVT != MVT::Other);
      Parts[i] = DAG.getNode(isSExt ? ISD::AssertSext : ISD::AssertZext, dl,
                             RegisterVT, P, DAG.getValueType(FromVT));
    }

    Values[Value] = getCopyFromParts(DAG, dl, Parts.begin(),
                                     NumRegs, RegisterVT, ValueVT, V);
    Part += NumRegs;
    Parts.clear();
  }

  return DAG.getNode(ISD::MERGE_VALUES, dl, DAG.getVTList(ValueVTs), Values);
}

/// getCopyToRegs - Emit a series of CopyToReg nodes that copies the
/// specified value into the registers specified by this object.  This uses
/// Chain/Flag as the input and updates them for the output Chain/Flag.
/// If the Flag pointer is NULL, no flag is used.
void RegsForValue::getCopyToRegs(SDValue Val, SelectionDAG &DAG, SDLoc dl,
                                 SDValue &Chain, SDValue *Flag, const Value *V,
                                 ISD::NodeType PreferredExtendType) const {
  const TargetLowering &TLI = DAG.getTargetLoweringInfo();
  ISD::NodeType ExtendKind = PreferredExtendType;

  // Get the list of the values's legal parts.
  unsigned NumRegs = Regs.size();
  SmallVector<SDValue, 8> Parts(NumRegs);
  for (unsigned Value = 0, Part = 0, e = ValueVTs.size(); Value != e; ++Value) {
    EVT ValueVT = ValueVTs[Value];
    unsigned NumParts = TLI.getNumRegisters(*DAG.getContext(), ValueVT);
    MVT RegisterVT = RegVTs[Value];

    if (ExtendKind == ISD::ANY_EXTEND && TLI.isZExtFree(Val, RegisterVT))
      ExtendKind = ISD::ZERO_EXTEND;

    getCopyToParts(DAG, dl, Val.getValue(Val.getResNo() + Value),
                   &Parts[Part], NumParts, RegisterVT, V, ExtendKind);
    Part += NumParts;
  }

  // Copy the parts into the registers.
  SmallVector<SDValue, 8> Chains(NumRegs);
  for (unsigned i = 0; i != NumRegs; ++i) {
    SDValue Part;
    if (!Flag) {
      Part = DAG.getCopyToReg(Chain, dl, Regs[i], Parts[i]);
    } else {
      Part = DAG.getCopyToReg(Chain, dl, Regs[i], Parts[i], *Flag);
      *Flag = Part.getValue(1);
    }

    Chains[i] = Part.getValue(0);
  }

  if (NumRegs == 1 || Flag)
    // If NumRegs > 1 && Flag is used then the use of the last CopyToReg is
    // flagged to it. That is the CopyToReg nodes and the user are considered
    // a single scheduling unit. If we create a TokenFactor and return it as
    // chain, then the TokenFactor is both a predecessor (operand) of the
    // user as well as a successor (the TF operands are flagged to the user).
    // c1, f1 = CopyToReg
    // c2, f2 = CopyToReg
    // c3     = TokenFactor c1, c2
    // ...
    //        = op c3, ..., f2
    Chain = Chains[NumRegs-1];
  else
    Chain = DAG.getNode(ISD::TokenFactor, dl, MVT::Other, Chains);
}

/// AddInlineAsmOperands - Add this value to the specified inlineasm node
/// operand list.  This adds the code marker and includes the number of
/// values added into it.
void RegsForValue::AddInlineAsmOperands(unsigned Code, bool HasMatching,
                                        unsigned MatchingIdx, SDLoc dl,
                                        SelectionDAG &DAG,
                                        std::vector<SDValue> &Ops) const {
  const TargetLowering &TLI = DAG.getTargetLoweringInfo();

  unsigned Flag = InlineAsm::getFlagWord(Code, Regs.size());
  if (HasMatching)
    Flag = InlineAsm::getFlagWordForMatchingOp(Flag, MatchingIdx);
  else if (!Regs.empty() &&
           TargetRegisterInfo::isVirtualRegister(Regs.front())) {
    // Put the register class of the virtual registers in the flag word.  That
    // way, later passes can recompute register class constraints for inline
    // assembly as well as normal instructions.
    // Don't do this for tied operands that can use the regclass information
    // from the def.
    const MachineRegisterInfo &MRI = DAG.getMachineFunction().getRegInfo();
    const TargetRegisterClass *RC = MRI.getRegClass(Regs.front());
    Flag = InlineAsm::getFlagWordForRegClass(Flag, RC->getID());
  }

  SDValue Res = DAG.getTargetConstant(Flag, dl, MVT::i32);
  Ops.push_back(Res);

  unsigned SP = TLI.getStackPointerRegisterToSaveRestore();
  for (unsigned Value = 0, Reg = 0, e = ValueVTs.size(); Value != e; ++Value) {
    unsigned NumRegs = TLI.getNumRegisters(*DAG.getContext(), ValueVTs[Value]);
    MVT RegisterVT = RegVTs[Value];
    for (unsigned i = 0; i != NumRegs; ++i) {
      assert(Reg < Regs.size() && "Mismatch in # registers expected");
      unsigned TheReg = Regs[Reg++];
      Ops.push_back(DAG.getRegister(TheReg, RegisterVT));

      if (TheReg == SP && Code == InlineAsm::Kind_Clobber) {
        // If we clobbered the stack pointer, MFI should know about it.
        assert(DAG.getMachineFunction().getFrameInfo()->
            hasOpaqueSPAdjustment());
      }
    }
  }
}

void SelectionDAGBuilder::init(GCFunctionInfo *gfi, AliasAnalysis &aa,
                               const TargetLibraryInfo *li) {
  AA = &aa;
  GFI = gfi;
  LibInfo = li;
  DL = &DAG.getDataLayout();
  Context = DAG.getContext();
  LPadToCallSiteMap.clear();
}

/// clear - Clear out the current SelectionDAG and the associated
/// state and prepare this SelectionDAGBuilder object to be used
/// for a new block. This doesn't clear out information about
/// additional blocks that are needed to complete switch lowering
/// or PHI node updating; that information is cleared out as it is
/// consumed.
void SelectionDAGBuilder::clear() {
  NodeMap.clear();
  UnusedArgNodeMap.clear();
  PendingLoads.clear();
  PendingExports.clear();
  CurInst = nullptr;
  HasTailCall = false;
  SDNodeOrder = LowestSDNodeOrder;
  StatepointLowering.clear();
}

/// clearDanglingDebugInfo - Clear the dangling debug information
/// map. This function is separated from the clear so that debug
/// information that is dangling in a basic block can be properly
/// resolved in a different basic block. This allows the
/// SelectionDAG to resolve dangling debug information attached
/// to PHI nodes.
void SelectionDAGBuilder::clearDanglingDebugInfo() {
  DanglingDebugInfoMap.clear();
}

/// getRoot - Return the current virtual root of the Selection DAG,
/// flushing any PendingLoad items. This must be done before emitting
/// a store or any other node that may need to be ordered after any
/// prior load instructions.
///
SDValue SelectionDAGBuilder::getRoot() {
  if (PendingLoads.empty())
    return DAG.getRoot();

  if (PendingLoads.size() == 1) {
    SDValue Root = PendingLoads[0];
    DAG.setRoot(Root);
    PendingLoads.clear();
    return Root;
  }

  // Otherwise, we have to make a token factor node.
  SDValue Root = DAG.getNode(ISD::TokenFactor, getCurSDLoc(), MVT::Other,
                             PendingLoads);
  PendingLoads.clear();
  DAG.setRoot(Root);
  return Root;
}

/// getControlRoot - Similar to getRoot, but instead of flushing all the
/// PendingLoad items, flush all the PendingExports items. It is necessary
/// to do this before emitting a terminator instruction.
///
SDValue SelectionDAGBuilder::getControlRoot() {
  SDValue Root = DAG.getRoot();

  if (PendingExports.empty())
    return Root;

  // Turn all of the CopyToReg chains into one factored node.
  if (Root.getOpcode() != ISD::EntryToken) {
    unsigned i = 0, e = PendingExports.size();
    for (; i != e; ++i) {
      assert(PendingExports[i].getNode()->getNumOperands() > 1);
      if (PendingExports[i].getNode()->getOperand(0) == Root)
        break;  // Don't add the root if we already indirectly depend on it.
    }

    if (i == e)
      PendingExports.push_back(Root);
  }

  Root = DAG.getNode(ISD::TokenFactor, getCurSDLoc(), MVT::Other,
                     PendingExports);
  PendingExports.clear();
  DAG.setRoot(Root);
  return Root;
}

void SelectionDAGBuilder::visit(const Instruction &I) {
  // Set up outgoing PHI node register values before emitting the terminator.
  if (isa<TerminatorInst>(&I))
    HandlePHINodesInSuccessorBlocks(I.getParent());

  ++SDNodeOrder;

  CurInst = &I;

  visit(I.getOpcode(), I);

  if (!isa<TerminatorInst>(&I) && !HasTailCall &&
      !isStatepoint(&I)) // statepoints handle their exports internally
    CopyToExportRegsIfNeeded(&I);

  CurInst = nullptr;
}

void SelectionDAGBuilder::visitPHI(const PHINode &) {
  llvm_unreachable("SelectionDAGBuilder shouldn't visit PHI nodes!");
}

void SelectionDAGBuilder::visit(unsigned Opcode, const User &I) {
  // Note: this doesn't use InstVisitor, because it has to work with
  // ConstantExpr's in addition to instructions.
  switch (Opcode) {
  default: llvm_unreachable("Unknown instruction type encountered!");
    // Build the switch statement using the Instruction.def file.
#define HANDLE_INST(NUM, OPCODE, CLASS) \
    case Instruction::OPCODE: visit##OPCODE((const CLASS&)I); break;
#include "llvm/IR/Instruction.def"
  }
}

// resolveDanglingDebugInfo - if we saw an earlier dbg_value referring to V,
// generate the debug data structures now that we've seen its definition.
void SelectionDAGBuilder::resolveDanglingDebugInfo(const Value *V,
                                                   SDValue Val) {
  DanglingDebugInfo &DDI = DanglingDebugInfoMap[V];
  if (DDI.getDI()) {
    const DbgValueInst *DI = DDI.getDI();
    DebugLoc dl = DDI.getdl();
    unsigned DbgSDNodeOrder = DDI.getSDNodeOrder();
    DILocalVariable *Variable = DI->getVariable();
    DIExpression *Expr = DI->getExpression();
    assert(Variable->isValidLocationForIntrinsic(dl) &&
           "Expected inlined-at fields to agree");
    uint64_t Offset = DI->getOffset();
    // A dbg.value for an alloca is always indirect.
    bool IsIndirect = isa<AllocaInst>(V) || Offset != 0;
    SDDbgValue *SDV;
    if (Val.getNode()) {
      if (!EmitFuncArgumentDbgValue(V, Variable, Expr, dl, Offset, IsIndirect,
                                    Val)) {
        SDV = DAG.getDbgValue(Variable, Expr, Val.getNode(), Val.getResNo(),
                              IsIndirect, Offset, dl, DbgSDNodeOrder);
        DAG.AddDbgValue(SDV, Val.getNode(), false);
      }
    } else
      DEBUG(dbgs() << "Dropping debug info for " << *DI << "\n");
    DanglingDebugInfoMap[V] = DanglingDebugInfo();
  }
}

/// getCopyFromRegs - If there was virtual register allocated for the value V
/// emit CopyFromReg of the specified type Ty. Return empty SDValue() otherwise.
SDValue SelectionDAGBuilder::getCopyFromRegs(const Value *V, Type *Ty) {
  DenseMap<const Value *, unsigned>::iterator It = FuncInfo.ValueMap.find(V);
  SDValue Result;

  if (It != FuncInfo.ValueMap.end()) {
    unsigned InReg = It->second;
    RegsForValue RFV(*DAG.getContext(), DAG.getTargetLoweringInfo(),
                     DAG.getDataLayout(), InReg, Ty);
    SDValue Chain = DAG.getEntryNode();
    Result = RFV.getCopyFromRegs(DAG, FuncInfo, getCurSDLoc(), Chain, nullptr, V);
    resolveDanglingDebugInfo(V, Result);
  }

  return Result;
}

/// getValue - Return an SDValue for the given Value.
SDValue SelectionDAGBuilder::getValue(const Value *V) {
  // If we already have an SDValue for this value, use it. It's important
  // to do this first, so that we don't create a CopyFromReg if we already
  // have a regular SDValue.
  SDValue &N = NodeMap[V];
  if (N.getNode()) return N;

  // If there's a virtual register allocated and initialized for this
  // value, use it.
  SDValue copyFromReg = getCopyFromRegs(V, V->getType());
  if (copyFromReg.getNode()) {
    return copyFromReg;
  }

  // Otherwise create a new SDValue and remember it.
  SDValue Val = getValueImpl(V);
  NodeMap[V] = Val;
  resolveDanglingDebugInfo(V, Val);
  return Val;
}

// Return true if SDValue exists for the given Value
bool SelectionDAGBuilder::findValue(const Value *V) const {
  return (NodeMap.find(V) != NodeMap.end()) ||
    (FuncInfo.ValueMap.find(V) != FuncInfo.ValueMap.end());
}

/// getNonRegisterValue - Return an SDValue for the given Value, but
/// don't look in FuncInfo.ValueMap for a virtual register.
SDValue SelectionDAGBuilder::getNonRegisterValue(const Value *V) {
  // If we already have an SDValue for this value, use it.
  SDValue &N = NodeMap[V];
  if (N.getNode()) {
    if (isa<ConstantSDNode>(N) || isa<ConstantFPSDNode>(N)) {
      // Remove the debug location from the node as the node is about to be used
      // in a location which may differ from the original debug location.  This
      // is relevant to Constant and ConstantFP nodes because they can appear
      // as constant expressions inside PHI nodes.
      N->setDebugLoc(DebugLoc());
    }
    return N;
  }

  // Otherwise create a new SDValue and remember it.
  SDValue Val = getValueImpl(V);
  NodeMap[V] = Val;
  resolveDanglingDebugInfo(V, Val);
  return Val;
}

/// getValueImpl - Helper function for getValue and getNonRegisterValue.
/// Create an SDValue for the given value.
SDValue SelectionDAGBuilder::getValueImpl(const Value *V) {
  const TargetLowering &TLI = DAG.getTargetLoweringInfo();

  if (const Constant *C = dyn_cast<Constant>(V)) {
    EVT VT = TLI.getValueType(DAG.getDataLayout(), V->getType(), true);

    if (const ConstantInt *CI = dyn_cast<ConstantInt>(C))
      return DAG.getConstant(*CI, getCurSDLoc(), VT);

    if (const GlobalValue *GV = dyn_cast<GlobalValue>(C))
      return DAG.getGlobalAddress(GV, getCurSDLoc(), VT);

    if (isa<ConstantPointerNull>(C)) {
      unsigned AS = V->getType()->getPointerAddressSpace();
      return DAG.getConstant(0, getCurSDLoc(),
                             TLI.getPointerTy(DAG.getDataLayout(), AS));
    }

    if (const ConstantFP *CFP = dyn_cast<ConstantFP>(C))
      return DAG.getConstantFP(*CFP, getCurSDLoc(), VT);

    if (isa<UndefValue>(C) && !V->getType()->isAggregateType())
      return DAG.getUNDEF(VT);

    if (const ConstantExpr *CE = dyn_cast<ConstantExpr>(C)) {
      visit(CE->getOpcode(), *CE);
      SDValue N1 = NodeMap[V];
      assert(N1.getNode() && "visit didn't populate the NodeMap!");
      return N1;
    }

    if (isa<ConstantStruct>(C) || isa<ConstantArray>(C)) {
      SmallVector<SDValue, 4> Constants;
      for (User::const_op_iterator OI = C->op_begin(), OE = C->op_end();
           OI != OE; ++OI) {
        SDNode *Val = getValue(*OI).getNode();
        // If the operand is an empty aggregate, there are no values.
        if (!Val) continue;
        // Add each leaf value from the operand to the Constants list
        // to form a flattened list of all the values.
        for (unsigned i = 0, e = Val->getNumValues(); i != e; ++i)
          Constants.push_back(SDValue(Val, i));
      }

      return DAG.getMergeValues(Constants, getCurSDLoc());
    }

    if (const ConstantDataSequential *CDS =
          dyn_cast<ConstantDataSequential>(C)) {
      SmallVector<SDValue, 4> Ops;
      for (unsigned i = 0, e = CDS->getNumElements(); i != e; ++i) {
        SDNode *Val = getValue(CDS->getElementAsConstant(i)).getNode();
        // Add each leaf value from the operand to the Constants list
        // to form a flattened list of all the values.
        for (unsigned i = 0, e = Val->getNumValues(); i != e; ++i)
          Ops.push_back(SDValue(Val, i));
      }

      if (isa<ArrayType>(CDS->getType()))
        return DAG.getMergeValues(Ops, getCurSDLoc());
      return NodeMap[V] = DAG.getNode(ISD::BUILD_VECTOR, getCurSDLoc(),
                                      VT, Ops);
    }

    if (C->getType()->isStructTy() || C->getType()->isArrayTy()) {
      assert((isa<ConstantAggregateZero>(C) || isa<UndefValue>(C)) &&
             "Unknown struct or array constant!");

      SmallVector<EVT, 4> ValueVTs;
      ComputeValueVTs(TLI, DAG.getDataLayout(), C->getType(), ValueVTs);
      unsigned NumElts = ValueVTs.size();
      if (NumElts == 0)
        return SDValue(); // empty struct
      SmallVector<SDValue, 4> Constants(NumElts);
      for (unsigned i = 0; i != NumElts; ++i) {
        EVT EltVT = ValueVTs[i];
        if (isa<UndefValue>(C))
          Constants[i] = DAG.getUNDEF(EltVT);
        else if (EltVT.isFloatingPoint())
          Constants[i] = DAG.getConstantFP(0, getCurSDLoc(), EltVT);
        else
          Constants[i] = DAG.getConstant(0, getCurSDLoc(), EltVT);
      }

      return DAG.getMergeValues(Constants, getCurSDLoc());
    }

    if (const BlockAddress *BA = dyn_cast<BlockAddress>(C))
      return DAG.getBlockAddress(BA, VT);

    VectorType *VecTy = cast<VectorType>(V->getType());
    unsigned NumElements = VecTy->getNumElements();

    // Now that we know the number and type of the elements, get that number of
    // elements into the Ops array based on what kind of constant it is.
    SmallVector<SDValue, 16> Ops;
    if (const ConstantVector *CV = dyn_cast<ConstantVector>(C)) {
      for (unsigned i = 0; i != NumElements; ++i)
        Ops.push_back(getValue(CV->getOperand(i)));
    } else {
      assert(isa<ConstantAggregateZero>(C) && "Unknown vector constant!");
      EVT EltVT =
          TLI.getValueType(DAG.getDataLayout(), VecTy->getElementType());

      SDValue Op;
      if (EltVT.isFloatingPoint())
        Op = DAG.getConstantFP(0, getCurSDLoc(), EltVT);
      else
        Op = DAG.getConstant(0, getCurSDLoc(), EltVT);
      Ops.assign(NumElements, Op);
    }

    // Create a BUILD_VECTOR node.
    return NodeMap[V] = DAG.getNode(ISD::BUILD_VECTOR, getCurSDLoc(), VT, Ops);
  }

  // If this is a static alloca, generate it as the frameindex instead of
  // computation.
  if (const AllocaInst *AI = dyn_cast<AllocaInst>(V)) {
    DenseMap<const AllocaInst*, int>::iterator SI =
      FuncInfo.StaticAllocaMap.find(AI);
    if (SI != FuncInfo.StaticAllocaMap.end())
      return DAG.getFrameIndex(SI->second,
                               TLI.getPointerTy(DAG.getDataLayout()));
  }

  // If this is an instruction which fast-isel has deferred, select it now.
  if (const Instruction *Inst = dyn_cast<Instruction>(V)) {
    unsigned InReg = FuncInfo.InitializeRegForValue(Inst);
    RegsForValue RFV(*DAG.getContext(), TLI, DAG.getDataLayout(), InReg,
                     Inst->getType());
    SDValue Chain = DAG.getEntryNode();
    return RFV.getCopyFromRegs(DAG, FuncInfo, getCurSDLoc(), Chain, nullptr, V);
  }

  llvm_unreachable("Can't get register for value!");
}

void SelectionDAGBuilder::visitCatchPad(const CatchPadInst &I) {
  auto Pers = classifyEHPersonality(FuncInfo.Fn->getPersonalityFn());
  bool IsMSVCCXX = Pers == EHPersonality::MSVC_CXX;
  bool IsCoreCLR = Pers == EHPersonality::CoreCLR;
  MachineBasicBlock *CatchPadMBB = FuncInfo.MBB;
  // In MSVC C++ and CoreCLR, catchblocks are funclets and need prologues.
  if (IsMSVCCXX || IsCoreCLR)
    CatchPadMBB->setIsEHFuncletEntry();

  MachineBasicBlock *NormalDestMBB = FuncInfo.MBBMap[I.getNormalDest()];

  // Update machine-CFG edge.
  FuncInfo.MBB->addSuccessor(NormalDestMBB);

  SDValue Chain =
      DAG.getNode(ISD::CATCHPAD, getCurSDLoc(), MVT::Other, getControlRoot());

  // If this is not a fall-through branch or optimizations are switched off,
  // emit the branch.
  if (NormalDestMBB != NextBlock(CatchPadMBB) ||
      TM.getOptLevel() == CodeGenOpt::None)
    Chain = DAG.getNode(ISD::BR, getCurSDLoc(), MVT::Other, Chain,
                        DAG.getBasicBlock(NormalDestMBB));
  DAG.setRoot(Chain);
}

void SelectionDAGBuilder::visitCatchRet(const CatchReturnInst &I) {
  // Update machine-CFG edge.
  MachineBasicBlock *TargetMBB = FuncInfo.MBBMap[I.getSuccessor()];
  FuncInfo.MBB->addSuccessor(TargetMBB);

  auto Pers = classifyEHPersonality(FuncInfo.Fn->getPersonalityFn());
  bool IsSEH = isAsynchronousEHPersonality(Pers);
  if (IsSEH) {
    // If this is not a fall-through branch or optimizations are switched off,
    // emit the branch.
    if (TargetMBB != NextBlock(FuncInfo.MBB) ||
        TM.getOptLevel() == CodeGenOpt::None)
      DAG.setRoot(DAG.getNode(ISD::BR, getCurSDLoc(), MVT::Other,
                              getControlRoot(), DAG.getBasicBlock(TargetMBB)));
    return;
  }

  // Figure out the funclet membership for the catchret's successor.
  // This will be used by the FuncletLayout pass to determine how to order the
  // BB's.
  MachineModuleInfo &MMI = DAG.getMachineFunction().getMMI();
  WinEHFuncInfo &EHInfo =
      MMI.getWinEHFuncInfo(DAG.getMachineFunction().getFunction());
  const BasicBlock *SuccessorColor = EHInfo.CatchRetSuccessorColorMap[&I];
  assert(SuccessorColor && "No parent funclet for catchret!");
  MachineBasicBlock *SuccessorColorMBB = FuncInfo.MBBMap[SuccessorColor];
  assert(SuccessorColorMBB && "No MBB for SuccessorColor!");

  // Create the terminator node.
  SDValue Ret = DAG.getNode(ISD::CATCHRET, getCurSDLoc(), MVT::Other,
                            getControlRoot(), DAG.getBasicBlock(TargetMBB),
                            DAG.getBasicBlock(SuccessorColorMBB));
  DAG.setRoot(Ret);
}

void SelectionDAGBuilder::visitCatchEndPad(const CatchEndPadInst &I) {
  llvm_unreachable("should never codegen catchendpads");
}

void SelectionDAGBuilder::visitCleanupPad(const CleanupPadInst &CPI) {
  // Don't emit any special code for the cleanuppad instruction. It just marks
  // the start of a funclet.
  FuncInfo.MBB->setIsEHFuncletEntry();
  FuncInfo.MBB->setIsCleanupFuncletEntry();
}

/// When an invoke or a cleanupret unwinds to the next EH pad, there are
/// many places it could ultimately go. In the IR, we have a single unwind
/// destination, but in the machine CFG, we enumerate all the possible blocks.
/// This function skips over imaginary basic blocks that hold catchpad,
/// terminatepad, or catchendpad instructions, and finds all the "real" machine
/// basic block destinations. As those destinations may not be successors of
/// EHPadBB, here we also calculate the edge weight to those destinations. The
/// passed-in Weight is the edge weight to EHPadBB.
static void findUnwindDestinations(
    FunctionLoweringInfo &FuncInfo, const BasicBlock *EHPadBB, uint32_t Weight,
    SmallVectorImpl<std::pair<MachineBasicBlock *, uint32_t>> &UnwindDests) {
  EHPersonality Personality =
    classifyEHPersonality(FuncInfo.Fn->getPersonalityFn());
  bool IsMSVCCXX = Personality == EHPersonality::MSVC_CXX;
  bool IsCoreCLR = Personality == EHPersonality::CoreCLR;

  while (EHPadBB) {
    const Instruction *Pad = EHPadBB->getFirstNonPHI();
    BasicBlock *NewEHPadBB = nullptr;
    if (isa<LandingPadInst>(Pad)) {
      // Stop on landingpads. They are not funclets.
      UnwindDests.emplace_back(FuncInfo.MBBMap[EHPadBB], Weight);
      break;
    } else if (isa<CleanupPadInst>(Pad)) {
      // Stop on cleanup pads. Cleanups are always funclet entries for all known
      // personalities.
      UnwindDests.emplace_back(FuncInfo.MBBMap[EHPadBB], Weight);
      UnwindDests.back().first->setIsEHFuncletEntry();
      break;
    } else if (const auto *CPI = dyn_cast<CatchPadInst>(Pad)) {
      // Add the catchpad handler to the possible destinations.
      UnwindDests.emplace_back(FuncInfo.MBBMap[EHPadBB], Weight);
      // In MSVC C++, catchblocks are funclets and need prologues.
      if (IsMSVCCXX || IsCoreCLR)
        UnwindDests.back().first->setIsEHFuncletEntry();
      NewEHPadBB = CPI->getUnwindDest();
    } else if (const auto *CEPI = dyn_cast<CatchEndPadInst>(Pad))
      NewEHPadBB = CEPI->getUnwindDest();
    else if (const auto *CEPI = dyn_cast<CleanupEndPadInst>(Pad))
      NewEHPadBB = CEPI->getUnwindDest();
    else
      continue;

    BranchProbabilityInfo *BPI = FuncInfo.BPI;
    if (BPI && NewEHPadBB) {
      // When BPI is available, the calculated weight cannot be zero as zero
      // will be turned to a default weight in MachineBlockFrequencyInfo.
      Weight = std::max<uint32_t>(
          BPI->getEdgeProbability(EHPadBB, NewEHPadBB).scale(Weight), 1);
    }
    EHPadBB = NewEHPadBB;
  }
}

void SelectionDAGBuilder::visitCleanupRet(const CleanupReturnInst &I) {
  // Update successor info.
  SmallVector<std::pair<MachineBasicBlock *, uint32_t>, 1> UnwindDests;
  auto UnwindDest = I.getUnwindDest();
  BranchProbabilityInfo *BPI = FuncInfo.BPI;
  uint32_t UnwindDestWeight =
      BPI ? BPI->getEdgeWeight(FuncInfo.MBB->getBasicBlock(), UnwindDest) : 0;
  findUnwindDestinations(FuncInfo, UnwindDest, UnwindDestWeight, UnwindDests);
  for (auto &UnwindDest : UnwindDests) {
    UnwindDest.first->setIsEHPad();
    addSuccessorWithWeight(FuncInfo.MBB, UnwindDest.first, UnwindDest.second);
  }

  // Create the terminator node.
  SDValue Ret =
      DAG.getNode(ISD::CLEANUPRET, getCurSDLoc(), MVT::Other, getControlRoot());
  DAG.setRoot(Ret);
}

void SelectionDAGBuilder::visitCleanupEndPad(const CleanupEndPadInst &I) {
  report_fatal_error("visitCleanupEndPad not yet implemented!");
}

void SelectionDAGBuilder::visitTerminatePad(const TerminatePadInst &TPI) {
  report_fatal_error("visitTerminatePad not yet implemented!");
}

void SelectionDAGBuilder::visitRet(const ReturnInst &I) {
  const TargetLowering &TLI = DAG.getTargetLoweringInfo();
  auto &DL = DAG.getDataLayout();
  SDValue Chain = getControlRoot();
  SmallVector<ISD::OutputArg, 8> Outs;
  SmallVector<SDValue, 8> OutVals;

  if (!FuncInfo.CanLowerReturn) {
    unsigned DemoteReg = FuncInfo.DemoteRegister;
    const Function *F = I.getParent()->getParent();

    // Emit a store of the return value through the virtual register.
    // Leave Outs empty so that LowerReturn won't try to load return
    // registers the usual way.
    SmallVector<EVT, 1> PtrValueVTs;
    ComputeValueVTs(TLI, DL, PointerType::getUnqual(F->getReturnType()),
                    PtrValueVTs);

    SDValue RetPtr = DAG.getRegister(DemoteReg, PtrValueVTs[0]);
    SDValue RetOp = getValue(I.getOperand(0));

    SmallVector<EVT, 4> ValueVTs;
    SmallVector<uint64_t, 4> Offsets;
    ComputeValueVTs(TLI, DL, I.getOperand(0)->getType(), ValueVTs, &Offsets);
    unsigned NumValues = ValueVTs.size();

    SmallVector<SDValue, 4> Chains(NumValues);
    for (unsigned i = 0; i != NumValues; ++i) {
      SDValue Add = DAG.getNode(ISD::ADD, getCurSDLoc(),
                                RetPtr.getValueType(), RetPtr,
                                DAG.getIntPtrConstant(Offsets[i],
                                                      getCurSDLoc()));
      Chains[i] =
        DAG.getStore(Chain, getCurSDLoc(),
                     SDValue(RetOp.getNode(), RetOp.getResNo() + i),
                     // FIXME: better loc info would be nice.
                     Add, MachinePointerInfo(), false, false, 0);
    }

    Chain = DAG.getNode(ISD::TokenFactor, getCurSDLoc(),
                        MVT::Other, Chains);
  } else if (I.getNumOperands() != 0) {
    SmallVector<EVT, 4> ValueVTs;
    ComputeValueVTs(TLI, DL, I.getOperand(0)->getType(), ValueVTs);
    unsigned NumValues = ValueVTs.size();
    if (NumValues) {
      SDValue RetOp = getValue(I.getOperand(0));

      const Function *F = I.getParent()->getParent();

      ISD::NodeType ExtendKind = ISD::ANY_EXTEND;
      if (F->getAttributes().hasAttribute(AttributeSet::ReturnIndex,
                                          Attribute::SExt))
        ExtendKind = ISD::SIGN_EXTEND;
      else if (F->getAttributes().hasAttribute(AttributeSet::ReturnIndex,
                                               Attribute::ZExt))
        ExtendKind = ISD::ZERO_EXTEND;

      LLVMContext &Context = F->getContext();
      bool RetInReg = F->getAttributes().hasAttribute(AttributeSet::ReturnIndex,
                                                      Attribute::InReg);

      for (unsigned j = 0; j != NumValues; ++j) {
        EVT VT = ValueVTs[j];

        if (ExtendKind != ISD::ANY_EXTEND && VT.isInteger())
          VT = TLI.getTypeForExtArgOrReturn(Context, VT, ExtendKind);

        unsigned NumParts = TLI.getNumRegisters(Context, VT);
        MVT PartVT = TLI.getRegisterType(Context, VT);
        SmallVector<SDValue, 4> Parts(NumParts);
        getCopyToParts(DAG, getCurSDLoc(),
                       SDValue(RetOp.getNode(), RetOp.getResNo() + j),
                       &Parts[0], NumParts, PartVT, &I, ExtendKind);

        // 'inreg' on function refers to return value
        ISD::ArgFlagsTy Flags = ISD::ArgFlagsTy();
        if (RetInReg)
          Flags.setInReg();

        // Propagate extension type if any
        if (ExtendKind == ISD::SIGN_EXTEND)
          Flags.setSExt();
        else if (ExtendKind == ISD::ZERO_EXTEND)
          Flags.setZExt();

        for (unsigned i = 0; i < NumParts; ++i) {
          Outs.push_back(ISD::OutputArg(Flags, Parts[i].getValueType(),
                                        VT, /*isfixed=*/true, 0, 0));
          OutVals.push_back(Parts[i]);
        }
      }
    }
  }

  bool isVarArg = DAG.getMachineFunction().getFunction()->isVarArg();
  CallingConv::ID CallConv =
    DAG.getMachineFunction().getFunction()->getCallingConv();
  Chain = DAG.getTargetLoweringInfo().LowerReturn(
      Chain, CallConv, isVarArg, Outs, OutVals, getCurSDLoc(), DAG);

  // Verify that the target's LowerReturn behaved as expected.
  assert(Chain.getNode() && Chain.getValueType() == MVT::Other &&
         "LowerReturn didn't return a valid chain!");

  // Update the DAG with the new chain value resulting from return lowering.
  DAG.setRoot(Chain);
}

/// CopyToExportRegsIfNeeded - If the given value has virtual registers
/// created for it, emit nodes to copy the value into the virtual
/// registers.
void SelectionDAGBuilder::CopyToExportRegsIfNeeded(const Value *V) {
  // Skip empty types
  if (V->getType()->isEmptyTy())
    return;

  DenseMap<const Value *, unsigned>::iterator VMI = FuncInfo.ValueMap.find(V);
  if (VMI != FuncInfo.ValueMap.end()) {
    assert(!V->use_empty() && "Unused value assigned virtual registers!");
    CopyValueToVirtualRegister(V, VMI->second);
  }
}

/// ExportFromCurrentBlock - If this condition isn't known to be exported from
/// the current basic block, add it to ValueMap now so that we'll get a
/// CopyTo/FromReg.
void SelectionDAGBuilder::ExportFromCurrentBlock(const Value *V) {
  // No need to export constants.
  if (!isa<Instruction>(V) && !isa<Argument>(V)) return;

  // Already exported?
  if (FuncInfo.isExportedInst(V)) return;

  unsigned Reg = FuncInfo.InitializeRegForValue(V);
  CopyValueToVirtualRegister(V, Reg);
}

bool SelectionDAGBuilder::isExportableFromCurrentBlock(const Value *V,
                                                     const BasicBlock *FromBB) {
  // The operands of the setcc have to be in this block.  We don't know
  // how to export them from some other block.
  if (const Instruction *VI = dyn_cast<Instruction>(V)) {
    // Can export from current BB.
    if (VI->getParent() == FromBB)
      return true;

    // Is already exported, noop.
    return FuncInfo.isExportedInst(V);
  }

  // If this is an argument, we can export it if the BB is the entry block or
  // if it is already exported.
  if (isa<Argument>(V)) {
    if (FromBB == &FromBB->getParent()->getEntryBlock())
      return true;

    // Otherwise, can only export this if it is already exported.
    return FuncInfo.isExportedInst(V);
  }

  // Otherwise, constants can always be exported.
  return true;
}

/// Return branch probability calculated by BranchProbabilityInfo for IR blocks.
uint32_t SelectionDAGBuilder::getEdgeWeight(const MachineBasicBlock *Src,
                                            const MachineBasicBlock *Dst) const {
  BranchProbabilityInfo *BPI = FuncInfo.BPI;
  if (!BPI)
    return 0;
  const BasicBlock *SrcBB = Src->getBasicBlock();
  const BasicBlock *DstBB = Dst->getBasicBlock();
  return BPI->getEdgeWeight(SrcBB, DstBB);
}

void SelectionDAGBuilder::
addSuccessorWithWeight(MachineBasicBlock *Src, MachineBasicBlock *Dst,
                       uint32_t Weight /* = 0 */) {
  if (!FuncInfo.BPI)
    Src->addSuccessorWithoutWeight(Dst);
  else {
    if (!Weight)
      Weight = getEdgeWeight(Src, Dst);
    Src->addSuccessor(Dst, Weight);
  }
}


static bool InBlock(const Value *V, const BasicBlock *BB) {
  if (const Instruction *I = dyn_cast<Instruction>(V))
    return I->getParent() == BB;
  return true;
}

/// EmitBranchForMergedCondition - Helper method for FindMergedConditions.
/// This function emits a branch and is used at the leaves of an OR or an
/// AND operator tree.
///
void
SelectionDAGBuilder::EmitBranchForMergedCondition(const Value *Cond,
                                                  MachineBasicBlock *TBB,
                                                  MachineBasicBlock *FBB,
                                                  MachineBasicBlock *CurBB,
                                                  MachineBasicBlock *SwitchBB,
                                                  uint32_t TWeight,
                                                  uint32_t FWeight) {
  const BasicBlock *BB = CurBB->getBasicBlock();

  // If the leaf of the tree is a comparison, merge the condition into
  // the caseblock.
  if (const CmpInst *BOp = dyn_cast<CmpInst>(Cond)) {
    // The operands of the cmp have to be in this block.  We don't know
    // how to export them from some other block.  If this is the first block
    // of the sequence, no exporting is needed.
    if (CurBB == SwitchBB ||
        (isExportableFromCurrentBlock(BOp->getOperand(0), BB) &&
         isExportableFromCurrentBlock(BOp->getOperand(1), BB))) {
      ISD::CondCode Condition;
      if (const ICmpInst *IC = dyn_cast<ICmpInst>(Cond)) {
        Condition = getICmpCondCode(IC->getPredicate());
      } else {
        const FCmpInst *FC = cast<FCmpInst>(Cond);
        Condition = getFCmpCondCode(FC->getPredicate());
        if (TM.Options.NoNaNsFPMath)
          Condition = getFCmpCodeWithoutNaN(Condition);
      }

      CaseBlock CB(Condition, BOp->getOperand(0), BOp->getOperand(1), nullptr,
                   TBB, FBB, CurBB, TWeight, FWeight);
      SwitchCases.push_back(CB);
      return;
    }
  }

  // Create a CaseBlock record representing this branch.
  CaseBlock CB(ISD::SETEQ, Cond, ConstantInt::getTrue(*DAG.getContext()),
               nullptr, TBB, FBB, CurBB, TWeight, FWeight);
  SwitchCases.push_back(CB);
}

/// Scale down both weights to fit into uint32_t.
static void ScaleWeights(uint64_t &NewTrue, uint64_t &NewFalse) {
  uint64_t NewMax = (NewTrue > NewFalse) ? NewTrue : NewFalse;
  uint32_t Scale = (NewMax / UINT32_MAX) + 1;
  NewTrue = NewTrue / Scale;
  NewFalse = NewFalse / Scale;
}

/// FindMergedConditions - If Cond is an expression like
void SelectionDAGBuilder::FindMergedConditions(const Value *Cond,
                                               MachineBasicBlock *TBB,
                                               MachineBasicBlock *FBB,
                                               MachineBasicBlock *CurBB,
                                               MachineBasicBlock *SwitchBB,
                                               Instruction::BinaryOps Opc,
                                               uint32_t TWeight,
                                               uint32_t FWeight) {
  // If this node is not part of the or/and tree, emit it as a branch.
  const Instruction *BOp = dyn_cast<Instruction>(Cond);
  if (!BOp || !(isa<BinaryOperator>(BOp) || isa<CmpInst>(BOp)) ||
      (unsigned)BOp->getOpcode() != Opc || !BOp->hasOneUse() ||
      BOp->getParent() != CurBB->getBasicBlock() ||
      !InBlock(BOp->getOperand(0), CurBB->getBasicBlock()) ||
      !InBlock(BOp->getOperand(1), CurBB->getBasicBlock())) {
    EmitBranchForMergedCondition(Cond, TBB, FBB, CurBB, SwitchBB,
                                 TWeight, FWeight);
    return;
  }

  //  Create TmpBB after CurBB.
  MachineFunction::iterator BBI(CurBB);
  MachineFunction &MF = DAG.getMachineFunction();
  MachineBasicBlock *TmpBB = MF.CreateMachineBasicBlock(CurBB->getBasicBlock());
  CurBB->getParent()->insert(++BBI, TmpBB);

  if (Opc == Instruction::Or) {
    // Codegen X | Y as:
    // BB1:
    //   jmp_if_X TBB
    //   jmp TmpBB
    // TmpBB:
    //   jmp_if_Y TBB
    //   jmp FBB
    //

    // We have flexibility in setting Prob for BB1 and Prob for TmpBB.
    // The requirement is that
    //   TrueProb for BB1 + (FalseProb for BB1 * TrueProb for TmpBB)
    //     = TrueProb for original BB.
    // Assuming the original weights are A and B, one choice is to set BB1's
    // weights to A and A+2B, and set TmpBB's weights to A and 2B. This choice
    // assumes that
    //   TrueProb for BB1 == FalseProb for BB1 * TrueProb for TmpBB.
    // Another choice is to assume TrueProb for BB1 equals to TrueProb for
    // TmpBB, but the math is more complicated.

    uint64_t NewTrueWeight = TWeight;
    uint64_t NewFalseWeight = (uint64_t)TWeight + 2 * (uint64_t)FWeight;
    ScaleWeights(NewTrueWeight, NewFalseWeight);
    // Emit the LHS condition.
    FindMergedConditions(BOp->getOperand(0), TBB, TmpBB, CurBB, SwitchBB, Opc,
                         NewTrueWeight, NewFalseWeight);

    NewTrueWeight = TWeight;
    NewFalseWeight = 2 * (uint64_t)FWeight;
    ScaleWeights(NewTrueWeight, NewFalseWeight);
    // Emit the RHS condition into TmpBB.
    FindMergedConditions(BOp->getOperand(1), TBB, FBB, TmpBB, SwitchBB, Opc,
                         NewTrueWeight, NewFalseWeight);
  } else {
    assert(Opc == Instruction::And && "Unknown merge op!");
    // Codegen X & Y as:
    // BB1:
    //   jmp_if_X TmpBB
    //   jmp FBB
    // TmpBB:
    //   jmp_if_Y TBB
    //   jmp FBB
    //
    //  This requires creation of TmpBB after CurBB.

    // We have flexibility in setting Prob for BB1 and Prob for TmpBB.
    // The requirement is that
    //   FalseProb for BB1 + (TrueProb for BB1 * FalseProb for TmpBB)
    //     = FalseProb for original BB.
    // Assuming the original weights are A and B, one choice is to set BB1's
    // weights to 2A+B and B, and set TmpBB's weights to 2A and B. This choice
    // assumes that
    //   FalseProb for BB1 == TrueProb for BB1 * FalseProb for TmpBB.

    uint64_t NewTrueWeight = 2 * (uint64_t)TWeight + (uint64_t)FWeight;
    uint64_t NewFalseWeight = FWeight;
    ScaleWeights(NewTrueWeight, NewFalseWeight);
    // Emit the LHS condition.
    FindMergedConditions(BOp->getOperand(0), TmpBB, FBB, CurBB, SwitchBB, Opc,
                         NewTrueWeight, NewFalseWeight);

    NewTrueWeight = 2 * (uint64_t)TWeight;
    NewFalseWeight = FWeight;
    ScaleWeights(NewTrueWeight, NewFalseWeight);
    // Emit the RHS condition into TmpBB.
    FindMergedConditions(BOp->getOperand(1), TBB, FBB, TmpBB, SwitchBB, Opc,
                         NewTrueWeight, NewFalseWeight);
  }
}

/// If the set of cases should be emitted as a series of branches, return true.
/// If we should emit this as a bunch of and/or'd together conditions, return
/// false.
bool
SelectionDAGBuilder::ShouldEmitAsBranches(const std::vector<CaseBlock> &Cases) {
  if (Cases.size() != 2) return true;

  // If this is two comparisons of the same values or'd or and'd together, they
  // will get folded into a single comparison, so don't emit two blocks.
  if ((Cases[0].CmpLHS == Cases[1].CmpLHS &&
       Cases[0].CmpRHS == Cases[1].CmpRHS) ||
      (Cases[0].CmpRHS == Cases[1].CmpLHS &&
       Cases[0].CmpLHS == Cases[1].CmpRHS)) {
    return false;
  }

  // Handle: (X != null) | (Y != null) --> (X|Y) != 0
  // Handle: (X == null) & (Y == null) --> (X|Y) == 0
  if (Cases[0].CmpRHS == Cases[1].CmpRHS &&
      Cases[0].CC == Cases[1].CC &&
      isa<Constant>(Cases[0].CmpRHS) &&
      cast<Constant>(Cases[0].CmpRHS)->isNullValue()) {
    if (Cases[0].CC == ISD::SETEQ && Cases[0].TrueBB == Cases[1].ThisBB)
      return false;
    if (Cases[0].CC == ISD::SETNE && Cases[0].FalseBB == Cases[1].ThisBB)
      return false;
  }

  return true;
}

void SelectionDAGBuilder::visitBr(const BranchInst &I) {
  MachineBasicBlock *BrMBB = FuncInfo.MBB;

  // Update machine-CFG edges.
  MachineBasicBlock *Succ0MBB = FuncInfo.MBBMap[I.getSuccessor(0)];

  if (I.isUnconditional()) {
    // Update machine-CFG edges.
    BrMBB->addSuccessor(Succ0MBB);

    // If this is not a fall-through branch or optimizations are switched off,
    // emit the branch.
    if (Succ0MBB != NextBlock(BrMBB) || TM.getOptLevel() == CodeGenOpt::None)
      DAG.setRoot(DAG.getNode(ISD::BR, getCurSDLoc(),
                              MVT::Other, getControlRoot(),
                              DAG.getBasicBlock(Succ0MBB)));

    return;
  }

  // If this condition is one of the special cases we handle, do special stuff
  // now.
  const Value *CondVal = I.getCondition();
  MachineBasicBlock *Succ1MBB = FuncInfo.MBBMap[I.getSuccessor(1)];

  // If this is a series of conditions that are or'd or and'd together, emit
  // this as a sequence of branches instead of setcc's with and/or operations.
  // As long as jumps are not expensive, this should improve performance.
  // For example, instead of something like:
  //     cmp A, B
  //     C = seteq
  //     cmp D, E
  //     F = setle
  //     or C, F
  //     jnz foo
  // Emit:
  //     cmp A, B
  //     je foo
  //     cmp D, E
  //     jle foo
  //
  if (const BinaryOperator *BOp = dyn_cast<BinaryOperator>(CondVal)) {
    Instruction::BinaryOps Opcode = BOp->getOpcode();
    if (!DAG.getTargetLoweringInfo().isJumpExpensive() && BOp->hasOneUse() &&
        !I.getMetadata(LLVMContext::MD_unpredictable) &&
        (Opcode == Instruction::And || Opcode == Instruction::Or)) {
      FindMergedConditions(BOp, Succ0MBB, Succ1MBB, BrMBB, BrMBB,
                           Opcode, getEdgeWeight(BrMBB, Succ0MBB),
                           getEdgeWeight(BrMBB, Succ1MBB));
      // If the compares in later blocks need to use values not currently
      // exported from this block, export them now.  This block should always
      // be the first entry.
      assert(SwitchCases[0].ThisBB == BrMBB && "Unexpected lowering!");

      // Allow some cases to be rejected.
      if (ShouldEmitAsBranches(SwitchCases)) {
        for (unsigned i = 1, e = SwitchCases.size(); i != e; ++i) {
          ExportFromCurrentBlock(SwitchCases[i].CmpLHS);
          ExportFromCurrentBlock(SwitchCases[i].CmpRHS);
        }

        // Emit the branch for this block.
        visitSwitchCase(SwitchCases[0], BrMBB);
        SwitchCases.erase(SwitchCases.begin());
        return;
      }

      // Okay, we decided not to do this, remove any inserted MBB's and clear
      // SwitchCases.
      for (unsigned i = 1, e = SwitchCases.size(); i != e; ++i)
        FuncInfo.MF->erase(SwitchCases[i].ThisBB);

      SwitchCases.clear();
    }
  }

  // Create a CaseBlock record representing this branch.
  CaseBlock CB(ISD::SETEQ, CondVal, ConstantInt::getTrue(*DAG.getContext()),
               nullptr, Succ0MBB, Succ1MBB, BrMBB);

  // Use visitSwitchCase to actually insert the fast branch sequence for this
  // cond branch.
  visitSwitchCase(CB, BrMBB);
}

/// visitSwitchCase - Emits the necessary code to represent a single node in
/// the binary search tree resulting from lowering a switch instruction.
void SelectionDAGBuilder::visitSwitchCase(CaseBlock &CB,
                                          MachineBasicBlock *SwitchBB) {
  SDValue Cond;
  SDValue CondLHS = getValue(CB.CmpLHS);
  SDLoc dl = getCurSDLoc();

  // Build the setcc now.
  if (!CB.CmpMHS) {
    // Fold "(X == true)" to X and "(X == false)" to !X to
    // handle common cases produced by branch lowering.
    if (CB.CmpRHS == ConstantInt::getTrue(*DAG.getContext()) &&
        CB.CC == ISD::SETEQ)
      Cond = CondLHS;
    else if (CB.CmpRHS == ConstantInt::getFalse(*DAG.getContext()) &&
             CB.CC == ISD::SETEQ) {
      SDValue True = DAG.getConstant(1, dl, CondLHS.getValueType());
      Cond = DAG.getNode(ISD::XOR, dl, CondLHS.getValueType(), CondLHS, True);
    } else
      Cond = DAG.getSetCC(dl, MVT::i1, CondLHS, getValue(CB.CmpRHS), CB.CC);
  } else {
    assert(CB.CC == ISD::SETLE && "Can handle only LE ranges now");

    const APInt& Low = cast<ConstantInt>(CB.CmpLHS)->getValue();
    const APInt& High = cast<ConstantInt>(CB.CmpRHS)->getValue();

    SDValue CmpOp = getValue(CB.CmpMHS);
    EVT VT = CmpOp.getValueType();

    if (cast<ConstantInt>(CB.CmpLHS)->isMinValue(true)) {
      Cond = DAG.getSetCC(dl, MVT::i1, CmpOp, DAG.getConstant(High, dl, VT),
                          ISD::SETLE);
    } else {
      SDValue SUB = DAG.getNode(ISD::SUB, dl,
                                VT, CmpOp, DAG.getConstant(Low, dl, VT));
      Cond = DAG.getSetCC(dl, MVT::i1, SUB,
                          DAG.getConstant(High-Low, dl, VT), ISD::SETULE);
    }
  }

  // Update successor info
  addSuccessorWithWeight(SwitchBB, CB.TrueBB, CB.TrueWeight);
  // TrueBB and FalseBB are always different unless the incoming IR is
  // degenerate. This only happens when running llc on weird IR.
  if (CB.TrueBB != CB.FalseBB)
    addSuccessorWithWeight(SwitchBB, CB.FalseBB, CB.FalseWeight);

  // If the lhs block is the next block, invert the condition so that we can
  // fall through to the lhs instead of the rhs block.
  if (CB.TrueBB == NextBlock(SwitchBB)) {
    std::swap(CB.TrueBB, CB.FalseBB);
    SDValue True = DAG.getConstant(1, dl, Cond.getValueType());
    Cond = DAG.getNode(ISD::XOR, dl, Cond.getValueType(), Cond, True);
  }

  SDValue BrCond = DAG.getNode(ISD::BRCOND, dl,
                               MVT::Other, getControlRoot(), Cond,
                               DAG.getBasicBlock(CB.TrueBB));

  // Insert the false branch. Do this even if it's a fall through branch,
  // this makes it easier to do DAG optimizations which require inverting
  // the branch condition.
  BrCond = DAG.getNode(ISD::BR, dl, MVT::Other, BrCond,
                       DAG.getBasicBlock(CB.FalseBB));

  DAG.setRoot(BrCond);
}

/// visitJumpTable - Emit JumpTable node in the current MBB
void SelectionDAGBuilder::visitJumpTable(JumpTable &JT) {
  // Emit the code for the jump table
  assert(JT.Reg != -1U && "Should lower JT Header first!");
  EVT PTy = DAG.getTargetLoweringInfo().getPointerTy(DAG.getDataLayout());
  SDValue Index = DAG.getCopyFromReg(getControlRoot(), getCurSDLoc(),
                                     JT.Reg, PTy);
  SDValue Table = DAG.getJumpTable(JT.JTI, PTy);
  SDValue BrJumpTable = DAG.getNode(ISD::BR_JT, getCurSDLoc(),
                                    MVT::Other, Index.getValue(1),
                                    Table, Index);
  DAG.setRoot(BrJumpTable);
}

/// visitJumpTableHeader - This function emits necessary code to produce index
/// in the JumpTable from switch case.
void SelectionDAGBuilder::visitJumpTableHeader(JumpTable &JT,
                                               JumpTableHeader &JTH,
                                               MachineBasicBlock *SwitchBB) {
  SDLoc dl = getCurSDLoc();

  // Subtract the lowest switch case value from the value being switched on and
  // conditional branch to default mbb if the result is greater than the
  // difference between smallest and largest cases.
  SDValue SwitchOp = getValue(JTH.SValue);
  EVT VT = SwitchOp.getValueType();
  SDValue Sub = DAG.getNode(ISD::SUB, dl, VT, SwitchOp,
                            DAG.getConstant(JTH.First, dl, VT));

  // The SDNode we just created, which holds the value being switched on minus
  // the smallest case value, needs to be copied to a virtual register so it
  // can be used as an index into the jump table in a subsequent basic block.
  // This value may be smaller or larger than the target's pointer type, and
  // therefore require extension or truncating.
  const TargetLowering &TLI = DAG.getTargetLoweringInfo();
  SwitchOp = DAG.getZExtOrTrunc(Sub, dl, TLI.getPointerTy(DAG.getDataLayout()));

  unsigned JumpTableReg =
      FuncInfo.CreateReg(TLI.getPointerTy(DAG.getDataLayout()));
  SDValue CopyTo = DAG.getCopyToReg(getControlRoot(), dl,
                                    JumpTableReg, SwitchOp);
  JT.Reg = JumpTableReg;

  // Emit the range check for the jump table, and branch to the default block
  // for the switch statement if the value being switched on exceeds the largest
  // case in the switch.
  SDValue CMP = DAG.getSetCC(
      dl, TLI.getSetCCResultType(DAG.getDataLayout(), *DAG.getContext(),
                                 Sub.getValueType()),
      Sub, DAG.getConstant(JTH.Last - JTH.First, dl, VT), ISD::SETUGT);

  SDValue BrCond = DAG.getNode(ISD::BRCOND, dl,
                               MVT::Other, CopyTo, CMP,
                               DAG.getBasicBlock(JT.Default));

  // Avoid emitting unnecessary branches to the next block.
  if (JT.MBB != NextBlock(SwitchBB))
    BrCond = DAG.getNode(ISD::BR, dl, MVT::Other, BrCond,
                         DAG.getBasicBlock(JT.MBB));

  DAG.setRoot(BrCond);
}

/// Codegen a new tail for a stack protector check ParentMBB which has had its
/// tail spliced into a stack protector check success bb.
///
/// For a high level explanation of how this fits into the stack protector
/// generation see the comment on the declaration of class
/// StackProtectorDescriptor.
void SelectionDAGBuilder::visitSPDescriptorParent(StackProtectorDescriptor &SPD,
                                                  MachineBasicBlock *ParentBB) {

  // First create the loads to the guard/stack slot for the comparison.
  const TargetLowering &TLI = DAG.getTargetLoweringInfo();
  EVT PtrTy = TLI.getPointerTy(DAG.getDataLayout());

  MachineFrameInfo *MFI = ParentBB->getParent()->getFrameInfo();
  int FI = MFI->getStackProtectorIndex();

  const Value *IRGuard = SPD.getGuard();
  SDValue GuardPtr = getValue(IRGuard);
  SDValue StackSlotPtr = DAG.getFrameIndex(FI, PtrTy);

  unsigned Align = DL->getPrefTypeAlignment(IRGuard->getType());

  SDValue Guard;
  SDLoc dl = getCurSDLoc();

  // If GuardReg is set and useLoadStackGuardNode returns true, retrieve the
  // guard value from the virtual register holding the value. Otherwise, emit a
  // volatile load to retrieve the stack guard value.
  unsigned GuardReg = SPD.getGuardReg();

  if (GuardReg && TLI.useLoadStackGuardNode())
    Guard = DAG.getCopyFromReg(DAG.getEntryNode(), dl, GuardReg,
                               PtrTy);
  else
    Guard = DAG.getLoad(PtrTy, dl, DAG.getEntryNode(),
                        GuardPtr, MachinePointerInfo(IRGuard, 0),
                        true, false, false, Align);

  SDValue StackSlot = DAG.getLoad(
      PtrTy, dl, DAG.getEntryNode(), StackSlotPtr,
      MachinePointerInfo::getFixedStack(DAG.getMachineFunction(), FI), true,
      false, false, Align);

  // Perform the comparison via a subtract/getsetcc.
  EVT VT = Guard.getValueType();
  SDValue Sub = DAG.getNode(ISD::SUB, dl, VT, Guard, StackSlot);

  SDValue Cmp = DAG.getSetCC(dl, TLI.getSetCCResultType(DAG.getDataLayout(),
                                                        *DAG.getContext(),
                                                        Sub.getValueType()),
                             Sub, DAG.getConstant(0, dl, VT), ISD::SETNE);

  // If the sub is not 0, then we know the guard/stackslot do not equal, so
  // branch to failure MBB.
  SDValue BrCond = DAG.getNode(ISD::BRCOND, dl,
                               MVT::Other, StackSlot.getOperand(0),
                               Cmp, DAG.getBasicBlock(SPD.getFailureMBB()));
  // Otherwise branch to success MBB.
  SDValue Br = DAG.getNode(ISD::BR, dl,
                           MVT::Other, BrCond,
                           DAG.getBasicBlock(SPD.getSuccessMBB()));

  DAG.setRoot(Br);
}

/// Codegen the failure basic block for a stack protector check.
///
/// A failure stack protector machine basic block consists simply of a call to
/// __stack_chk_fail().
///
/// For a high level explanation of how this fits into the stack protector
/// generation see the comment on the declaration of class
/// StackProtectorDescriptor.
void
SelectionDAGBuilder::visitSPDescriptorFailure(StackProtectorDescriptor &SPD) {
  const TargetLowering &TLI = DAG.getTargetLoweringInfo();
  SDValue Chain =
      TLI.makeLibCall(DAG, RTLIB::STACKPROTECTOR_CHECK_FAIL, MVT::isVoid,
                      None, false, getCurSDLoc(), false, false).second;
  DAG.setRoot(Chain);
}

/// visitBitTestHeader - This function emits necessary code to produce value
/// suitable for "bit tests"
void SelectionDAGBuilder::visitBitTestHeader(BitTestBlock &B,
                                             MachineBasicBlock *SwitchBB) {
  SDLoc dl = getCurSDLoc();

  // Subtract the minimum value
  SDValue SwitchOp = getValue(B.SValue);
  EVT VT = SwitchOp.getValueType();
  SDValue Sub = DAG.getNode(ISD::SUB, dl, VT, SwitchOp,
                            DAG.getConstant(B.First, dl, VT));

  // Check range
  const TargetLowering &TLI = DAG.getTargetLoweringInfo();
  SDValue RangeCmp = DAG.getSetCC(
      dl, TLI.getSetCCResultType(DAG.getDataLayout(), *DAG.getContext(),
                                 Sub.getValueType()),
      Sub, DAG.getConstant(B.Range, dl, VT), ISD::SETUGT);

  // Determine the type of the test operands.
  bool UsePtrType = false;
  if (!TLI.isTypeLegal(VT))
    UsePtrType = true;
  else {
    for (unsigned i = 0, e = B.Cases.size(); i != e; ++i)
      if (!isUIntN(VT.getSizeInBits(), B.Cases[i].Mask)) {
        // Switch table case range are encoded into series of masks.
        // Just use pointer type, it's guaranteed to fit.
        UsePtrType = true;
        break;
      }
  }
  if (UsePtrType) {
    VT = TLI.getPointerTy(DAG.getDataLayout());
    Sub = DAG.getZExtOrTrunc(Sub, dl, VT);
  }

  B.RegVT = VT.getSimpleVT();
  B.Reg = FuncInfo.CreateReg(B.RegVT);
  SDValue CopyTo = DAG.getCopyToReg(getControlRoot(), dl, B.Reg, Sub);

  MachineBasicBlock* MBB = B.Cases[0].ThisBB;

  addSuccessorWithWeight(SwitchBB, B.Default, B.DefaultWeight);
  addSuccessorWithWeight(SwitchBB, MBB, B.Weight);

  SDValue BrRange = DAG.getNode(ISD::BRCOND, dl,
                                MVT::Other, CopyTo, RangeCmp,
                                DAG.getBasicBlock(B.Default));

  // Avoid emitting unnecessary branches to the next block.
  if (MBB != NextBlock(SwitchBB))
    BrRange = DAG.getNode(ISD::BR, dl, MVT::Other, BrRange,
                          DAG.getBasicBlock(MBB));

  DAG.setRoot(BrRange);
}

/// visitBitTestCase - this function produces one "bit test"
void SelectionDAGBuilder::visitBitTestCase(BitTestBlock &BB,
                                           MachineBasicBlock* NextMBB,
                                           uint32_t BranchWeightToNext,
                                           unsigned Reg,
                                           BitTestCase &B,
                                           MachineBasicBlock *SwitchBB) {
  SDLoc dl = getCurSDLoc();
  MVT VT = BB.RegVT;
  SDValue ShiftOp = DAG.getCopyFromReg(getControlRoot(), dl, Reg, VT);
  SDValue Cmp;
  unsigned PopCount = countPopulation(B.Mask);
  const TargetLowering &TLI = DAG.getTargetLoweringInfo();
  if (PopCount == 1) {
    // Testing for a single bit; just compare the shift count with what it
    // would need to be to shift a 1 bit in that position.
    Cmp = DAG.getSetCC(
        dl, TLI.getSetCCResultType(DAG.getDataLayout(), *DAG.getContext(), VT),
        ShiftOp, DAG.getConstant(countTrailingZeros(B.Mask), dl, VT),
        ISD::SETEQ);
  } else if (PopCount == BB.Range) {
    // There is only one zero bit in the range, test for it directly.
    Cmp = DAG.getSetCC(
        dl, TLI.getSetCCResultType(DAG.getDataLayout(), *DAG.getContext(), VT),
        ShiftOp, DAG.getConstant(countTrailingOnes(B.Mask), dl, VT),
        ISD::SETNE);
  } else {
    // Make desired shift
    SDValue SwitchVal = DAG.getNode(ISD::SHL, dl, VT,
                                    DAG.getConstant(1, dl, VT), ShiftOp);

    // Emit bit tests and jumps
    SDValue AndOp = DAG.getNode(ISD::AND, dl,
                                VT, SwitchVal, DAG.getConstant(B.Mask, dl, VT));
    Cmp = DAG.getSetCC(
        dl, TLI.getSetCCResultType(DAG.getDataLayout(), *DAG.getContext(), VT),
        AndOp, DAG.getConstant(0, dl, VT), ISD::SETNE);
  }

  // The branch weight from SwitchBB to B.TargetBB is B.ExtraWeight.
  addSuccessorWithWeight(SwitchBB, B.TargetBB, B.ExtraWeight);
  // The branch weight from SwitchBB to NextMBB is BranchWeightToNext.
  addSuccessorWithWeight(SwitchBB, NextMBB, BranchWeightToNext);

  SDValue BrAnd = DAG.getNode(ISD::BRCOND, dl,
                              MVT::Other, getControlRoot(),
                              Cmp, DAG.getBasicBlock(B.TargetBB));

  // Avoid emitting unnecessary branches to the next block.
  if (NextMBB != NextBlock(SwitchBB))
    BrAnd = DAG.getNode(ISD::BR, dl, MVT::Other, BrAnd,
                        DAG.getBasicBlock(NextMBB));

  DAG.setRoot(BrAnd);
}

void SelectionDAGBuilder::visitInvoke(const InvokeInst &I) {
  MachineBasicBlock *InvokeMBB = FuncInfo.MBB;

  // Retrieve successors. Look through artificial IR level blocks like catchpads
  // and catchendpads for successors.
  MachineBasicBlock *Return = FuncInfo.MBBMap[I.getSuccessor(0)];
  const BasicBlock *EHPadBB = I.getSuccessor(1);

  const Value *Callee(I.getCalledValue());
  const Function *Fn = dyn_cast<Function>(Callee);
  if (isa<InlineAsm>(Callee))
    visitInlineAsm(&I);
  else if (Fn && Fn->isIntrinsic()) {
    switch (Fn->getIntrinsicID()) {
    default:
      llvm_unreachable("Cannot invoke this intrinsic");
    case Intrinsic::donothing:
      // Ignore invokes to @llvm.donothing: jump directly to the next BB.
      break;
    case Intrinsic::experimental_patchpoint_void:
    case Intrinsic::experimental_patchpoint_i64:
      visitPatchpoint(&I, EHPadBB);
      break;
    case Intrinsic::experimental_gc_statepoint:
      LowerStatepoint(ImmutableStatepoint(&I), EHPadBB);
      break;
    }
  } else
    LowerCallTo(&I, getValue(Callee), false, EHPadBB);

  // If the value of the invoke is used outside of its defining block, make it
  // available as a virtual register.
  // We already took care of the exported value for the statepoint instruction
  // during call to the LowerStatepoint.
  if (!isStatepoint(I)) {
    CopyToExportRegsIfNeeded(&I);
  }

  SmallVector<std::pair<MachineBasicBlock *, uint32_t>, 1> UnwindDests;
  BranchProbabilityInfo *BPI = FuncInfo.BPI;
  uint32_t EHPadBBWeight =
      BPI ? BPI->getEdgeWeight(InvokeMBB->getBasicBlock(), EHPadBB) : 0;
  findUnwindDestinations(FuncInfo, EHPadBB, EHPadBBWeight, UnwindDests);

  // Update successor info.
  addSuccessorWithWeight(InvokeMBB, Return);
  for (auto &UnwindDest : UnwindDests) {
    UnwindDest.first->setIsEHPad();
    addSuccessorWithWeight(InvokeMBB, UnwindDest.first, UnwindDest.second);
  }

  // Drop into normal successor.
  DAG.setRoot(DAG.getNode(ISD::BR, getCurSDLoc(),
                          MVT::Other, getControlRoot(),
                          DAG.getBasicBlock(Return)));
}

void SelectionDAGBuilder::visitResume(const ResumeInst &RI) {
  llvm_unreachable("SelectionDAGBuilder shouldn't visit resume instructions!");
}

void SelectionDAGBuilder::visitLandingPad(const LandingPadInst &LP) {
  assert(FuncInfo.MBB->isEHPad() &&
         "Call to landingpad not in landing pad!");

  MachineBasicBlock *MBB = FuncInfo.MBB;
  MachineModuleInfo &MMI = DAG.getMachineFunction().getMMI();
  AddLandingPadInfo(LP, MMI, MBB);

  // If there aren't registers to copy the values into (e.g., during SjLj
  // exceptions), then don't bother to create these DAG nodes.
  const TargetLowering &TLI = DAG.getTargetLoweringInfo();
  const Constant *PersonalityFn = FuncInfo.Fn->getPersonalityFn();
  if (TLI.getExceptionPointerRegister(PersonalityFn) == 0 &&
      TLI.getExceptionSelectorRegister(PersonalityFn) == 0)
    return;

  SmallVector<EVT, 2> ValueVTs;
  SDLoc dl = getCurSDLoc();
  ComputeValueVTs(TLI, DAG.getDataLayout(), LP.getType(), ValueVTs);
  assert(ValueVTs.size() == 2 && "Only two-valued landingpads are supported");

  // Get the two live-in registers as SDValues. The physregs have already been
  // copied into virtual registers.
  SDValue Ops[2];
  if (FuncInfo.ExceptionPointerVirtReg) {
    Ops[0] = DAG.getZExtOrTrunc(
        DAG.getCopyFromReg(DAG.getEntryNode(), dl,
                           FuncInfo.ExceptionPointerVirtReg,
                           TLI.getPointerTy(DAG.getDataLayout())),
        dl, ValueVTs[0]);
  } else {
    Ops[0] = DAG.getConstant(0, dl, TLI.getPointerTy(DAG.getDataLayout()));
  }
  Ops[1] = DAG.getZExtOrTrunc(
      DAG.getCopyFromReg(DAG.getEntryNode(), dl,
                         FuncInfo.ExceptionSelectorVirtReg,
                         TLI.getPointerTy(DAG.getDataLayout())),
      dl, ValueVTs[1]);

  // Merge into one.
  SDValue Res = DAG.getNode(ISD::MERGE_VALUES, dl,
                            DAG.getVTList(ValueVTs), Ops);
  setValue(&LP, Res);
}

void SelectionDAGBuilder::sortAndRangeify(CaseClusterVector &Clusters) {
#ifndef NDEBUG
  for (const CaseCluster &CC : Clusters)
    assert(CC.Low == CC.High && "Input clusters must be single-case");
#endif

  std::sort(Clusters.begin(), Clusters.end(),
            [](const CaseCluster &a, const CaseCluster &b) {
    return a.Low->getValue().slt(b.Low->getValue());
  });

  // Merge adjacent clusters with the same destination.
  const unsigned N = Clusters.size();
  unsigned DstIndex = 0;
  for (unsigned SrcIndex = 0; SrcIndex < N; ++SrcIndex) {
    CaseCluster &CC = Clusters[SrcIndex];
    const ConstantInt *CaseVal = CC.Low;
    MachineBasicBlock *Succ = CC.MBB;

    if (DstIndex != 0 && Clusters[DstIndex - 1].MBB == Succ &&
        (CaseVal->getValue() - Clusters[DstIndex - 1].High->getValue()) == 1) {
      // If this case has the same successor and is a neighbour, merge it into
      // the previous cluster.
      Clusters[DstIndex - 1].High = CaseVal;
      Clusters[DstIndex - 1].Weight += CC.Weight;
      assert(Clusters[DstIndex - 1].Weight >= CC.Weight && "Weight overflow!");
    } else {
      std::memmove(&Clusters[DstIndex++], &Clusters[SrcIndex],
                   sizeof(Clusters[SrcIndex]));
    }
  }
  Clusters.resize(DstIndex);
}

void SelectionDAGBuilder::UpdateSplitBlock(MachineBasicBlock *First,
                                           MachineBasicBlock *Last) {
  // Update JTCases.
  for (unsigned i = 0, e = JTCases.size(); i != e; ++i)
    if (JTCases[i].first.HeaderBB == First)
      JTCases[i].first.HeaderBB = Last;

  // Update BitTestCases.
  for (unsigned i = 0, e = BitTestCases.size(); i != e; ++i)
    if (BitTestCases[i].Parent == First)
      BitTestCases[i].Parent = Last;
}

void SelectionDAGBuilder::visitIndirectBr(const IndirectBrInst &I) {
  MachineBasicBlock *IndirectBrMBB = FuncInfo.MBB;

  // Update machine-CFG edges with unique successors.
  SmallSet<BasicBlock*, 32> Done;
  for (unsigned i = 0, e = I.getNumSuccessors(); i != e; ++i) {
    BasicBlock *BB = I.getSuccessor(i);
    bool Inserted = Done.insert(BB).second;
    if (!Inserted)
        continue;

    MachineBasicBlock *Succ = FuncInfo.MBBMap[BB];
    addSuccessorWithWeight(IndirectBrMBB, Succ);
  }

  DAG.setRoot(DAG.getNode(ISD::BRIND, getCurSDLoc(),
                          MVT::Other, getControlRoot(),
                          getValue(I.getAddress())));
}

void SelectionDAGBuilder::visitUnreachable(const UnreachableInst &I) {
  if (DAG.getTarget().Options.TrapUnreachable)
    DAG.setRoot(
        DAG.getNode(ISD::TRAP, getCurSDLoc(), MVT::Other, DAG.getRoot()));
}

void SelectionDAGBuilder::visitDetach(const DetachInst &I) {
  MachineBasicBlock *DetachMBB = FuncInfo.MBB;

  // Update machine-CFG edges.
  MachineBasicBlock *Detached = FuncInfo.MBBMap[I.getSuccessor(0)];
<<<<<<< HEAD
  MachineBasicBlock *Continue = FuncInfo.MBBMap[I.getSuccessor(1)];

  // TODO!!!
  assert(0 && "Lowering detach to machine instructions not completed yet!");

  // If the value of the invoke is used outside of its defining block, make it
  // available as a virtual register.
  // We already took care of the exported value for the statepoint instruction
  // during call to the LowerStatepoint.
  if (!isStatepoint(I)) {
    CopyToExportRegsIfNeeded(&I);
  }

  addSuccessorWithWeight(DetachMBB, Detached);
  addSuccessorWithWeight(DetachMBB, Continue);

  DAG.setRoot(DAG.getNode(ISD::BR, getCurSDLoc(),
                          MVT::Other, getControlRoot(),
                          DAG.getBasicBlock(Continue)));
=======
  //MachineBasicBlock *Continue = FuncInfo.MBBMap[I.getSuccessor(1)];

  // Update machine-CFG edges.
  DetachMBB->addSuccessor(Detached);

  // If this is not a fall-through branch or optimizations are switched off,
  // emit the branch.
  if (Detached != NextBlock(DetachMBB) || TM.getOptLevel() == CodeGenOpt::None)
    DAG.setRoot(DAG.getNode(ISD::BR, getCurSDLoc(),
                            MVT::Other, getControlRoot(),
                            DAG.getBasicBlock(Detached)));

  return;
>>>>>>> 8d00ea68

}

void SelectionDAGBuilder::visitReattach(const ReattachInst &I) {
<<<<<<< HEAD
  // TODO!!!
  assert(0 && "Lowering reattach to machine instructions not completed yet!");

  if (DAG.getTarget().Options.TrapUnreachable)
    DAG.setRoot(DAG.getNode(ISD::TRAP, getCurSDLoc(), MVT::Other, DAG.getRoot()));
=======
  MachineBasicBlock *ReattachMBB = FuncInfo.MBB;

  // Update machine-CFG edges.
  MachineBasicBlock *Continue = FuncInfo.MBBMap[I.getSuccessor(0)];

  // Update machine-CFG edges.
  ReattachMBB->addSuccessor(Continue);

  // If this is not a fall-through branch or optimizations are switched off,
  // emit the branch.
  if (Continue != NextBlock(ReattachMBB) || TM.getOptLevel() == CodeGenOpt::None)
    DAG.setRoot(DAG.getNode(ISD::BR, getCurSDLoc(),
                            MVT::Other, getControlRoot(),
                            DAG.getBasicBlock(Continue)));

  return;
>>>>>>> 8d00ea68
}

void SelectionDAGBuilder::visitSync(const SyncInst &I) {
  MachineBasicBlock *SyncMBB = FuncInfo.MBB;

  // Update machine-CFG edges.
  MachineBasicBlock *Continue = FuncInfo.MBBMap[I.getSuccessor(0)];

<<<<<<< HEAD
  // TODO!!!
  assert(0 && "Lowering sync to machine instructions not completed yet!");

  addSuccessorWithWeight(SyncMBB, Continue);

  DAG.setRoot(DAG.getNode(ISD::BR, getCurSDLoc(),
                          MVT::Other, getControlRoot(),
                          DAG.getBasicBlock(Continue)));

=======
  // Update machine-CFG edges.
  SyncMBB->addSuccessor(Continue);

  // If this is not a fall-through branch or optimizations are switched off,
  // emit the branch.
  if (Continue != NextBlock(SyncMBB) || TM.getOptLevel() == CodeGenOpt::None)
    DAG.setRoot(DAG.getNode(ISD::BR, getCurSDLoc(),
                            MVT::Other, getControlRoot(),
                            DAG.getBasicBlock(Continue)));

  return;
>>>>>>> 8d00ea68
}


void SelectionDAGBuilder::visitFSub(const User &I) {
  // -0.0 - X --> fneg
  Type *Ty = I.getType();
  if (isa<Constant>(I.getOperand(0)) &&
      I.getOperand(0) == ConstantFP::getZeroValueForNegation(Ty)) {
    SDValue Op2 = getValue(I.getOperand(1));
    setValue(&I, DAG.getNode(ISD::FNEG, getCurSDLoc(),
                             Op2.getValueType(), Op2));
    return;
  }

  visitBinary(I, ISD::FSUB);
}

void SelectionDAGBuilder::visitBinary(const User &I, unsigned OpCode) {
  SDValue Op1 = getValue(I.getOperand(0));
  SDValue Op2 = getValue(I.getOperand(1));

  bool nuw = false;
  bool nsw = false;
  bool exact = false;
  FastMathFlags FMF;

  if (const OverflowingBinaryOperator *OFBinOp =
          dyn_cast<const OverflowingBinaryOperator>(&I)) {
    nuw = OFBinOp->hasNoUnsignedWrap();
    nsw = OFBinOp->hasNoSignedWrap();
  }
  if (const PossiblyExactOperator *ExactOp =
          dyn_cast<const PossiblyExactOperator>(&I))
    exact = ExactOp->isExact();
  if (const FPMathOperator *FPOp = dyn_cast<const FPMathOperator>(&I))
    FMF = FPOp->getFastMathFlags();

  SDNodeFlags Flags;
  Flags.setExact(exact);
  Flags.setNoSignedWrap(nsw);
  Flags.setNoUnsignedWrap(nuw);
  if (EnableFMFInDAG) {
    Flags.setAllowReciprocal(FMF.allowReciprocal());
    Flags.setNoInfs(FMF.noInfs());
    Flags.setNoNaNs(FMF.noNaNs());
    Flags.setNoSignedZeros(FMF.noSignedZeros());
    Flags.setUnsafeAlgebra(FMF.unsafeAlgebra());
  }
  SDValue BinNodeValue = DAG.getNode(OpCode, getCurSDLoc(), Op1.getValueType(),
                                     Op1, Op2, &Flags);
  setValue(&I, BinNodeValue);
}

void SelectionDAGBuilder::visitShift(const User &I, unsigned Opcode) {
  SDValue Op1 = getValue(I.getOperand(0));
  SDValue Op2 = getValue(I.getOperand(1));

  EVT ShiftTy = DAG.getTargetLoweringInfo().getShiftAmountTy(
      Op2.getValueType(), DAG.getDataLayout());

  // Coerce the shift amount to the right type if we can.
  if (!I.getType()->isVectorTy() && Op2.getValueType() != ShiftTy) {
    unsigned ShiftSize = ShiftTy.getSizeInBits();
    unsigned Op2Size = Op2.getValueType().getSizeInBits();
    SDLoc DL = getCurSDLoc();

    // If the operand is smaller than the shift count type, promote it.
    if (ShiftSize > Op2Size)
      Op2 = DAG.getNode(ISD::ZERO_EXTEND, DL, ShiftTy, Op2);

    // If the operand is larger than the shift count type but the shift
    // count type has enough bits to represent any shift value, truncate
    // it now. This is a common case and it exposes the truncate to
    // optimization early.
    else if (ShiftSize >= Log2_32_Ceil(Op2.getValueType().getSizeInBits()))
      Op2 = DAG.getNode(ISD::TRUNCATE, DL, ShiftTy, Op2);
    // Otherwise we'll need to temporarily settle for some other convenient
    // type.  Type legalization will make adjustments once the shiftee is split.
    else
      Op2 = DAG.getZExtOrTrunc(Op2, DL, MVT::i32);
  }

  bool nuw = false;
  bool nsw = false;
  bool exact = false;

  if (Opcode == ISD::SRL || Opcode == ISD::SRA || Opcode == ISD::SHL) {

    if (const OverflowingBinaryOperator *OFBinOp =
            dyn_cast<const OverflowingBinaryOperator>(&I)) {
      nuw = OFBinOp->hasNoUnsignedWrap();
      nsw = OFBinOp->hasNoSignedWrap();
    }
    if (const PossiblyExactOperator *ExactOp =
            dyn_cast<const PossiblyExactOperator>(&I))
      exact = ExactOp->isExact();
  }
  SDNodeFlags Flags;
  Flags.setExact(exact);
  Flags.setNoSignedWrap(nsw);
  Flags.setNoUnsignedWrap(nuw);
  SDValue Res = DAG.getNode(Opcode, getCurSDLoc(), Op1.getValueType(), Op1, Op2,
                            &Flags);
  setValue(&I, Res);
}

void SelectionDAGBuilder::visitSDiv(const User &I) {
  SDValue Op1 = getValue(I.getOperand(0));
  SDValue Op2 = getValue(I.getOperand(1));

  SDNodeFlags Flags;
  Flags.setExact(isa<PossiblyExactOperator>(&I) &&
                 cast<PossiblyExactOperator>(&I)->isExact());
  setValue(&I, DAG.getNode(ISD::SDIV, getCurSDLoc(), Op1.getValueType(), Op1,
                           Op2, &Flags));
}

void SelectionDAGBuilder::visitICmp(const User &I) {
  ICmpInst::Predicate predicate = ICmpInst::BAD_ICMP_PREDICATE;
  if (const ICmpInst *IC = dyn_cast<ICmpInst>(&I))
    predicate = IC->getPredicate();
  else if (const ConstantExpr *IC = dyn_cast<ConstantExpr>(&I))
    predicate = ICmpInst::Predicate(IC->getPredicate());
  SDValue Op1 = getValue(I.getOperand(0));
  SDValue Op2 = getValue(I.getOperand(1));
  ISD::CondCode Opcode = getICmpCondCode(predicate);

  EVT DestVT = DAG.getTargetLoweringInfo().getValueType(DAG.getDataLayout(),
                                                        I.getType());
  setValue(&I, DAG.getSetCC(getCurSDLoc(), DestVT, Op1, Op2, Opcode));
}

void SelectionDAGBuilder::visitFCmp(const User &I) {
  FCmpInst::Predicate predicate = FCmpInst::BAD_FCMP_PREDICATE;
  if (const FCmpInst *FC = dyn_cast<FCmpInst>(&I))
    predicate = FC->getPredicate();
  else if (const ConstantExpr *FC = dyn_cast<ConstantExpr>(&I))
    predicate = FCmpInst::Predicate(FC->getPredicate());
  SDValue Op1 = getValue(I.getOperand(0));
  SDValue Op2 = getValue(I.getOperand(1));
  ISD::CondCode Condition = getFCmpCondCode(predicate);
  
  // FIXME: Fcmp instructions have fast-math-flags in IR, so we should use them.
  // FIXME: We should propagate the fast-math-flags to the DAG node itself for
  // further optimization, but currently FMF is only applicable to binary nodes.
  if (TM.Options.NoNaNsFPMath)
    Condition = getFCmpCodeWithoutNaN(Condition);
  EVT DestVT = DAG.getTargetLoweringInfo().getValueType(DAG.getDataLayout(),
                                                        I.getType());
  setValue(&I, DAG.getSetCC(getCurSDLoc(), DestVT, Op1, Op2, Condition));
}

void SelectionDAGBuilder::visitSelect(const User &I) {
  SmallVector<EVT, 4> ValueVTs;
  ComputeValueVTs(DAG.getTargetLoweringInfo(), DAG.getDataLayout(), I.getType(),
                  ValueVTs);
  unsigned NumValues = ValueVTs.size();
  if (NumValues == 0) return;

  SmallVector<SDValue, 4> Values(NumValues);
  SDValue Cond     = getValue(I.getOperand(0));
  SDValue LHSVal   = getValue(I.getOperand(1));
  SDValue RHSVal   = getValue(I.getOperand(2));
  auto BaseOps = {Cond};
  ISD::NodeType OpCode = Cond.getValueType().isVector() ?
    ISD::VSELECT : ISD::SELECT;

  // Min/max matching is only viable if all output VTs are the same.
  if (std::equal(ValueVTs.begin(), ValueVTs.end(), ValueVTs.begin())) {
    EVT VT = ValueVTs[0];
    LLVMContext &Ctx = *DAG.getContext();
    auto &TLI = DAG.getTargetLoweringInfo();
    while (TLI.getTypeAction(Ctx, VT) == TargetLoweringBase::TypeSplitVector)
      VT = TLI.getTypeToTransformTo(Ctx, VT);

    Value *LHS, *RHS;
    auto SPR = matchSelectPattern(const_cast<User*>(&I), LHS, RHS);
    ISD::NodeType Opc = ISD::DELETED_NODE;
    switch (SPR.Flavor) {
    case SPF_UMAX:    Opc = ISD::UMAX; break;
    case SPF_UMIN:    Opc = ISD::UMIN; break;
    case SPF_SMAX:    Opc = ISD::SMAX; break;
    case SPF_SMIN:    Opc = ISD::SMIN; break;
    case SPF_FMINNUM:
      switch (SPR.NaNBehavior) {
      case SPNB_NA: llvm_unreachable("No NaN behavior for FP op?");
      case SPNB_RETURNS_NAN:   Opc = ISD::FMINNAN; break;
      case SPNB_RETURNS_OTHER: Opc = ISD::FMINNUM; break;
      case SPNB_RETURNS_ANY:
        Opc = TLI.isOperationLegalOrCustom(ISD::FMINNUM, VT) ? ISD::FMINNUM
          : ISD::FMINNAN;
        break;
      }
      break;
    case SPF_FMAXNUM:
      switch (SPR.NaNBehavior) {
      case SPNB_NA: llvm_unreachable("No NaN behavior for FP op?");
      case SPNB_RETURNS_NAN:   Opc = ISD::FMAXNAN; break;
      case SPNB_RETURNS_OTHER: Opc = ISD::FMAXNUM; break;
      case SPNB_RETURNS_ANY:
        Opc = TLI.isOperationLegalOrCustom(ISD::FMAXNUM, VT) ? ISD::FMAXNUM
          : ISD::FMAXNAN;
        break;
      }
      break;
    default: break;
    }

    if (Opc != ISD::DELETED_NODE && TLI.isOperationLegalOrCustom(Opc, VT) &&
        // If the underlying comparison instruction is used by any other instruction,
        // the consumed instructions won't be destroyed, so it is not profitable
        // to convert to a min/max.
        cast<SelectInst>(&I)->getCondition()->hasOneUse()) {
      OpCode = Opc;
      LHSVal = getValue(LHS);
      RHSVal = getValue(RHS);
      BaseOps = {};
    }
  }

  for (unsigned i = 0; i != NumValues; ++i) {
    SmallVector<SDValue, 3> Ops(BaseOps.begin(), BaseOps.end());
    Ops.push_back(SDValue(LHSVal.getNode(), LHSVal.getResNo() + i));
    Ops.push_back(SDValue(RHSVal.getNode(), RHSVal.getResNo() + i));
    Values[i] = DAG.getNode(OpCode, getCurSDLoc(),
                            LHSVal.getNode()->getValueType(LHSVal.getResNo()+i),
                            Ops);
  }

  setValue(&I, DAG.getNode(ISD::MERGE_VALUES, getCurSDLoc(),
                           DAG.getVTList(ValueVTs), Values));
}

void SelectionDAGBuilder::visitTrunc(const User &I) {
  // TruncInst cannot be a no-op cast because sizeof(src) > sizeof(dest).
  SDValue N = getValue(I.getOperand(0));
  EVT DestVT = DAG.getTargetLoweringInfo().getValueType(DAG.getDataLayout(),
                                                        I.getType());
  setValue(&I, DAG.getNode(ISD::TRUNCATE, getCurSDLoc(), DestVT, N));
}

void SelectionDAGBuilder::visitZExt(const User &I) {
  // ZExt cannot be a no-op cast because sizeof(src) < sizeof(dest).
  // ZExt also can't be a cast to bool for same reason. So, nothing much to do
  SDValue N = getValue(I.getOperand(0));
  EVT DestVT = DAG.getTargetLoweringInfo().getValueType(DAG.getDataLayout(),
                                                        I.getType());
  setValue(&I, DAG.getNode(ISD::ZERO_EXTEND, getCurSDLoc(), DestVT, N));
}

void SelectionDAGBuilder::visitSExt(const User &I) {
  // SExt cannot be a no-op cast because sizeof(src) < sizeof(dest).
  // SExt also can't be a cast to bool for same reason. So, nothing much to do
  SDValue N = getValue(I.getOperand(0));
  EVT DestVT = DAG.getTargetLoweringInfo().getValueType(DAG.getDataLayout(),
                                                        I.getType());
  setValue(&I, DAG.getNode(ISD::SIGN_EXTEND, getCurSDLoc(), DestVT, N));
}

void SelectionDAGBuilder::visitFPTrunc(const User &I) {
  // FPTrunc is never a no-op cast, no need to check
  SDValue N = getValue(I.getOperand(0));
  SDLoc dl = getCurSDLoc();
  const TargetLowering &TLI = DAG.getTargetLoweringInfo();
  EVT DestVT = TLI.getValueType(DAG.getDataLayout(), I.getType());
  setValue(&I, DAG.getNode(ISD::FP_ROUND, dl, DestVT, N,
                           DAG.getTargetConstant(
                               0, dl, TLI.getPointerTy(DAG.getDataLayout()))));
}

void SelectionDAGBuilder::visitFPExt(const User &I) {
  // FPExt is never a no-op cast, no need to check
  SDValue N = getValue(I.getOperand(0));
  EVT DestVT = DAG.getTargetLoweringInfo().getValueType(DAG.getDataLayout(),
                                                        I.getType());
  setValue(&I, DAG.getNode(ISD::FP_EXTEND, getCurSDLoc(), DestVT, N));
}

void SelectionDAGBuilder::visitFPToUI(const User &I) {
  // FPToUI is never a no-op cast, no need to check
  SDValue N = getValue(I.getOperand(0));
  EVT DestVT = DAG.getTargetLoweringInfo().getValueType(DAG.getDataLayout(),
                                                        I.getType());
  setValue(&I, DAG.getNode(ISD::FP_TO_UINT, getCurSDLoc(), DestVT, N));
}

void SelectionDAGBuilder::visitFPToSI(const User &I) {
  // FPToSI is never a no-op cast, no need to check
  SDValue N = getValue(I.getOperand(0));
  EVT DestVT = DAG.getTargetLoweringInfo().getValueType(DAG.getDataLayout(),
                                                        I.getType());
  setValue(&I, DAG.getNode(ISD::FP_TO_SINT, getCurSDLoc(), DestVT, N));
}

void SelectionDAGBuilder::visitUIToFP(const User &I) {
  // UIToFP is never a no-op cast, no need to check
  SDValue N = getValue(I.getOperand(0));
  EVT DestVT = DAG.getTargetLoweringInfo().getValueType(DAG.getDataLayout(),
                                                        I.getType());
  setValue(&I, DAG.getNode(ISD::UINT_TO_FP, getCurSDLoc(), DestVT, N));
}

void SelectionDAGBuilder::visitSIToFP(const User &I) {
  // SIToFP is never a no-op cast, no need to check
  SDValue N = getValue(I.getOperand(0));
  EVT DestVT = DAG.getTargetLoweringInfo().getValueType(DAG.getDataLayout(),
                                                        I.getType());
  setValue(&I, DAG.getNode(ISD::SINT_TO_FP, getCurSDLoc(), DestVT, N));
}

void SelectionDAGBuilder::visitPtrToInt(const User &I) {
  // What to do depends on the size of the integer and the size of the pointer.
  // We can either truncate, zero extend, or no-op, accordingly.
  SDValue N = getValue(I.getOperand(0));
  EVT DestVT = DAG.getTargetLoweringInfo().getValueType(DAG.getDataLayout(),
                                                        I.getType());
  setValue(&I, DAG.getZExtOrTrunc(N, getCurSDLoc(), DestVT));
}

void SelectionDAGBuilder::visitIntToPtr(const User &I) {
  // What to do depends on the size of the integer and the size of the pointer.
  // We can either truncate, zero extend, or no-op, accordingly.
  SDValue N = getValue(I.getOperand(0));
  EVT DestVT = DAG.getTargetLoweringInfo().getValueType(DAG.getDataLayout(),
                                                        I.getType());
  setValue(&I, DAG.getZExtOrTrunc(N, getCurSDLoc(), DestVT));
}

void SelectionDAGBuilder::visitBitCast(const User &I) {
  SDValue N = getValue(I.getOperand(0));
  SDLoc dl = getCurSDLoc();
  EVT DestVT = DAG.getTargetLoweringInfo().getValueType(DAG.getDataLayout(),
                                                        I.getType());

  // BitCast assures us that source and destination are the same size so this is
  // either a BITCAST or a no-op.
  if (DestVT != N.getValueType())
    setValue(&I, DAG.getNode(ISD::BITCAST, dl,
                             DestVT, N)); // convert types.
  // Check if the original LLVM IR Operand was a ConstantInt, because getValue()
  // might fold any kind of constant expression to an integer constant and that
  // is not what we are looking for. Only regcognize a bitcast of a genuine
  // constant integer as an opaque constant.
  else if(ConstantInt *C = dyn_cast<ConstantInt>(I.getOperand(0)))
    setValue(&I, DAG.getConstant(C->getValue(), dl, DestVT, /*isTarget=*/false,
                                 /*isOpaque*/true));
  else
    setValue(&I, N);            // noop cast.
}

void SelectionDAGBuilder::visitAddrSpaceCast(const User &I) {
  const TargetLowering &TLI = DAG.getTargetLoweringInfo();
  const Value *SV = I.getOperand(0);
  SDValue N = getValue(SV);
  EVT DestVT = TLI.getValueType(DAG.getDataLayout(), I.getType());

  unsigned SrcAS = SV->getType()->getPointerAddressSpace();
  unsigned DestAS = I.getType()->getPointerAddressSpace();

  if (!TLI.isNoopAddrSpaceCast(SrcAS, DestAS))
    N = DAG.getAddrSpaceCast(getCurSDLoc(), DestVT, N, SrcAS, DestAS);

  setValue(&I, N);
}

void SelectionDAGBuilder::visitInsertElement(const User &I) {
  const TargetLowering &TLI = DAG.getTargetLoweringInfo();
  SDValue InVec = getValue(I.getOperand(0));
  SDValue InVal = getValue(I.getOperand(1));
  SDValue InIdx = DAG.getSExtOrTrunc(getValue(I.getOperand(2)), getCurSDLoc(),
                                     TLI.getVectorIdxTy(DAG.getDataLayout()));
  setValue(&I, DAG.getNode(ISD::INSERT_VECTOR_ELT, getCurSDLoc(),
                           TLI.getValueType(DAG.getDataLayout(), I.getType()),
                           InVec, InVal, InIdx));
}

void SelectionDAGBuilder::visitExtractElement(const User &I) {
  const TargetLowering &TLI = DAG.getTargetLoweringInfo();
  SDValue InVec = getValue(I.getOperand(0));
  SDValue InIdx = DAG.getSExtOrTrunc(getValue(I.getOperand(1)), getCurSDLoc(),
                                     TLI.getVectorIdxTy(DAG.getDataLayout()));
  setValue(&I, DAG.getNode(ISD::EXTRACT_VECTOR_ELT, getCurSDLoc(),
                           TLI.getValueType(DAG.getDataLayout(), I.getType()),
                           InVec, InIdx));
}

// Utility for visitShuffleVector - Return true if every element in Mask,
// beginning from position Pos and ending in Pos+Size, falls within the
// specified sequential range [L, L+Pos). or is undef.
static bool isSequentialInRange(const SmallVectorImpl<int> &Mask,
                                unsigned Pos, unsigned Size, int Low) {
  for (unsigned i = Pos, e = Pos+Size; i != e; ++i, ++Low)
    if (Mask[i] >= 0 && Mask[i] != Low)
      return false;
  return true;
}

void SelectionDAGBuilder::visitShuffleVector(const User &I) {
  SDValue Src1 = getValue(I.getOperand(0));
  SDValue Src2 = getValue(I.getOperand(1));

  SmallVector<int, 8> Mask;
  ShuffleVectorInst::getShuffleMask(cast<Constant>(I.getOperand(2)), Mask);
  unsigned MaskNumElts = Mask.size();

  const TargetLowering &TLI = DAG.getTargetLoweringInfo();
  EVT VT = TLI.getValueType(DAG.getDataLayout(), I.getType());
  EVT SrcVT = Src1.getValueType();
  unsigned SrcNumElts = SrcVT.getVectorNumElements();

  if (SrcNumElts == MaskNumElts) {
    setValue(&I, DAG.getVectorShuffle(VT, getCurSDLoc(), Src1, Src2,
                                      &Mask[0]));
    return;
  }

  // Normalize the shuffle vector since mask and vector length don't match.
  if (SrcNumElts < MaskNumElts && MaskNumElts % SrcNumElts == 0) {
    // Mask is longer than the source vectors and is a multiple of the source
    // vectors.  We can use concatenate vector to make the mask and vectors
    // lengths match.
    if (SrcNumElts*2 == MaskNumElts) {
      // First check for Src1 in low and Src2 in high
      if (isSequentialInRange(Mask, 0, SrcNumElts, 0) &&
          isSequentialInRange(Mask, SrcNumElts, SrcNumElts, SrcNumElts)) {
        // The shuffle is concatenating two vectors together.
        setValue(&I, DAG.getNode(ISD::CONCAT_VECTORS, getCurSDLoc(),
                                 VT, Src1, Src2));
        return;
      }
      // Then check for Src2 in low and Src1 in high
      if (isSequentialInRange(Mask, 0, SrcNumElts, SrcNumElts) &&
          isSequentialInRange(Mask, SrcNumElts, SrcNumElts, 0)) {
        // The shuffle is concatenating two vectors together.
        setValue(&I, DAG.getNode(ISD::CONCAT_VECTORS, getCurSDLoc(),
                                 VT, Src2, Src1));
        return;
      }
    }

    // Pad both vectors with undefs to make them the same length as the mask.
    unsigned NumConcat = MaskNumElts / SrcNumElts;
    bool Src1U = Src1.getOpcode() == ISD::UNDEF;
    bool Src2U = Src2.getOpcode() == ISD::UNDEF;
    SDValue UndefVal = DAG.getUNDEF(SrcVT);

    SmallVector<SDValue, 8> MOps1(NumConcat, UndefVal);
    SmallVector<SDValue, 8> MOps2(NumConcat, UndefVal);
    MOps1[0] = Src1;
    MOps2[0] = Src2;

    Src1 = Src1U ? DAG.getUNDEF(VT) : DAG.getNode(ISD::CONCAT_VECTORS,
                                                  getCurSDLoc(), VT, MOps1);
    Src2 = Src2U ? DAG.getUNDEF(VT) : DAG.getNode(ISD::CONCAT_VECTORS,
                                                  getCurSDLoc(), VT, MOps2);

    // Readjust mask for new input vector length.
    SmallVector<int, 8> MappedOps;
    for (unsigned i = 0; i != MaskNumElts; ++i) {
      int Idx = Mask[i];
      if (Idx >= (int)SrcNumElts)
        Idx -= SrcNumElts - MaskNumElts;
      MappedOps.push_back(Idx);
    }

    setValue(&I, DAG.getVectorShuffle(VT, getCurSDLoc(), Src1, Src2,
                                      &MappedOps[0]));
    return;
  }

  if (SrcNumElts > MaskNumElts) {
    // Analyze the access pattern of the vector to see if we can extract
    // two subvectors and do the shuffle. The analysis is done by calculating
    // the range of elements the mask access on both vectors.
    int MinRange[2] = { static_cast<int>(SrcNumElts),
                        static_cast<int>(SrcNumElts)};
    int MaxRange[2] = {-1, -1};

    for (unsigned i = 0; i != MaskNumElts; ++i) {
      int Idx = Mask[i];
      unsigned Input = 0;
      if (Idx < 0)
        continue;

      if (Idx >= (int)SrcNumElts) {
        Input = 1;
        Idx -= SrcNumElts;
      }
      if (Idx > MaxRange[Input])
        MaxRange[Input] = Idx;
      if (Idx < MinRange[Input])
        MinRange[Input] = Idx;
    }

    // Check if the access is smaller than the vector size and can we find
    // a reasonable extract index.
    int RangeUse[2] = { -1, -1 };  // 0 = Unused, 1 = Extract, -1 = Can not
                                   // Extract.
    int StartIdx[2];  // StartIdx to extract from
    for (unsigned Input = 0; Input < 2; ++Input) {
      if (MinRange[Input] >= (int)SrcNumElts && MaxRange[Input] < 0) {
        RangeUse[Input] = 0; // Unused
        StartIdx[Input] = 0;
        continue;
      }

      // Find a good start index that is a multiple of the mask length. Then
      // see if the rest of the elements are in range.
      StartIdx[Input] = (MinRange[Input]/MaskNumElts)*MaskNumElts;
      if (MaxRange[Input] - StartIdx[Input] < (int)MaskNumElts &&
          StartIdx[Input] + MaskNumElts <= SrcNumElts)
        RangeUse[Input] = 1; // Extract from a multiple of the mask length.
    }

    if (RangeUse[0] == 0 && RangeUse[1] == 0) {
      setValue(&I, DAG.getUNDEF(VT)); // Vectors are not used.
      return;
    }
    if (RangeUse[0] >= 0 && RangeUse[1] >= 0) {
      // Extract appropriate subvector and generate a vector shuffle
      for (unsigned Input = 0; Input < 2; ++Input) {
        SDValue &Src = Input == 0 ? Src1 : Src2;
        if (RangeUse[Input] == 0)
          Src = DAG.getUNDEF(VT);
        else {
          SDLoc dl = getCurSDLoc();
          Src = DAG.getNode(
              ISD::EXTRACT_SUBVECTOR, dl, VT, Src,
              DAG.getConstant(StartIdx[Input], dl,
                              TLI.getVectorIdxTy(DAG.getDataLayout())));
        }
      }

      // Calculate new mask.
      SmallVector<int, 8> MappedOps;
      for (unsigned i = 0; i != MaskNumElts; ++i) {
        int Idx = Mask[i];
        if (Idx >= 0) {
          if (Idx < (int)SrcNumElts)
            Idx -= StartIdx[0];
          else
            Idx -= SrcNumElts + StartIdx[1] - MaskNumElts;
        }
        MappedOps.push_back(Idx);
      }

      setValue(&I, DAG.getVectorShuffle(VT, getCurSDLoc(), Src1, Src2,
                                        &MappedOps[0]));
      return;
    }
  }

  // We can't use either concat vectors or extract subvectors so fall back to
  // replacing the shuffle with extract and build vector.
  // to insert and build vector.
  EVT EltVT = VT.getVectorElementType();
  EVT IdxVT = TLI.getVectorIdxTy(DAG.getDataLayout());
  SDLoc dl = getCurSDLoc();
  SmallVector<SDValue,8> Ops;
  for (unsigned i = 0; i != MaskNumElts; ++i) {
    int Idx = Mask[i];
    SDValue Res;

    if (Idx < 0) {
      Res = DAG.getUNDEF(EltVT);
    } else {
      SDValue &Src = Idx < (int)SrcNumElts ? Src1 : Src2;
      if (Idx >= (int)SrcNumElts) Idx -= SrcNumElts;

      Res = DAG.getNode(ISD::EXTRACT_VECTOR_ELT, dl,
                        EltVT, Src, DAG.getConstant(Idx, dl, IdxVT));
    }

    Ops.push_back(Res);
  }

  setValue(&I, DAG.getNode(ISD::BUILD_VECTOR, dl, VT, Ops));
}

void SelectionDAGBuilder::visitInsertValue(const InsertValueInst &I) {
  const Value *Op0 = I.getOperand(0);
  const Value *Op1 = I.getOperand(1);
  Type *AggTy = I.getType();
  Type *ValTy = Op1->getType();
  bool IntoUndef = isa<UndefValue>(Op0);
  bool FromUndef = isa<UndefValue>(Op1);

  unsigned LinearIndex = ComputeLinearIndex(AggTy, I.getIndices());

  const TargetLowering &TLI = DAG.getTargetLoweringInfo();
  SmallVector<EVT, 4> AggValueVTs;
  ComputeValueVTs(TLI, DAG.getDataLayout(), AggTy, AggValueVTs);
  SmallVector<EVT, 4> ValValueVTs;
  ComputeValueVTs(TLI, DAG.getDataLayout(), ValTy, ValValueVTs);

  unsigned NumAggValues = AggValueVTs.size();
  unsigned NumValValues = ValValueVTs.size();
  SmallVector<SDValue, 4> Values(NumAggValues);

  // Ignore an insertvalue that produces an empty object
  if (!NumAggValues) {
    setValue(&I, DAG.getUNDEF(MVT(MVT::Other)));
    return;
  }

  SDValue Agg = getValue(Op0);
  unsigned i = 0;
  // Copy the beginning value(s) from the original aggregate.
  for (; i != LinearIndex; ++i)
    Values[i] = IntoUndef ? DAG.getUNDEF(AggValueVTs[i]) :
                SDValue(Agg.getNode(), Agg.getResNo() + i);
  // Copy values from the inserted value(s).
  if (NumValValues) {
    SDValue Val = getValue(Op1);
    for (; i != LinearIndex + NumValValues; ++i)
      Values[i] = FromUndef ? DAG.getUNDEF(AggValueVTs[i]) :
                  SDValue(Val.getNode(), Val.getResNo() + i - LinearIndex);
  }
  // Copy remaining value(s) from the original aggregate.
  for (; i != NumAggValues; ++i)
    Values[i] = IntoUndef ? DAG.getUNDEF(AggValueVTs[i]) :
                SDValue(Agg.getNode(), Agg.getResNo() + i);

  setValue(&I, DAG.getNode(ISD::MERGE_VALUES, getCurSDLoc(),
                           DAG.getVTList(AggValueVTs), Values));
}

void SelectionDAGBuilder::visitExtractValue(const ExtractValueInst &I) {
  const Value *Op0 = I.getOperand(0);
  Type *AggTy = Op0->getType();
  Type *ValTy = I.getType();
  bool OutOfUndef = isa<UndefValue>(Op0);

  unsigned LinearIndex = ComputeLinearIndex(AggTy, I.getIndices());

  const TargetLowering &TLI = DAG.getTargetLoweringInfo();
  SmallVector<EVT, 4> ValValueVTs;
  ComputeValueVTs(TLI, DAG.getDataLayout(), ValTy, ValValueVTs);

  unsigned NumValValues = ValValueVTs.size();

  // Ignore a extractvalue that produces an empty object
  if (!NumValValues) {
    setValue(&I, DAG.getUNDEF(MVT(MVT::Other)));
    return;
  }

  SmallVector<SDValue, 4> Values(NumValValues);

  SDValue Agg = getValue(Op0);
  // Copy out the selected value(s).
  for (unsigned i = LinearIndex; i != LinearIndex + NumValValues; ++i)
    Values[i - LinearIndex] =
      OutOfUndef ?
        DAG.getUNDEF(Agg.getNode()->getValueType(Agg.getResNo() + i)) :
        SDValue(Agg.getNode(), Agg.getResNo() + i);

  setValue(&I, DAG.getNode(ISD::MERGE_VALUES, getCurSDLoc(),
                           DAG.getVTList(ValValueVTs), Values));
}

void SelectionDAGBuilder::visitGetElementPtr(const User &I) {
  Value *Op0 = I.getOperand(0);
  // Note that the pointer operand may be a vector of pointers. Take the scalar
  // element which holds a pointer.
  Type *Ty = Op0->getType()->getScalarType();
  unsigned AS = Ty->getPointerAddressSpace();
  SDValue N = getValue(Op0);
  SDLoc dl = getCurSDLoc();

  // Normalize Vector GEP - all scalar operands should be converted to the
  // splat vector.
  unsigned VectorWidth = I.getType()->isVectorTy() ?
    cast<VectorType>(I.getType())->getVectorNumElements() : 0;

  if (VectorWidth && !N.getValueType().isVector()) {
    MVT VT = MVT::getVectorVT(N.getValueType().getSimpleVT(), VectorWidth);
    SmallVector<SDValue, 16> Ops(VectorWidth, N);
    N = DAG.getNode(ISD::BUILD_VECTOR, dl, VT, Ops);
  }
  for (GetElementPtrInst::const_op_iterator OI = I.op_begin()+1, E = I.op_end();
       OI != E; ++OI) {
    const Value *Idx = *OI;
    if (StructType *StTy = dyn_cast<StructType>(Ty)) {
      unsigned Field = cast<Constant>(Idx)->getUniqueInteger().getZExtValue();
      if (Field) {
        // N = N + Offset
        uint64_t Offset = DL->getStructLayout(StTy)->getElementOffset(Field);
        N = DAG.getNode(ISD::ADD, dl, N.getValueType(), N,
                        DAG.getConstant(Offset, dl, N.getValueType()));
      }

      Ty = StTy->getElementType(Field);
    } else {
      Ty = cast<SequentialType>(Ty)->getElementType();
      MVT PtrTy =
          DAG.getTargetLoweringInfo().getPointerTy(DAG.getDataLayout(), AS);
      unsigned PtrSize = PtrTy.getSizeInBits();
      APInt ElementSize(PtrSize, DL->getTypeAllocSize(Ty));

      // If this is a scalar constant or a splat vector of constants,
      // handle it quickly.
      const auto *CI = dyn_cast<ConstantInt>(Idx);
      if (!CI && isa<ConstantDataVector>(Idx) &&
          cast<ConstantDataVector>(Idx)->getSplatValue())
        CI = cast<ConstantInt>(cast<ConstantDataVector>(Idx)->getSplatValue());

      if (CI) {
        if (CI->isZero())
          continue;
        APInt Offs = ElementSize * CI->getValue().sextOrTrunc(PtrSize);
        SDValue OffsVal = VectorWidth ?
          DAG.getConstant(Offs, dl, MVT::getVectorVT(PtrTy, VectorWidth)) :
          DAG.getConstant(Offs, dl, PtrTy);
        N = DAG.getNode(ISD::ADD, dl, N.getValueType(), N, OffsVal);
        continue;
      }

      // N = N + Idx * ElementSize;
      SDValue IdxN = getValue(Idx);

      if (!IdxN.getValueType().isVector() && VectorWidth) {
        MVT VT = MVT::getVectorVT(IdxN.getValueType().getSimpleVT(), VectorWidth);
        SmallVector<SDValue, 16> Ops(VectorWidth, IdxN);
        IdxN = DAG.getNode(ISD::BUILD_VECTOR, dl, VT, Ops);      
      }
      // If the index is smaller or larger than intptr_t, truncate or extend
      // it.
      IdxN = DAG.getSExtOrTrunc(IdxN, dl, N.getValueType());

      // If this is a multiply by a power of two, turn it into a shl
      // immediately.  This is a very common case.
      if (ElementSize != 1) {
        if (ElementSize.isPowerOf2()) {
          unsigned Amt = ElementSize.logBase2();
          IdxN = DAG.getNode(ISD::SHL, dl,
                             N.getValueType(), IdxN,
                             DAG.getConstant(Amt, dl, IdxN.getValueType()));
        } else {
          SDValue Scale = DAG.getConstant(ElementSize, dl, IdxN.getValueType());
          IdxN = DAG.getNode(ISD::MUL, dl,
                             N.getValueType(), IdxN, Scale);
        }
      }

      N = DAG.getNode(ISD::ADD, dl,
                      N.getValueType(), N, IdxN);
    }
  }

  setValue(&I, N);
}

void SelectionDAGBuilder::visitAlloca(const AllocaInst &I) {
  // If this is a fixed sized alloca in the entry block of the function,
  // allocate it statically on the stack.
  if (FuncInfo.StaticAllocaMap.count(&I))
    return;   // getValue will auto-populate this.

  SDLoc dl = getCurSDLoc();
  Type *Ty = I.getAllocatedType();
  const TargetLowering &TLI = DAG.getTargetLoweringInfo();
  auto &DL = DAG.getDataLayout();
  uint64_t TySize = DL.getTypeAllocSize(Ty);
  unsigned Align =
      std::max((unsigned)DL.getPrefTypeAlignment(Ty), I.getAlignment());

  SDValue AllocSize = getValue(I.getArraySize());

  EVT IntPtr = TLI.getPointerTy(DAG.getDataLayout());
  if (AllocSize.getValueType() != IntPtr)
    AllocSize = DAG.getZExtOrTrunc(AllocSize, dl, IntPtr);

  AllocSize = DAG.getNode(ISD::MUL, dl, IntPtr,
                          AllocSize,
                          DAG.getConstant(TySize, dl, IntPtr));

  // Handle alignment.  If the requested alignment is less than or equal to
  // the stack alignment, ignore it.  If the size is greater than or equal to
  // the stack alignment, we note this in the DYNAMIC_STACKALLOC node.
  unsigned StackAlign =
      DAG.getSubtarget().getFrameLowering()->getStackAlignment();
  if (Align <= StackAlign)
    Align = 0;

  // Round the size of the allocation up to the stack alignment size
  // by add SA-1 to the size.
  AllocSize = DAG.getNode(ISD::ADD, dl,
                          AllocSize.getValueType(), AllocSize,
                          DAG.getIntPtrConstant(StackAlign - 1, dl));

  // Mask out the low bits for alignment purposes.
  AllocSize = DAG.getNode(ISD::AND, dl,
                          AllocSize.getValueType(), AllocSize,
                          DAG.getIntPtrConstant(~(uint64_t)(StackAlign - 1),
                                                dl));

  SDValue Ops[] = { getRoot(), AllocSize, DAG.getIntPtrConstant(Align, dl) };
  SDVTList VTs = DAG.getVTList(AllocSize.getValueType(), MVT::Other);
  SDValue DSA = DAG.getNode(ISD::DYNAMIC_STACKALLOC, dl, VTs, Ops);
  setValue(&I, DSA);
  DAG.setRoot(DSA.getValue(1));

  assert(FuncInfo.MF->getFrameInfo()->hasVarSizedObjects());
}

void SelectionDAGBuilder::visitLoad(const LoadInst &I) {
  if (I.isAtomic())
    return visitAtomicLoad(I);

  const Value *SV = I.getOperand(0);
  SDValue Ptr = getValue(SV);

  Type *Ty = I.getType();

  bool isVolatile = I.isVolatile();
  bool isNonTemporal = I.getMetadata(LLVMContext::MD_nontemporal) != nullptr;

  // The IR notion of invariant_load only guarantees that all *non-faulting*
  // invariant loads result in the same value.  The MI notion of invariant load
  // guarantees that the load can be legally moved to any location within its
  // containing function.  The MI notion of invariant_load is stronger than the
  // IR notion of invariant_load -- an MI invariant_load is an IR invariant_load
  // with a guarantee that the location being loaded from is dereferenceable
  // throughout the function's lifetime.

  bool isInvariant = I.getMetadata(LLVMContext::MD_invariant_load) != nullptr &&
                     isDereferenceablePointer(SV, DAG.getDataLayout());
  unsigned Alignment = I.getAlignment();

  AAMDNodes AAInfo;
  I.getAAMetadata(AAInfo);
  const MDNode *Ranges = I.getMetadata(LLVMContext::MD_range);

  const TargetLowering &TLI = DAG.getTargetLoweringInfo();
  SmallVector<EVT, 4> ValueVTs;
  SmallVector<uint64_t, 4> Offsets;
  ComputeValueVTs(TLI, DAG.getDataLayout(), Ty, ValueVTs, &Offsets);
  unsigned NumValues = ValueVTs.size();
  if (NumValues == 0)
    return;

  SDValue Root;
  bool ConstantMemory = false;
  if (isVolatile || NumValues > MaxParallelChains)
    // Serialize volatile loads with other side effects.
    Root = getRoot();
  else if (AA->pointsToConstantMemory(MemoryLocation(
               SV, DAG.getDataLayout().getTypeStoreSize(Ty), AAInfo))) {
    // Do not serialize (non-volatile) loads of constant memory with anything.
    Root = DAG.getEntryNode();
    ConstantMemory = true;
  } else {
    // Do not serialize non-volatile loads against each other.
    Root = DAG.getRoot();
  }

  SDLoc dl = getCurSDLoc();

  if (isVolatile)
    Root = TLI.prepareVolatileOrAtomicLoad(Root, dl, DAG);

  SmallVector<SDValue, 4> Values(NumValues);
  SmallVector<SDValue, 4> Chains(std::min(MaxParallelChains, NumValues));
  EVT PtrVT = Ptr.getValueType();
  unsigned ChainI = 0;
  for (unsigned i = 0; i != NumValues; ++i, ++ChainI) {
    // Serializing loads here may result in excessive register pressure, and
    // TokenFactor places arbitrary choke points on the scheduler. SD scheduling
    // could recover a bit by hoisting nodes upward in the chain by recognizing
    // they are side-effect free or do not alias. The optimizer should really
    // avoid this case by converting large object/array copies to llvm.memcpy
    // (MaxParallelChains should always remain as failsafe).
    if (ChainI == MaxParallelChains) {
      assert(PendingLoads.empty() && "PendingLoads must be serialized first");
      SDValue Chain = DAG.getNode(ISD::TokenFactor, dl, MVT::Other,
                                  makeArrayRef(Chains.data(), ChainI));
      Root = Chain;
      ChainI = 0;
    }
    SDValue A = DAG.getNode(ISD::ADD, dl,
                            PtrVT, Ptr,
                            DAG.getConstant(Offsets[i], dl, PtrVT));
    SDValue L = DAG.getLoad(ValueVTs[i], dl, Root,
                            A, MachinePointerInfo(SV, Offsets[i]), isVolatile,
                            isNonTemporal, isInvariant, Alignment, AAInfo,
                            Ranges);

    Values[i] = L;
    Chains[ChainI] = L.getValue(1);
  }

  if (!ConstantMemory) {
    SDValue Chain = DAG.getNode(ISD::TokenFactor, dl, MVT::Other,
                                makeArrayRef(Chains.data(), ChainI));
    if (isVolatile)
      DAG.setRoot(Chain);
    else
      PendingLoads.push_back(Chain);
  }

  setValue(&I, DAG.getNode(ISD::MERGE_VALUES, dl,
                           DAG.getVTList(ValueVTs), Values));
}

void SelectionDAGBuilder::visitStore(const StoreInst &I) {
  if (I.isAtomic())
    return visitAtomicStore(I);

  const Value *SrcV = I.getOperand(0);
  const Value *PtrV = I.getOperand(1);

  SmallVector<EVT, 4> ValueVTs;
  SmallVector<uint64_t, 4> Offsets;
  ComputeValueVTs(DAG.getTargetLoweringInfo(), DAG.getDataLayout(),
                  SrcV->getType(), ValueVTs, &Offsets);
  unsigned NumValues = ValueVTs.size();
  if (NumValues == 0)
    return;

  // Get the lowered operands. Note that we do this after
  // checking if NumResults is zero, because with zero results
  // the operands won't have values in the map.
  SDValue Src = getValue(SrcV);
  SDValue Ptr = getValue(PtrV);

  SDValue Root = getRoot();
  SmallVector<SDValue, 4> Chains(std::min(MaxParallelChains, NumValues));
  EVT PtrVT = Ptr.getValueType();
  bool isVolatile = I.isVolatile();
  bool isNonTemporal = I.getMetadata(LLVMContext::MD_nontemporal) != nullptr;
  unsigned Alignment = I.getAlignment();
  SDLoc dl = getCurSDLoc();

  AAMDNodes AAInfo;
  I.getAAMetadata(AAInfo);

  unsigned ChainI = 0;
  for (unsigned i = 0; i != NumValues; ++i, ++ChainI) {
    // See visitLoad comments.
    if (ChainI == MaxParallelChains) {
      SDValue Chain = DAG.getNode(ISD::TokenFactor, dl, MVT::Other,
                                  makeArrayRef(Chains.data(), ChainI));
      Root = Chain;
      ChainI = 0;
    }
    SDValue Add = DAG.getNode(ISD::ADD, dl, PtrVT, Ptr,
                              DAG.getConstant(Offsets[i], dl, PtrVT));
    SDValue St = DAG.getStore(Root, dl,
                              SDValue(Src.getNode(), Src.getResNo() + i),
                              Add, MachinePointerInfo(PtrV, Offsets[i]),
                              isVolatile, isNonTemporal, Alignment, AAInfo);
    Chains[ChainI] = St;
  }

  SDValue StoreNode = DAG.getNode(ISD::TokenFactor, dl, MVT::Other,
                                  makeArrayRef(Chains.data(), ChainI));
  DAG.setRoot(StoreNode);
}

void SelectionDAGBuilder::visitMaskedStore(const CallInst &I) {
  SDLoc sdl = getCurSDLoc();

  // llvm.masked.store.*(Src0, Ptr, alignment, Mask)
  Value  *PtrOperand = I.getArgOperand(1);
  SDValue Ptr = getValue(PtrOperand);
  SDValue Src0 = getValue(I.getArgOperand(0));
  SDValue Mask = getValue(I.getArgOperand(3));
  EVT VT = Src0.getValueType();
  unsigned Alignment = (cast<ConstantInt>(I.getArgOperand(2)))->getZExtValue();
  if (!Alignment)
    Alignment = DAG.getEVTAlignment(VT);

  AAMDNodes AAInfo;
  I.getAAMetadata(AAInfo);

  MachineMemOperand *MMO =
    DAG.getMachineFunction().
    getMachineMemOperand(MachinePointerInfo(PtrOperand),
                          MachineMemOperand::MOStore,  VT.getStoreSize(),
                          Alignment, AAInfo);
  SDValue StoreNode = DAG.getMaskedStore(getRoot(), sdl, Src0, Ptr, Mask, VT,
                                         MMO, false);
  DAG.setRoot(StoreNode);
  setValue(&I, StoreNode);
}

// Get a uniform base for the Gather/Scatter intrinsic.
// The first argument of the Gather/Scatter intrinsic is a vector of pointers.
// We try to represent it as a base pointer + vector of indices.
// Usually, the vector of pointers comes from a 'getelementptr' instruction.
// The first operand of the GEP may be a single pointer or a vector of pointers
// Example:
//   %gep.ptr = getelementptr i32, <8 x i32*> %vptr, <8 x i32> %ind
//  or
//   %gep.ptr = getelementptr i32, i32* %ptr,        <8 x i32> %ind
// %res = call <8 x i32> @llvm.masked.gather.v8i32(<8 x i32*> %gep.ptr, ..
//
// When the first GEP operand is a single pointer - it is the uniform base we
// are looking for. If first operand of the GEP is a splat vector - we
// extract the spalt value and use it as a uniform base.
// In all other cases the function returns 'false'.
//
static bool getUniformBase(Value *& Ptr, SDValue& Base, SDValue& Index,
                           SelectionDAGBuilder* SDB) {

  SelectionDAG& DAG = SDB->DAG;
  LLVMContext &Context = *DAG.getContext();

  assert(Ptr->getType()->isVectorTy() && "Uexpected pointer type");
  GetElementPtrInst *GEP = dyn_cast<GetElementPtrInst>(Ptr);
  if (!GEP || GEP->getNumOperands() > 2)
    return false;

  Value *GEPPtr = GEP->getPointerOperand();
  if (!GEPPtr->getType()->isVectorTy())
    Ptr = GEPPtr;
  else if (!(Ptr = getSplatValue(GEPPtr)))
    return false;

  Value *IndexVal = GEP->getOperand(1);

  // The operands of the GEP may be defined in another basic block.
  // In this case we'll not find nodes for the operands.
  if (!SDB->findValue(Ptr) || !SDB->findValue(IndexVal))
    return false;

  Base = SDB->getValue(Ptr);
  Index = SDB->getValue(IndexVal);

  // Suppress sign extension.
  if (SExtInst* Sext = dyn_cast<SExtInst>(IndexVal)) {
    if (SDB->findValue(Sext->getOperand(0))) {
      IndexVal = Sext->getOperand(0);
      Index = SDB->getValue(IndexVal);
    }
  }
  if (!Index.getValueType().isVector()) {
    unsigned GEPWidth = GEP->getType()->getVectorNumElements();
    EVT VT = EVT::getVectorVT(Context, Index.getValueType(), GEPWidth);
    SmallVector<SDValue, 16> Ops(GEPWidth, Index);
    Index = DAG.getNode(ISD::BUILD_VECTOR, SDLoc(Index), VT, Ops);
  }
  return true;
}

void SelectionDAGBuilder::visitMaskedScatter(const CallInst &I) {
  SDLoc sdl = getCurSDLoc();

  // llvm.masked.scatter.*(Src0, Ptrs, alignemt, Mask)
  Value  *Ptr = I.getArgOperand(1);
  SDValue Src0 = getValue(I.getArgOperand(0));
  SDValue Mask = getValue(I.getArgOperand(3));
  EVT VT = Src0.getValueType();
  unsigned Alignment = (cast<ConstantInt>(I.getArgOperand(2)))->getZExtValue();
  if (!Alignment)
    Alignment = DAG.getEVTAlignment(VT);
  const TargetLowering &TLI = DAG.getTargetLoweringInfo();

  AAMDNodes AAInfo;
  I.getAAMetadata(AAInfo);

  SDValue Base;
  SDValue Index;
  Value *BasePtr = Ptr;
  bool UniformBase = getUniformBase(BasePtr, Base, Index, this);

  Value *MemOpBasePtr = UniformBase ? BasePtr : nullptr;
  MachineMemOperand *MMO = DAG.getMachineFunction().
    getMachineMemOperand(MachinePointerInfo(MemOpBasePtr),
                         MachineMemOperand::MOStore,  VT.getStoreSize(),
                         Alignment, AAInfo);
  if (!UniformBase) {
    Base = DAG.getTargetConstant(0, sdl, TLI.getPointerTy(DAG.getDataLayout()));
    Index = getValue(Ptr);
  }
  SDValue Ops[] = { getRoot(), Src0, Mask, Base, Index };
  SDValue Scatter = DAG.getMaskedScatter(DAG.getVTList(MVT::Other), VT, sdl,
                                         Ops, MMO);
  DAG.setRoot(Scatter);
  setValue(&I, Scatter);
}

void SelectionDAGBuilder::visitMaskedLoad(const CallInst &I) {
  SDLoc sdl = getCurSDLoc();

  // @llvm.masked.load.*(Ptr, alignment, Mask, Src0)
  Value  *PtrOperand = I.getArgOperand(0);
  SDValue Ptr = getValue(PtrOperand);
  SDValue Src0 = getValue(I.getArgOperand(3));
  SDValue Mask = getValue(I.getArgOperand(2));

  const TargetLowering &TLI = DAG.getTargetLoweringInfo();
  EVT VT = TLI.getValueType(DAG.getDataLayout(), I.getType());
  unsigned Alignment = (cast<ConstantInt>(I.getArgOperand(1)))->getZExtValue();
  if (!Alignment)
    Alignment = DAG.getEVTAlignment(VT);

  AAMDNodes AAInfo;
  I.getAAMetadata(AAInfo);
  const MDNode *Ranges = I.getMetadata(LLVMContext::MD_range);

  SDValue InChain = DAG.getRoot();
  if (AA->pointsToConstantMemory(MemoryLocation(
          PtrOperand, DAG.getDataLayout().getTypeStoreSize(I.getType()),
          AAInfo))) {
    // Do not serialize (non-volatile) loads of constant memory with anything.
    InChain = DAG.getEntryNode();
  }

  MachineMemOperand *MMO =
    DAG.getMachineFunction().
    getMachineMemOperand(MachinePointerInfo(PtrOperand),
                          MachineMemOperand::MOLoad,  VT.getStoreSize(),
                          Alignment, AAInfo, Ranges);

  SDValue Load = DAG.getMaskedLoad(VT, sdl, InChain, Ptr, Mask, Src0, VT, MMO,
                                   ISD::NON_EXTLOAD);
  SDValue OutChain = Load.getValue(1);
  DAG.setRoot(OutChain);
  setValue(&I, Load);
}

void SelectionDAGBuilder::visitMaskedGather(const CallInst &I) {
  SDLoc sdl = getCurSDLoc();

  // @llvm.masked.gather.*(Ptrs, alignment, Mask, Src0)
  Value  *Ptr = I.getArgOperand(0);
  SDValue Src0 = getValue(I.getArgOperand(3));
  SDValue Mask = getValue(I.getArgOperand(2));

  const TargetLowering &TLI = DAG.getTargetLoweringInfo();
  EVT VT = TLI.getValueType(DAG.getDataLayout(), I.getType());
  unsigned Alignment = (cast<ConstantInt>(I.getArgOperand(1)))->getZExtValue();
  if (!Alignment)
    Alignment = DAG.getEVTAlignment(VT);

  AAMDNodes AAInfo;
  I.getAAMetadata(AAInfo);
  const MDNode *Ranges = I.getMetadata(LLVMContext::MD_range);

  SDValue Root = DAG.getRoot();
  SDValue Base;
  SDValue Index;
  Value *BasePtr = Ptr;
  bool UniformBase = getUniformBase(BasePtr, Base, Index, this);
  bool ConstantMemory = false;
  if (UniformBase &&
      AA->pointsToConstantMemory(MemoryLocation(
          BasePtr, DAG.getDataLayout().getTypeStoreSize(I.getType()),
          AAInfo))) {
    // Do not serialize (non-volatile) loads of constant memory with anything.
    Root = DAG.getEntryNode();
    ConstantMemory = true;
  }

  MachineMemOperand *MMO =
    DAG.getMachineFunction().
    getMachineMemOperand(MachinePointerInfo(UniformBase ? BasePtr : nullptr),
                         MachineMemOperand::MOLoad,  VT.getStoreSize(),
                         Alignment, AAInfo, Ranges);

  if (!UniformBase) {
    Base = DAG.getTargetConstant(0, sdl, TLI.getPointerTy(DAG.getDataLayout()));
    Index = getValue(Ptr);
  }
  SDValue Ops[] = { Root, Src0, Mask, Base, Index };
  SDValue Gather = DAG.getMaskedGather(DAG.getVTList(VT, MVT::Other), VT, sdl,
                                       Ops, MMO);

  SDValue OutChain = Gather.getValue(1);
  if (!ConstantMemory)
    PendingLoads.push_back(OutChain);
  setValue(&I, Gather);
}

void SelectionDAGBuilder::visitAtomicCmpXchg(const AtomicCmpXchgInst &I) {
  SDLoc dl = getCurSDLoc();
  AtomicOrdering SuccessOrder = I.getSuccessOrdering();
  AtomicOrdering FailureOrder = I.getFailureOrdering();
  SynchronizationScope Scope = I.getSynchScope();

  SDValue InChain = getRoot();

  MVT MemVT = getValue(I.getCompareOperand()).getSimpleValueType();
  SDVTList VTs = DAG.getVTList(MemVT, MVT::i1, MVT::Other);
  SDValue L = DAG.getAtomicCmpSwap(
      ISD::ATOMIC_CMP_SWAP_WITH_SUCCESS, dl, MemVT, VTs, InChain,
      getValue(I.getPointerOperand()), getValue(I.getCompareOperand()),
      getValue(I.getNewValOperand()), MachinePointerInfo(I.getPointerOperand()),
      /*Alignment=*/ 0, SuccessOrder, FailureOrder, Scope);

  SDValue OutChain = L.getValue(2);

  setValue(&I, L);
  DAG.setRoot(OutChain);
}

void SelectionDAGBuilder::visitAtomicRMW(const AtomicRMWInst &I) {
  SDLoc dl = getCurSDLoc();
  ISD::NodeType NT;
  switch (I.getOperation()) {
  default: llvm_unreachable("Unknown atomicrmw operation");
  case AtomicRMWInst::Xchg: NT = ISD::ATOMIC_SWAP; break;
  case AtomicRMWInst::Add:  NT = ISD::ATOMIC_LOAD_ADD; break;
  case AtomicRMWInst::Sub:  NT = ISD::ATOMIC_LOAD_SUB; break;
  case AtomicRMWInst::And:  NT = ISD::ATOMIC_LOAD_AND; break;
  case AtomicRMWInst::Nand: NT = ISD::ATOMIC_LOAD_NAND; break;
  case AtomicRMWInst::Or:   NT = ISD::ATOMIC_LOAD_OR; break;
  case AtomicRMWInst::Xor:  NT = ISD::ATOMIC_LOAD_XOR; break;
  case AtomicRMWInst::Max:  NT = ISD::ATOMIC_LOAD_MAX; break;
  case AtomicRMWInst::Min:  NT = ISD::ATOMIC_LOAD_MIN; break;
  case AtomicRMWInst::UMax: NT = ISD::ATOMIC_LOAD_UMAX; break;
  case AtomicRMWInst::UMin: NT = ISD::ATOMIC_LOAD_UMIN; break;
  }
  AtomicOrdering Order = I.getOrdering();
  SynchronizationScope Scope = I.getSynchScope();

  SDValue InChain = getRoot();

  SDValue L =
    DAG.getAtomic(NT, dl,
                  getValue(I.getValOperand()).getSimpleValueType(),
                  InChain,
                  getValue(I.getPointerOperand()),
                  getValue(I.getValOperand()),
                  I.getPointerOperand(),
                  /* Alignment=*/ 0, Order, Scope);

  SDValue OutChain = L.getValue(1);

  setValue(&I, L);
  DAG.setRoot(OutChain);
}

void SelectionDAGBuilder::visitFence(const FenceInst &I) {
  SDLoc dl = getCurSDLoc();
  const TargetLowering &TLI = DAG.getTargetLoweringInfo();
  SDValue Ops[3];
  Ops[0] = getRoot();
  Ops[1] = DAG.getConstant(I.getOrdering(), dl,
                           TLI.getPointerTy(DAG.getDataLayout()));
  Ops[2] = DAG.getConstant(I.getSynchScope(), dl,
                           TLI.getPointerTy(DAG.getDataLayout()));
  DAG.setRoot(DAG.getNode(ISD::ATOMIC_FENCE, dl, MVT::Other, Ops));
}

void SelectionDAGBuilder::visitAtomicLoad(const LoadInst &I) {
  SDLoc dl = getCurSDLoc();
  AtomicOrdering Order = I.getOrdering();
  SynchronizationScope Scope = I.getSynchScope();

  SDValue InChain = getRoot();

  const TargetLowering &TLI = DAG.getTargetLoweringInfo();
  EVT VT = TLI.getValueType(DAG.getDataLayout(), I.getType());

  if (I.getAlignment() < VT.getSizeInBits() / 8)
    report_fatal_error("Cannot generate unaligned atomic load");

  MachineMemOperand *MMO =
      DAG.getMachineFunction().
      getMachineMemOperand(MachinePointerInfo(I.getPointerOperand()),
                           MachineMemOperand::MOVolatile |
                           MachineMemOperand::MOLoad,
                           VT.getStoreSize(),
                           I.getAlignment() ? I.getAlignment() :
                                              DAG.getEVTAlignment(VT));

  InChain = TLI.prepareVolatileOrAtomicLoad(InChain, dl, DAG);
  SDValue L =
      DAG.getAtomic(ISD::ATOMIC_LOAD, dl, VT, VT, InChain,
                    getValue(I.getPointerOperand()), MMO,
                    Order, Scope);

  SDValue OutChain = L.getValue(1);

  setValue(&I, L);
  DAG.setRoot(OutChain);
}

void SelectionDAGBuilder::visitAtomicStore(const StoreInst &I) {
  SDLoc dl = getCurSDLoc();

  AtomicOrdering Order = I.getOrdering();
  SynchronizationScope Scope = I.getSynchScope();

  SDValue InChain = getRoot();

  const TargetLowering &TLI = DAG.getTargetLoweringInfo();
  EVT VT =
      TLI.getValueType(DAG.getDataLayout(), I.getValueOperand()->getType());

  if (I.getAlignment() < VT.getSizeInBits() / 8)
    report_fatal_error("Cannot generate unaligned atomic store");

  SDValue OutChain =
    DAG.getAtomic(ISD::ATOMIC_STORE, dl, VT,
                  InChain,
                  getValue(I.getPointerOperand()),
                  getValue(I.getValueOperand()),
                  I.getPointerOperand(), I.getAlignment(),
                  Order, Scope);

  DAG.setRoot(OutChain);
}

/// visitTargetIntrinsic - Lower a call of a target intrinsic to an INTRINSIC
/// node.
void SelectionDAGBuilder::visitTargetIntrinsic(const CallInst &I,
                                               unsigned Intrinsic) {
  bool HasChain = !I.doesNotAccessMemory();
  bool OnlyLoad = HasChain && I.onlyReadsMemory();

  // Build the operand list.
  SmallVector<SDValue, 8> Ops;
  if (HasChain) {  // If this intrinsic has side-effects, chainify it.
    if (OnlyLoad) {
      // We don't need to serialize loads against other loads.
      Ops.push_back(DAG.getRoot());
    } else {
      Ops.push_back(getRoot());
    }
  }

  // Info is set by getTgtMemInstrinsic
  TargetLowering::IntrinsicInfo Info;
  const TargetLowering &TLI = DAG.getTargetLoweringInfo();
  bool IsTgtIntrinsic = TLI.getTgtMemIntrinsic(Info, I, Intrinsic);

  // Add the intrinsic ID as an integer operand if it's not a target intrinsic.
  if (!IsTgtIntrinsic || Info.opc == ISD::INTRINSIC_VOID ||
      Info.opc == ISD::INTRINSIC_W_CHAIN)
    Ops.push_back(DAG.getTargetConstant(Intrinsic, getCurSDLoc(),
                                        TLI.getPointerTy(DAG.getDataLayout())));

  // Add all operands of the call to the operand list.
  for (unsigned i = 0, e = I.getNumArgOperands(); i != e; ++i) {
    SDValue Op = getValue(I.getArgOperand(i));
    Ops.push_back(Op);
  }

  SmallVector<EVT, 4> ValueVTs;
  ComputeValueVTs(TLI, DAG.getDataLayout(), I.getType(), ValueVTs);

  if (HasChain)
    ValueVTs.push_back(MVT::Other);

  SDVTList VTs = DAG.getVTList(ValueVTs);

  // Create the node.
  SDValue Result;
  if (IsTgtIntrinsic) {
    // This is target intrinsic that touches memory
    Result = DAG.getMemIntrinsicNode(Info.opc, getCurSDLoc(),
                                     VTs, Ops, Info.memVT,
                                   MachinePointerInfo(Info.ptrVal, Info.offset),
                                     Info.align, Info.vol,
                                     Info.readMem, Info.writeMem, Info.size);
  } else if (!HasChain) {
    Result = DAG.getNode(ISD::INTRINSIC_WO_CHAIN, getCurSDLoc(), VTs, Ops);
  } else if (!I.getType()->isVoidTy()) {
    Result = DAG.getNode(ISD::INTRINSIC_W_CHAIN, getCurSDLoc(), VTs, Ops);
  } else {
    Result = DAG.getNode(ISD::INTRINSIC_VOID, getCurSDLoc(), VTs, Ops);
  }

  if (HasChain) {
    SDValue Chain = Result.getValue(Result.getNode()->getNumValues()-1);
    if (OnlyLoad)
      PendingLoads.push_back(Chain);
    else
      DAG.setRoot(Chain);
  }

  if (!I.getType()->isVoidTy()) {
    if (VectorType *PTy = dyn_cast<VectorType>(I.getType())) {
      EVT VT = TLI.getValueType(DAG.getDataLayout(), PTy);
      Result = DAG.getNode(ISD::BITCAST, getCurSDLoc(), VT, Result);
    }

    setValue(&I, Result);
  }
}

/// GetSignificand - Get the significand and build it into a floating-point
/// number with exponent of 1:
///
///   Op = (Op & 0x007fffff) | 0x3f800000;
///
/// where Op is the hexadecimal representation of floating point value.
static SDValue
GetSignificand(SelectionDAG &DAG, SDValue Op, SDLoc dl) {
  SDValue t1 = DAG.getNode(ISD::AND, dl, MVT::i32, Op,
                           DAG.getConstant(0x007fffff, dl, MVT::i32));
  SDValue t2 = DAG.getNode(ISD::OR, dl, MVT::i32, t1,
                           DAG.getConstant(0x3f800000, dl, MVT::i32));
  return DAG.getNode(ISD::BITCAST, dl, MVT::f32, t2);
}

/// GetExponent - Get the exponent:
///
///   (float)(int)(((Op & 0x7f800000) >> 23) - 127);
///
/// where Op is the hexadecimal representation of floating point value.
static SDValue
GetExponent(SelectionDAG &DAG, SDValue Op, const TargetLowering &TLI,
            SDLoc dl) {
  SDValue t0 = DAG.getNode(ISD::AND, dl, MVT::i32, Op,
                           DAG.getConstant(0x7f800000, dl, MVT::i32));
  SDValue t1 = DAG.getNode(
      ISD::SRL, dl, MVT::i32, t0,
      DAG.getConstant(23, dl, TLI.getPointerTy(DAG.getDataLayout())));
  SDValue t2 = DAG.getNode(ISD::SUB, dl, MVT::i32, t1,
                           DAG.getConstant(127, dl, MVT::i32));
  return DAG.getNode(ISD::SINT_TO_FP, dl, MVT::f32, t2);
}

/// getF32Constant - Get 32-bit floating point constant.
static SDValue
getF32Constant(SelectionDAG &DAG, unsigned Flt, SDLoc dl) {
  return DAG.getConstantFP(APFloat(APFloat::IEEEsingle, APInt(32, Flt)), dl,
                           MVT::f32);
}

static SDValue getLimitedPrecisionExp2(SDValue t0, SDLoc dl,
                                       SelectionDAG &DAG) {
  // TODO: What fast-math-flags should be set on the floating-point nodes?

  //   IntegerPartOfX = ((int32_t)(t0);
  SDValue IntegerPartOfX = DAG.getNode(ISD::FP_TO_SINT, dl, MVT::i32, t0);

  //   FractionalPartOfX = t0 - (float)IntegerPartOfX;
  SDValue t1 = DAG.getNode(ISD::SINT_TO_FP, dl, MVT::f32, IntegerPartOfX);
  SDValue X = DAG.getNode(ISD::FSUB, dl, MVT::f32, t0, t1);

  //   IntegerPartOfX <<= 23;
  IntegerPartOfX = DAG.getNode(
      ISD::SHL, dl, MVT::i32, IntegerPartOfX,
      DAG.getConstant(23, dl, DAG.getTargetLoweringInfo().getPointerTy(
                                  DAG.getDataLayout())));

  SDValue TwoToFractionalPartOfX;
  if (LimitFloatPrecision <= 6) {
    // For floating-point precision of 6:
    //
    //   TwoToFractionalPartOfX =
    //     0.997535578f +
    //       (0.735607626f + 0.252464424f * x) * x;
    //
    // error 0.0144103317, which is 6 bits
    SDValue t2 = DAG.getNode(ISD::FMUL, dl, MVT::f32, X,
                             getF32Constant(DAG, 0x3e814304, dl));
    SDValue t3 = DAG.getNode(ISD::FADD, dl, MVT::f32, t2,
                             getF32Constant(DAG, 0x3f3c50c8, dl));
    SDValue t4 = DAG.getNode(ISD::FMUL, dl, MVT::f32, t3, X);
    TwoToFractionalPartOfX = DAG.getNode(ISD::FADD, dl, MVT::f32, t4,
                                         getF32Constant(DAG, 0x3f7f5e7e, dl));
  } else if (LimitFloatPrecision <= 12) {
    // For floating-point precision of 12:
    //
    //   TwoToFractionalPartOfX =
    //     0.999892986f +
    //       (0.696457318f +
    //         (0.224338339f + 0.792043434e-1f * x) * x) * x;
    //
    // error 0.000107046256, which is 13 to 14 bits
    SDValue t2 = DAG.getNode(ISD::FMUL, dl, MVT::f32, X,
                             getF32Constant(DAG, 0x3da235e3, dl));
    SDValue t3 = DAG.getNode(ISD::FADD, dl, MVT::f32, t2,
                             getF32Constant(DAG, 0x3e65b8f3, dl));
    SDValue t4 = DAG.getNode(ISD::FMUL, dl, MVT::f32, t3, X);
    SDValue t5 = DAG.getNode(ISD::FADD, dl, MVT::f32, t4,
                             getF32Constant(DAG, 0x3f324b07, dl));
    SDValue t6 = DAG.getNode(ISD::FMUL, dl, MVT::f32, t5, X);
    TwoToFractionalPartOfX = DAG.getNode(ISD::FADD, dl, MVT::f32, t6,
                                         getF32Constant(DAG, 0x3f7ff8fd, dl));
  } else { // LimitFloatPrecision <= 18
    // For floating-point precision of 18:
    //
    //   TwoToFractionalPartOfX =
    //     0.999999982f +
    //       (0.693148872f +
    //         (0.240227044f +
    //           (0.554906021e-1f +
    //             (0.961591928e-2f +
    //               (0.136028312e-2f + 0.157059148e-3f *x)*x)*x)*x)*x)*x;
    // error 2.47208000*10^(-7), which is better than 18 bits
    SDValue t2 = DAG.getNode(ISD::FMUL, dl, MVT::f32, X,
                             getF32Constant(DAG, 0x3924b03e, dl));
    SDValue t3 = DAG.getNode(ISD::FADD, dl, MVT::f32, t2,
                             getF32Constant(DAG, 0x3ab24b87, dl));
    SDValue t4 = DAG.getNode(ISD::FMUL, dl, MVT::f32, t3, X);
    SDValue t5 = DAG.getNode(ISD::FADD, dl, MVT::f32, t4,
                             getF32Constant(DAG, 0x3c1d8c17, dl));
    SDValue t6 = DAG.getNode(ISD::FMUL, dl, MVT::f32, t5, X);
    SDValue t7 = DAG.getNode(ISD::FADD, dl, MVT::f32, t6,
                             getF32Constant(DAG, 0x3d634a1d, dl));
    SDValue t8 = DAG.getNode(ISD::FMUL, dl, MVT::f32, t7, X);
    SDValue t9 = DAG.getNode(ISD::FADD, dl, MVT::f32, t8,
                             getF32Constant(DAG, 0x3e75fe14, dl));
    SDValue t10 = DAG.getNode(ISD::FMUL, dl, MVT::f32, t9, X);
    SDValue t11 = DAG.getNode(ISD::FADD, dl, MVT::f32, t10,
                              getF32Constant(DAG, 0x3f317234, dl));
    SDValue t12 = DAG.getNode(ISD::FMUL, dl, MVT::f32, t11, X);
    TwoToFractionalPartOfX = DAG.getNode(ISD::FADD, dl, MVT::f32, t12,
                                         getF32Constant(DAG, 0x3f800000, dl));
  }

  // Add the exponent into the result in integer domain.
  SDValue t13 = DAG.getNode(ISD::BITCAST, dl, MVT::i32, TwoToFractionalPartOfX);
  return DAG.getNode(ISD::BITCAST, dl, MVT::f32,
                     DAG.getNode(ISD::ADD, dl, MVT::i32, t13, IntegerPartOfX));
}

/// expandExp - Lower an exp intrinsic. Handles the special sequences for
/// limited-precision mode.
static SDValue expandExp(SDLoc dl, SDValue Op, SelectionDAG &DAG,
                         const TargetLowering &TLI) {
  if (Op.getValueType() == MVT::f32 &&
      LimitFloatPrecision > 0 && LimitFloatPrecision <= 18) {

    // Put the exponent in the right bit position for later addition to the
    // final result:
    //
    //   #define LOG2OFe 1.4426950f
    //   t0 = Op * LOG2OFe

    // TODO: What fast-math-flags should be set here?
    SDValue t0 = DAG.getNode(ISD::FMUL, dl, MVT::f32, Op,
                             getF32Constant(DAG, 0x3fb8aa3b, dl));
    return getLimitedPrecisionExp2(t0, dl, DAG);
  }

  // No special expansion.
  return DAG.getNode(ISD::FEXP, dl, Op.getValueType(), Op);
}

/// expandLog - Lower a log intrinsic. Handles the special sequences for
/// limited-precision mode.
static SDValue expandLog(SDLoc dl, SDValue Op, SelectionDAG &DAG,
                         const TargetLowering &TLI) {
 
  // TODO: What fast-math-flags should be set on the floating-point nodes?

  if (Op.getValueType() == MVT::f32 &&
      LimitFloatPrecision > 0 && LimitFloatPrecision <= 18) {
    SDValue Op1 = DAG.getNode(ISD::BITCAST, dl, MVT::i32, Op);

    // Scale the exponent by log(2) [0.69314718f].
    SDValue Exp = GetExponent(DAG, Op1, TLI, dl);
    SDValue LogOfExponent = DAG.getNode(ISD::FMUL, dl, MVT::f32, Exp,
                                        getF32Constant(DAG, 0x3f317218, dl));

    // Get the significand and build it into a floating-point number with
    // exponent of 1.
    SDValue X = GetSignificand(DAG, Op1, dl);

    SDValue LogOfMantissa;
    if (LimitFloatPrecision <= 6) {
      // For floating-point precision of 6:
      //
      //   LogofMantissa =
      //     -1.1609546f +
      //       (1.4034025f - 0.23903021f * x) * x;
      //
      // error 0.0034276066, which is better than 8 bits
      SDValue t0 = DAG.getNode(ISD::FMUL, dl, MVT::f32, X,
                               getF32Constant(DAG, 0xbe74c456, dl));
      SDValue t1 = DAG.getNode(ISD::FADD, dl, MVT::f32, t0,
                               getF32Constant(DAG, 0x3fb3a2b1, dl));
      SDValue t2 = DAG.getNode(ISD::FMUL, dl, MVT::f32, t1, X);
      LogOfMantissa = DAG.getNode(ISD::FSUB, dl, MVT::f32, t2,
                                  getF32Constant(DAG, 0x3f949a29, dl));
    } else if (LimitFloatPrecision <= 12) {
      // For floating-point precision of 12:
      //
      //   LogOfMantissa =
      //     -1.7417939f +
      //       (2.8212026f +
      //         (-1.4699568f +
      //           (0.44717955f - 0.56570851e-1f * x) * x) * x) * x;
      //
      // error 0.000061011436, which is 14 bits
      SDValue t0 = DAG.getNode(ISD::FMUL, dl, MVT::f32, X,
                               getF32Constant(DAG, 0xbd67b6d6, dl));
      SDValue t1 = DAG.getNode(ISD::FADD, dl, MVT::f32, t0,
                               getF32Constant(DAG, 0x3ee4f4b8, dl));
      SDValue t2 = DAG.getNode(ISD::FMUL, dl, MVT::f32, t1, X);
      SDValue t3 = DAG.getNode(ISD::FSUB, dl, MVT::f32, t2,
                               getF32Constant(DAG, 0x3fbc278b, dl));
      SDValue t4 = DAG.getNode(ISD::FMUL, dl, MVT::f32, t3, X);
      SDValue t5 = DAG.getNode(ISD::FADD, dl, MVT::f32, t4,
                               getF32Constant(DAG, 0x40348e95, dl));
      SDValue t6 = DAG.getNode(ISD::FMUL, dl, MVT::f32, t5, X);
      LogOfMantissa = DAG.getNode(ISD::FSUB, dl, MVT::f32, t6,
                                  getF32Constant(DAG, 0x3fdef31a, dl));
    } else { // LimitFloatPrecision <= 18
      // For floating-point precision of 18:
      //
      //   LogOfMantissa =
      //     -2.1072184f +
      //       (4.2372794f +
      //         (-3.7029485f +
      //           (2.2781945f +
      //             (-0.87823314f +
      //               (0.19073739f - 0.17809712e-1f * x) * x) * x) * x) * x)*x;
      //
      // error 0.0000023660568, which is better than 18 bits
      SDValue t0 = DAG.getNode(ISD::FMUL, dl, MVT::f32, X,
                               getF32Constant(DAG, 0xbc91e5ac, dl));
      SDValue t1 = DAG.getNode(ISD::FADD, dl, MVT::f32, t0,
                               getF32Constant(DAG, 0x3e4350aa, dl));
      SDValue t2 = DAG.getNode(ISD::FMUL, dl, MVT::f32, t1, X);
      SDValue t3 = DAG.getNode(ISD::FSUB, dl, MVT::f32, t2,
                               getF32Constant(DAG, 0x3f60d3e3, dl));
      SDValue t4 = DAG.getNode(ISD::FMUL, dl, MVT::f32, t3, X);
      SDValue t5 = DAG.getNode(ISD::FADD, dl, MVT::f32, t4,
                               getF32Constant(DAG, 0x4011cdf0, dl));
      SDValue t6 = DAG.getNode(ISD::FMUL, dl, MVT::f32, t5, X);
      SDValue t7 = DAG.getNode(ISD::FSUB, dl, MVT::f32, t6,
                               getF32Constant(DAG, 0x406cfd1c, dl));
      SDValue t8 = DAG.getNode(ISD::FMUL, dl, MVT::f32, t7, X);
      SDValue t9 = DAG.getNode(ISD::FADD, dl, MVT::f32, t8,
                               getF32Constant(DAG, 0x408797cb, dl));
      SDValue t10 = DAG.getNode(ISD::FMUL, dl, MVT::f32, t9, X);
      LogOfMantissa = DAG.getNode(ISD::FSUB, dl, MVT::f32, t10,
                                  getF32Constant(DAG, 0x4006dcab, dl));
    }

    return DAG.getNode(ISD::FADD, dl, MVT::f32, LogOfExponent, LogOfMantissa);
  }

  // No special expansion.
  return DAG.getNode(ISD::FLOG, dl, Op.getValueType(), Op);
}

/// expandLog2 - Lower a log2 intrinsic. Handles the special sequences for
/// limited-precision mode.
static SDValue expandLog2(SDLoc dl, SDValue Op, SelectionDAG &DAG,
                          const TargetLowering &TLI) {
  
  // TODO: What fast-math-flags should be set on the floating-point nodes?

  if (Op.getValueType() == MVT::f32 &&
      LimitFloatPrecision > 0 && LimitFloatPrecision <= 18) {
    SDValue Op1 = DAG.getNode(ISD::BITCAST, dl, MVT::i32, Op);

    // Get the exponent.
    SDValue LogOfExponent = GetExponent(DAG, Op1, TLI, dl);

    // Get the significand and build it into a floating-point number with
    // exponent of 1.
    SDValue X = GetSignificand(DAG, Op1, dl);

    // Different possible minimax approximations of significand in
    // floating-point for various degrees of accuracy over [1,2].
    SDValue Log2ofMantissa;
    if (LimitFloatPrecision <= 6) {
      // For floating-point precision of 6:
      //
      //   Log2ofMantissa = -1.6749035f + (2.0246817f - .34484768f * x) * x;
      //
      // error 0.0049451742, which is more than 7 bits
      SDValue t0 = DAG.getNode(ISD::FMUL, dl, MVT::f32, X,
                               getF32Constant(DAG, 0xbeb08fe0, dl));
      SDValue t1 = DAG.getNode(ISD::FADD, dl, MVT::f32, t0,
                               getF32Constant(DAG, 0x40019463, dl));
      SDValue t2 = DAG.getNode(ISD::FMUL, dl, MVT::f32, t1, X);
      Log2ofMantissa = DAG.getNode(ISD::FSUB, dl, MVT::f32, t2,
                                   getF32Constant(DAG, 0x3fd6633d, dl));
    } else if (LimitFloatPrecision <= 12) {
      // For floating-point precision of 12:
      //
      //   Log2ofMantissa =
      //     -2.51285454f +
      //       (4.07009056f +
      //         (-2.12067489f +
      //           (.645142248f - 0.816157886e-1f * x) * x) * x) * x;
      //
      // error 0.0000876136000, which is better than 13 bits
      SDValue t0 = DAG.getNode(ISD::FMUL, dl, MVT::f32, X,
                               getF32Constant(DAG, 0xbda7262e, dl));
      SDValue t1 = DAG.getNode(ISD::FADD, dl, MVT::f32, t0,
                               getF32Constant(DAG, 0x3f25280b, dl));
      SDValue t2 = DAG.getNode(ISD::FMUL, dl, MVT::f32, t1, X);
      SDValue t3 = DAG.getNode(ISD::FSUB, dl, MVT::f32, t2,
                               getF32Constant(DAG, 0x4007b923, dl));
      SDValue t4 = DAG.getNode(ISD::FMUL, dl, MVT::f32, t3, X);
      SDValue t5 = DAG.getNode(ISD::FADD, dl, MVT::f32, t4,
                               getF32Constant(DAG, 0x40823e2f, dl));
      SDValue t6 = DAG.getNode(ISD::FMUL, dl, MVT::f32, t5, X);
      Log2ofMantissa = DAG.getNode(ISD::FSUB, dl, MVT::f32, t6,
                                   getF32Constant(DAG, 0x4020d29c, dl));
    } else { // LimitFloatPrecision <= 18
      // For floating-point precision of 18:
      //
      //   Log2ofMantissa =
      //     -3.0400495f +
      //       (6.1129976f +
      //         (-5.3420409f +
      //           (3.2865683f +
      //             (-1.2669343f +
      //               (0.27515199f -
      //                 0.25691327e-1f * x) * x) * x) * x) * x) * x;
      //
      // error 0.0000018516, which is better than 18 bits
      SDValue t0 = DAG.getNode(ISD::FMUL, dl, MVT::f32, X,
                               getF32Constant(DAG, 0xbcd2769e, dl));
      SDValue t1 = DAG.getNode(ISD::FADD, dl, MVT::f32, t0,
                               getF32Constant(DAG, 0x3e8ce0b9, dl));
      SDValue t2 = DAG.getNode(ISD::FMUL, dl, MVT::f32, t1, X);
      SDValue t3 = DAG.getNode(ISD::FSUB, dl, MVT::f32, t2,
                               getF32Constant(DAG, 0x3fa22ae7, dl));
      SDValue t4 = DAG.getNode(ISD::FMUL, dl, MVT::f32, t3, X);
      SDValue t5 = DAG.getNode(ISD::FADD, dl, MVT::f32, t4,
                               getF32Constant(DAG, 0x40525723, dl));
      SDValue t6 = DAG.getNode(ISD::FMUL, dl, MVT::f32, t5, X);
      SDValue t7 = DAG.getNode(ISD::FSUB, dl, MVT::f32, t6,
                               getF32Constant(DAG, 0x40aaf200, dl));
      SDValue t8 = DAG.getNode(ISD::FMUL, dl, MVT::f32, t7, X);
      SDValue t9 = DAG.getNode(ISD::FADD, dl, MVT::f32, t8,
                               getF32Constant(DAG, 0x40c39dad, dl));
      SDValue t10 = DAG.getNode(ISD::FMUL, dl, MVT::f32, t9, X);
      Log2ofMantissa = DAG.getNode(ISD::FSUB, dl, MVT::f32, t10,
                                   getF32Constant(DAG, 0x4042902c, dl));
    }

    return DAG.getNode(ISD::FADD, dl, MVT::f32, LogOfExponent, Log2ofMantissa);
  }

  // No special expansion.
  return DAG.getNode(ISD::FLOG2, dl, Op.getValueType(), Op);
}

/// expandLog10 - Lower a log10 intrinsic. Handles the special sequences for
/// limited-precision mode.
static SDValue expandLog10(SDLoc dl, SDValue Op, SelectionDAG &DAG,
                           const TargetLowering &TLI) {

  // TODO: What fast-math-flags should be set on the floating-point nodes?

  if (Op.getValueType() == MVT::f32 &&
      LimitFloatPrecision > 0 && LimitFloatPrecision <= 18) {
    SDValue Op1 = DAG.getNode(ISD::BITCAST, dl, MVT::i32, Op);

    // Scale the exponent by log10(2) [0.30102999f].
    SDValue Exp = GetExponent(DAG, Op1, TLI, dl);
    SDValue LogOfExponent = DAG.getNode(ISD::FMUL, dl, MVT::f32, Exp,
                                        getF32Constant(DAG, 0x3e9a209a, dl));

    // Get the significand and build it into a floating-point number with
    // exponent of 1.
    SDValue X = GetSignificand(DAG, Op1, dl);

    SDValue Log10ofMantissa;
    if (LimitFloatPrecision <= 6) {
      // For floating-point precision of 6:
      //
      //   Log10ofMantissa =
      //     -0.50419619f +
      //       (0.60948995f - 0.10380950f * x) * x;
      //
      // error 0.0014886165, which is 6 bits
      SDValue t0 = DAG.getNode(ISD::FMUL, dl, MVT::f32, X,
                               getF32Constant(DAG, 0xbdd49a13, dl));
      SDValue t1 = DAG.getNode(ISD::FADD, dl, MVT::f32, t0,
                               getF32Constant(DAG, 0x3f1c0789, dl));
      SDValue t2 = DAG.getNode(ISD::FMUL, dl, MVT::f32, t1, X);
      Log10ofMantissa = DAG.getNode(ISD::FSUB, dl, MVT::f32, t2,
                                    getF32Constant(DAG, 0x3f011300, dl));
    } else if (LimitFloatPrecision <= 12) {
      // For floating-point precision of 12:
      //
      //   Log10ofMantissa =
      //     -0.64831180f +
      //       (0.91751397f +
      //         (-0.31664806f + 0.47637168e-1f * x) * x) * x;
      //
      // error 0.00019228036, which is better than 12 bits
      SDValue t0 = DAG.getNode(ISD::FMUL, dl, MVT::f32, X,
                               getF32Constant(DAG, 0x3d431f31, dl));
      SDValue t1 = DAG.getNode(ISD::FSUB, dl, MVT::f32, t0,
                               getF32Constant(DAG, 0x3ea21fb2, dl));
      SDValue t2 = DAG.getNode(ISD::FMUL, dl, MVT::f32, t1, X);
      SDValue t3 = DAG.getNode(ISD::FADD, dl, MVT::f32, t2,
                               getF32Constant(DAG, 0x3f6ae232, dl));
      SDValue t4 = DAG.getNode(ISD::FMUL, dl, MVT::f32, t3, X);
      Log10ofMantissa = DAG.getNode(ISD::FSUB, dl, MVT::f32, t4,
                                    getF32Constant(DAG, 0x3f25f7c3, dl));
    } else { // LimitFloatPrecision <= 18
      // For floating-point precision of 18:
      //
      //   Log10ofMantissa =
      //     -0.84299375f +
      //       (1.5327582f +
      //         (-1.0688956f +
      //           (0.49102474f +
      //             (-0.12539807f + 0.13508273e-1f * x) * x) * x) * x) * x;
      //
      // error 0.0000037995730, which is better than 18 bits
      SDValue t0 = DAG.getNode(ISD::FMUL, dl, MVT::f32, X,
                               getF32Constant(DAG, 0x3c5d51ce, dl));
      SDValue t1 = DAG.getNode(ISD::FSUB, dl, MVT::f32, t0,
                               getF32Constant(DAG, 0x3e00685a, dl));
      SDValue t2 = DAG.getNode(ISD::FMUL, dl, MVT::f32, t1, X);
      SDValue t3 = DAG.getNode(ISD::FADD, dl, MVT::f32, t2,
                               getF32Constant(DAG, 0x3efb6798, dl));
      SDValue t4 = DAG.getNode(ISD::FMUL, dl, MVT::f32, t3, X);
      SDValue t5 = DAG.getNode(ISD::FSUB, dl, MVT::f32, t4,
                               getF32Constant(DAG, 0x3f88d192, dl));
      SDValue t6 = DAG.getNode(ISD::FMUL, dl, MVT::f32, t5, X);
      SDValue t7 = DAG.getNode(ISD::FADD, dl, MVT::f32, t6,
                               getF32Constant(DAG, 0x3fc4316c, dl));
      SDValue t8 = DAG.getNode(ISD::FMUL, dl, MVT::f32, t7, X);
      Log10ofMantissa = DAG.getNode(ISD::FSUB, dl, MVT::f32, t8,
                                    getF32Constant(DAG, 0x3f57ce70, dl));
    }

    return DAG.getNode(ISD::FADD, dl, MVT::f32, LogOfExponent, Log10ofMantissa);
  }

  // No special expansion.
  return DAG.getNode(ISD::FLOG10, dl, Op.getValueType(), Op);
}

/// expandExp2 - Lower an exp2 intrinsic. Handles the special sequences for
/// limited-precision mode.
static SDValue expandExp2(SDLoc dl, SDValue Op, SelectionDAG &DAG,
                          const TargetLowering &TLI) {
  if (Op.getValueType() == MVT::f32 &&
      LimitFloatPrecision > 0 && LimitFloatPrecision <= 18)
    return getLimitedPrecisionExp2(Op, dl, DAG);

  // No special expansion.
  return DAG.getNode(ISD::FEXP2, dl, Op.getValueType(), Op);
}

/// visitPow - Lower a pow intrinsic. Handles the special sequences for
/// limited-precision mode with x == 10.0f.
static SDValue expandPow(SDLoc dl, SDValue LHS, SDValue RHS,
                         SelectionDAG &DAG, const TargetLowering &TLI) {
  bool IsExp10 = false;
  if (LHS.getValueType() == MVT::f32 && RHS.getValueType() == MVT::f32 &&
      LimitFloatPrecision > 0 && LimitFloatPrecision <= 18) {
    if (ConstantFPSDNode *LHSC = dyn_cast<ConstantFPSDNode>(LHS)) {
      APFloat Ten(10.0f);
      IsExp10 = LHSC->isExactlyValue(Ten);
    }
  }

  // TODO: What fast-math-flags should be set on the FMUL node?
  if (IsExp10) {
    // Put the exponent in the right bit position for later addition to the
    // final result:
    //
    //   #define LOG2OF10 3.3219281f
    //   t0 = Op * LOG2OF10;
    SDValue t0 = DAG.getNode(ISD::FMUL, dl, MVT::f32, RHS,
                             getF32Constant(DAG, 0x40549a78, dl));
    return getLimitedPrecisionExp2(t0, dl, DAG);
  }

  // No special expansion.
  return DAG.getNode(ISD::FPOW, dl, LHS.getValueType(), LHS, RHS);
}


/// ExpandPowI - Expand a llvm.powi intrinsic.
static SDValue ExpandPowI(SDLoc DL, SDValue LHS, SDValue RHS,
                          SelectionDAG &DAG) {
  // If RHS is a constant, we can expand this out to a multiplication tree,
  // otherwise we end up lowering to a call to __powidf2 (for example).  When
  // optimizing for size, we only want to do this if the expansion would produce
  // a small number of multiplies, otherwise we do the full expansion.
  if (ConstantSDNode *RHSC = dyn_cast<ConstantSDNode>(RHS)) {
    // Get the exponent as a positive value.
    unsigned Val = RHSC->getSExtValue();
    if ((int)Val < 0) Val = -Val;

    // powi(x, 0) -> 1.0
    if (Val == 0)
      return DAG.getConstantFP(1.0, DL, LHS.getValueType());

    const Function *F = DAG.getMachineFunction().getFunction();
    if (!F->optForSize() ||
        // If optimizing for size, don't insert too many multiplies.
        // This inserts up to 5 multiplies.
        countPopulation(Val) + Log2_32(Val) < 7) {
      // We use the simple binary decomposition method to generate the multiply
      // sequence.  There are more optimal ways to do this (for example,
      // powi(x,15) generates one more multiply than it should), but this has
      // the benefit of being both really simple and much better than a libcall.
      SDValue Res;  // Logically starts equal to 1.0
      SDValue CurSquare = LHS;
      // TODO: Intrinsics should have fast-math-flags that propagate to these
      // nodes.
      while (Val) {
        if (Val & 1) {
          if (Res.getNode())
            Res = DAG.getNode(ISD::FMUL, DL,Res.getValueType(), Res, CurSquare);
          else
            Res = CurSquare;  // 1.0*CurSquare.
        }

        CurSquare = DAG.getNode(ISD::FMUL, DL, CurSquare.getValueType(),
                                CurSquare, CurSquare);
        Val >>= 1;
      }

      // If the original was negative, invert the result, producing 1/(x*x*x).
      if (RHSC->getSExtValue() < 0)
        Res = DAG.getNode(ISD::FDIV, DL, LHS.getValueType(),
                          DAG.getConstantFP(1.0, DL, LHS.getValueType()), Res);
      return Res;
    }
  }

  // Otherwise, expand to a libcall.
  return DAG.getNode(ISD::FPOWI, DL, LHS.getValueType(), LHS, RHS);
}

// getUnderlyingArgReg - Find underlying register used for a truncated or
// bitcasted argument.
static unsigned getUnderlyingArgReg(const SDValue &N) {
  switch (N.getOpcode()) {
  case ISD::CopyFromReg:
    return cast<RegisterSDNode>(N.getOperand(1))->getReg();
  case ISD::BITCAST:
  case ISD::AssertZext:
  case ISD::AssertSext:
  case ISD::TRUNCATE:
    return getUnderlyingArgReg(N.getOperand(0));
  default:
    return 0;
  }
}

/// EmitFuncArgumentDbgValue - If the DbgValueInst is a dbg_value of a function
/// argument, create the corresponding DBG_VALUE machine instruction for it now.
/// At the end of instruction selection, they will be inserted to the entry BB.
bool SelectionDAGBuilder::EmitFuncArgumentDbgValue(
    const Value *V, DILocalVariable *Variable, DIExpression *Expr,
    DILocation *DL, int64_t Offset, bool IsIndirect, const SDValue &N) {
  const Argument *Arg = dyn_cast<Argument>(V);
  if (!Arg)
    return false;

  MachineFunction &MF = DAG.getMachineFunction();
  const TargetInstrInfo *TII = DAG.getSubtarget().getInstrInfo();

  // Ignore inlined function arguments here.
  //
  // FIXME: Should we be checking DL->inlinedAt() to determine this?
  if (!Variable->getScope()->getSubprogram()->describes(MF.getFunction()))
    return false;

  Optional<MachineOperand> Op;
  // Some arguments' frame index is recorded during argument lowering.
  if (int FI = FuncInfo.getArgumentFrameIndex(Arg))
    Op = MachineOperand::CreateFI(FI);

  if (!Op && N.getNode()) {
    unsigned Reg = getUnderlyingArgReg(N);
    if (Reg && TargetRegisterInfo::isVirtualRegister(Reg)) {
      MachineRegisterInfo &RegInfo = MF.getRegInfo();
      unsigned PR = RegInfo.getLiveInPhysReg(Reg);
      if (PR)
        Reg = PR;
    }
    if (Reg)
      Op = MachineOperand::CreateReg(Reg, false);
  }

  if (!Op) {
    // Check if ValueMap has reg number.
    DenseMap<const Value *, unsigned>::iterator VMI = FuncInfo.ValueMap.find(V);
    if (VMI != FuncInfo.ValueMap.end())
      Op = MachineOperand::CreateReg(VMI->second, false);
  }

  if (!Op && N.getNode())
    // Check if frame index is available.
    if (LoadSDNode *LNode = dyn_cast<LoadSDNode>(N.getNode()))
      if (FrameIndexSDNode *FINode =
          dyn_cast<FrameIndexSDNode>(LNode->getBasePtr().getNode()))
        Op = MachineOperand::CreateFI(FINode->getIndex());

  if (!Op)
    return false;

  assert(Variable->isValidLocationForIntrinsic(DL) &&
         "Expected inlined-at fields to agree");
  if (Op->isReg())
    FuncInfo.ArgDbgValues.push_back(
        BuildMI(MF, DL, TII->get(TargetOpcode::DBG_VALUE), IsIndirect,
                Op->getReg(), Offset, Variable, Expr));
  else
    FuncInfo.ArgDbgValues.push_back(
        BuildMI(MF, DL, TII->get(TargetOpcode::DBG_VALUE))
            .addOperand(*Op)
            .addImm(Offset)
            .addMetadata(Variable)
            .addMetadata(Expr));

  return true;
}

// VisualStudio defines setjmp as _setjmp
#if defined(_MSC_VER) && defined(setjmp) && \
                         !defined(setjmp_undefined_for_msvc)
#  pragma push_macro("setjmp")
#  undef setjmp
#  define setjmp_undefined_for_msvc
#endif

/// visitIntrinsicCall - Lower the call to the specified intrinsic function.  If
/// we want to emit this as a call to a named external function, return the name
/// otherwise lower it and return null.
const char *
SelectionDAGBuilder::visitIntrinsicCall(const CallInst &I, unsigned Intrinsic) {
  const TargetLowering &TLI = DAG.getTargetLoweringInfo();
  SDLoc sdl = getCurSDLoc();
  DebugLoc dl = getCurDebugLoc();
  SDValue Res;

  switch (Intrinsic) {
  default:
    // By default, turn this into a target intrinsic node.
    visitTargetIntrinsic(I, Intrinsic);
    return nullptr;
  case Intrinsic::vastart:  visitVAStart(I); return nullptr;
  case Intrinsic::vaend:    visitVAEnd(I); return nullptr;
  case Intrinsic::vacopy:   visitVACopy(I); return nullptr;
  case Intrinsic::returnaddress:
    setValue(&I, DAG.getNode(ISD::RETURNADDR, sdl,
                             TLI.getPointerTy(DAG.getDataLayout()),
                             getValue(I.getArgOperand(0))));
    return nullptr;
  case Intrinsic::frameaddress:
    setValue(&I, DAG.getNode(ISD::FRAMEADDR, sdl,
                             TLI.getPointerTy(DAG.getDataLayout()),
                             getValue(I.getArgOperand(0))));
    return nullptr;
  case Intrinsic::read_register: {
    Value *Reg = I.getArgOperand(0);
    SDValue Chain = getRoot();
    SDValue RegName =
        DAG.getMDNode(cast<MDNode>(cast<MetadataAsValue>(Reg)->getMetadata()));
    EVT VT = TLI.getValueType(DAG.getDataLayout(), I.getType());
    Res = DAG.getNode(ISD::READ_REGISTER, sdl,
      DAG.getVTList(VT, MVT::Other), Chain, RegName);
    setValue(&I, Res);
    DAG.setRoot(Res.getValue(1));
    return nullptr;
  }
  case Intrinsic::write_register: {
    Value *Reg = I.getArgOperand(0);
    Value *RegValue = I.getArgOperand(1);
    SDValue Chain = getRoot();
    SDValue RegName =
        DAG.getMDNode(cast<MDNode>(cast<MetadataAsValue>(Reg)->getMetadata()));
    DAG.setRoot(DAG.getNode(ISD::WRITE_REGISTER, sdl, MVT::Other, Chain,
                            RegName, getValue(RegValue)));
    return nullptr;
  }
  case Intrinsic::setjmp:
    return &"_setjmp"[!TLI.usesUnderscoreSetJmp()];
  case Intrinsic::longjmp:
    return &"_longjmp"[!TLI.usesUnderscoreLongJmp()];
  case Intrinsic::memcpy: {
    // FIXME: this definition of "user defined address space" is x86-specific
    // Assert for address < 256 since we support only user defined address
    // spaces.
    assert(cast<PointerType>(I.getArgOperand(0)->getType())->getAddressSpace()
           < 256 &&
           cast<PointerType>(I.getArgOperand(1)->getType())->getAddressSpace()
           < 256 &&
           "Unknown address space");
    SDValue Op1 = getValue(I.getArgOperand(0));
    SDValue Op2 = getValue(I.getArgOperand(1));
    SDValue Op3 = getValue(I.getArgOperand(2));
    unsigned Align = cast<ConstantInt>(I.getArgOperand(3))->getZExtValue();
    if (!Align)
      Align = 1; // @llvm.memcpy defines 0 and 1 to both mean no alignment.
    bool isVol = cast<ConstantInt>(I.getArgOperand(4))->getZExtValue();
    bool isTC = I.isTailCall() && isInTailCallPosition(&I, DAG.getTarget());
    SDValue MC = DAG.getMemcpy(getRoot(), sdl, Op1, Op2, Op3, Align, isVol,
                               false, isTC,
                               MachinePointerInfo(I.getArgOperand(0)),
                               MachinePointerInfo(I.getArgOperand(1)));
    updateDAGForMaybeTailCall(MC);
    return nullptr;
  }
  case Intrinsic::memset: {
    // FIXME: this definition of "user defined address space" is x86-specific
    // Assert for address < 256 since we support only user defined address
    // spaces.
    assert(cast<PointerType>(I.getArgOperand(0)->getType())->getAddressSpace()
           < 256 &&
           "Unknown address space");
    SDValue Op1 = getValue(I.getArgOperand(0));
    SDValue Op2 = getValue(I.getArgOperand(1));
    SDValue Op3 = getValue(I.getArgOperand(2));
    unsigned Align = cast<ConstantInt>(I.getArgOperand(3))->getZExtValue();
    if (!Align)
      Align = 1; // @llvm.memset defines 0 and 1 to both mean no alignment.
    bool isVol = cast<ConstantInt>(I.getArgOperand(4))->getZExtValue();
    bool isTC = I.isTailCall() && isInTailCallPosition(&I, DAG.getTarget());
    SDValue MS = DAG.getMemset(getRoot(), sdl, Op1, Op2, Op3, Align, isVol,
                               isTC, MachinePointerInfo(I.getArgOperand(0)));
    updateDAGForMaybeTailCall(MS);
    return nullptr;
  }
  case Intrinsic::memmove: {
    // FIXME: this definition of "user defined address space" is x86-specific
    // Assert for address < 256 since we support only user defined address
    // spaces.
    assert(cast<PointerType>(I.getArgOperand(0)->getType())->getAddressSpace()
           < 256 &&
           cast<PointerType>(I.getArgOperand(1)->getType())->getAddressSpace()
           < 256 &&
           "Unknown address space");
    SDValue Op1 = getValue(I.getArgOperand(0));
    SDValue Op2 = getValue(I.getArgOperand(1));
    SDValue Op3 = getValue(I.getArgOperand(2));
    unsigned Align = cast<ConstantInt>(I.getArgOperand(3))->getZExtValue();
    if (!Align)
      Align = 1; // @llvm.memmove defines 0 and 1 to both mean no alignment.
    bool isVol = cast<ConstantInt>(I.getArgOperand(4))->getZExtValue();
    bool isTC = I.isTailCall() && isInTailCallPosition(&I, DAG.getTarget());
    SDValue MM = DAG.getMemmove(getRoot(), sdl, Op1, Op2, Op3, Align, isVol,
                                isTC, MachinePointerInfo(I.getArgOperand(0)),
                                MachinePointerInfo(I.getArgOperand(1)));
    updateDAGForMaybeTailCall(MM);
    return nullptr;
  }
  case Intrinsic::dbg_declare: {
    const DbgDeclareInst &DI = cast<DbgDeclareInst>(I);
    DILocalVariable *Variable = DI.getVariable();
    DIExpression *Expression = DI.getExpression();
    const Value *Address = DI.getAddress();
    assert(Variable && "Missing variable");
    if (!Address) {
      DEBUG(dbgs() << "Dropping debug info for " << DI << "\n");
      return nullptr;
    }

    // Check if address has undef value.
    if (isa<UndefValue>(Address) ||
        (Address->use_empty() && !isa<Argument>(Address))) {
      DEBUG(dbgs() << "Dropping debug info for " << DI << "\n");
      return nullptr;
    }

    SDValue &N = NodeMap[Address];
    if (!N.getNode() && isa<Argument>(Address))
      // Check unused arguments map.
      N = UnusedArgNodeMap[Address];
    SDDbgValue *SDV;
    if (N.getNode()) {
      if (const BitCastInst *BCI = dyn_cast<BitCastInst>(Address))
        Address = BCI->getOperand(0);
      // Parameters are handled specially.
      bool isParameter = Variable->isParameter() || isa<Argument>(Address);

      const AllocaInst *AI = dyn_cast<AllocaInst>(Address);

      if (isParameter && !AI) {
        FrameIndexSDNode *FINode = dyn_cast<FrameIndexSDNode>(N.getNode());
        if (FINode)
          // Byval parameter.  We have a frame index at this point.
          SDV = DAG.getFrameIndexDbgValue(
              Variable, Expression, FINode->getIndex(), 0, dl, SDNodeOrder);
        else {
          // Address is an argument, so try to emit its dbg value using
          // virtual register info from the FuncInfo.ValueMap.
          EmitFuncArgumentDbgValue(Address, Variable, Expression, dl, 0, false,
                                   N);
          return nullptr;
        }
      } else {
        SDV = DAG.getDbgValue(Variable, Expression, N.getNode(), N.getResNo(),
                              true, 0, dl, SDNodeOrder);
      }
      DAG.AddDbgValue(SDV, N.getNode(), isParameter);
    } else {
      // If Address is an argument then try to emit its dbg value using
      // virtual register info from the FuncInfo.ValueMap.
      if (!EmitFuncArgumentDbgValue(Address, Variable, Expression, dl, 0, false,
                                    N)) {
        // If variable is pinned by a alloca in dominating bb then
        // use StaticAllocaMap.
        if (const AllocaInst *AI = dyn_cast<AllocaInst>(Address)) {
          if (AI->getParent() != DI.getParent()) {
            DenseMap<const AllocaInst*, int>::iterator SI =
              FuncInfo.StaticAllocaMap.find(AI);
            if (SI != FuncInfo.StaticAllocaMap.end()) {
              SDV = DAG.getFrameIndexDbgValue(Variable, Expression, SI->second,
                                              0, dl, SDNodeOrder);
              DAG.AddDbgValue(SDV, nullptr, false);
              return nullptr;
            }
          }
        }
        DEBUG(dbgs() << "Dropping debug info for " << DI << "\n");
      }
    }
    return nullptr;
  }
  case Intrinsic::dbg_value: {
    const DbgValueInst &DI = cast<DbgValueInst>(I);
    assert(DI.getVariable() && "Missing variable");

    DILocalVariable *Variable = DI.getVariable();
    DIExpression *Expression = DI.getExpression();
    uint64_t Offset = DI.getOffset();
    const Value *V = DI.getValue();
    if (!V)
      return nullptr;

    SDDbgValue *SDV;
    if (isa<ConstantInt>(V) || isa<ConstantFP>(V) || isa<UndefValue>(V)) {
      SDV = DAG.getConstantDbgValue(Variable, Expression, V, Offset, dl,
                                    SDNodeOrder);
      DAG.AddDbgValue(SDV, nullptr, false);
    } else {
      // Do not use getValue() in here; we don't want to generate code at
      // this point if it hasn't been done yet.
      SDValue N = NodeMap[V];
      if (!N.getNode() && isa<Argument>(V))
        // Check unused arguments map.
        N = UnusedArgNodeMap[V];
      if (N.getNode()) {
        // A dbg.value for an alloca is always indirect.
        bool IsIndirect = isa<AllocaInst>(V) || Offset != 0;
        if (!EmitFuncArgumentDbgValue(V, Variable, Expression, dl, Offset,
                                      IsIndirect, N)) {
          SDV = DAG.getDbgValue(Variable, Expression, N.getNode(), N.getResNo(),
                                IsIndirect, Offset, dl, SDNodeOrder);
          DAG.AddDbgValue(SDV, N.getNode(), false);
        }
      } else if (!V->use_empty() ) {
        // Do not call getValue(V) yet, as we don't want to generate code.
        // Remember it for later.
        DanglingDebugInfo DDI(&DI, dl, SDNodeOrder);
        DanglingDebugInfoMap[V] = DDI;
      } else {
        // We may expand this to cover more cases.  One case where we have no
        // data available is an unreferenced parameter.
        DEBUG(dbgs() << "Dropping debug info for " << DI << "\n");
      }
    }

    // Build a debug info table entry.
    if (const BitCastInst *BCI = dyn_cast<BitCastInst>(V))
      V = BCI->getOperand(0);
    const AllocaInst *AI = dyn_cast<AllocaInst>(V);
    // Don't handle byval struct arguments or VLAs, for example.
    if (!AI) {
      DEBUG(dbgs() << "Dropping debug location info for:\n  " << DI << "\n");
      DEBUG(dbgs() << "  Last seen at:\n    " << *V << "\n");
      return nullptr;
    }
    DenseMap<const AllocaInst*, int>::iterator SI =
      FuncInfo.StaticAllocaMap.find(AI);
    if (SI == FuncInfo.StaticAllocaMap.end())
      return nullptr; // VLAs.
    return nullptr;
  }

  case Intrinsic::eh_typeid_for: {
    // Find the type id for the given typeinfo.
    GlobalValue *GV = ExtractTypeInfo(I.getArgOperand(0));
    unsigned TypeID = DAG.getMachineFunction().getMMI().getTypeIDFor(GV);
    Res = DAG.getConstant(TypeID, sdl, MVT::i32);
    setValue(&I, Res);
    return nullptr;
  }

  case Intrinsic::eh_return_i32:
  case Intrinsic::eh_return_i64:
    DAG.getMachineFunction().getMMI().setCallsEHReturn(true);
    DAG.setRoot(DAG.getNode(ISD::EH_RETURN, sdl,
                            MVT::Other,
                            getControlRoot(),
                            getValue(I.getArgOperand(0)),
                            getValue(I.getArgOperand(1))));
    return nullptr;
  case Intrinsic::eh_unwind_init:
    DAG.getMachineFunction().getMMI().setCallsUnwindInit(true);
    return nullptr;
  case Intrinsic::eh_dwarf_cfa: {
    SDValue CfaArg = DAG.getSExtOrTrunc(getValue(I.getArgOperand(0)), sdl,
                                        TLI.getPointerTy(DAG.getDataLayout()));
    SDValue Offset = DAG.getNode(ISD::ADD, sdl,
                                 CfaArg.getValueType(),
                                 DAG.getNode(ISD::FRAME_TO_ARGS_OFFSET, sdl,
                                             CfaArg.getValueType()),
                                 CfaArg);
    SDValue FA = DAG.getNode(
        ISD::FRAMEADDR, sdl, TLI.getPointerTy(DAG.getDataLayout()),
        DAG.getConstant(0, sdl, TLI.getPointerTy(DAG.getDataLayout())));
    setValue(&I, DAG.getNode(ISD::ADD, sdl, FA.getValueType(),
                             FA, Offset));
    return nullptr;
  }
  case Intrinsic::eh_sjlj_callsite: {
    MachineModuleInfo &MMI = DAG.getMachineFunction().getMMI();
    ConstantInt *CI = dyn_cast<ConstantInt>(I.getArgOperand(0));
    assert(CI && "Non-constant call site value in eh.sjlj.callsite!");
    assert(MMI.getCurrentCallSite() == 0 && "Overlapping call sites!");

    MMI.setCurrentCallSite(CI->getZExtValue());
    return nullptr;
  }
  case Intrinsic::eh_sjlj_functioncontext: {
    // Get and store the index of the function context.
    MachineFrameInfo *MFI = DAG.getMachineFunction().getFrameInfo();
    AllocaInst *FnCtx =
      cast<AllocaInst>(I.getArgOperand(0)->stripPointerCasts());
    int FI = FuncInfo.StaticAllocaMap[FnCtx];
    MFI->setFunctionContextIndex(FI);
    return nullptr;
  }
  case Intrinsic::eh_sjlj_setjmp: {
    SDValue Ops[2];
    Ops[0] = getRoot();
    Ops[1] = getValue(I.getArgOperand(0));
    SDValue Op = DAG.getNode(ISD::EH_SJLJ_SETJMP, sdl,
                             DAG.getVTList(MVT::i32, MVT::Other), Ops);
    setValue(&I, Op.getValue(0));
    DAG.setRoot(Op.getValue(1));
    return nullptr;
  }
  case Intrinsic::eh_sjlj_longjmp: {
    DAG.setRoot(DAG.getNode(ISD::EH_SJLJ_LONGJMP, sdl, MVT::Other,
                            getRoot(), getValue(I.getArgOperand(0))));
    return nullptr;
  }
  case Intrinsic::eh_sjlj_setup_dispatch: {
    DAG.setRoot(DAG.getNode(ISD::EH_SJLJ_SETUP_DISPATCH, sdl, MVT::Other,
                            getRoot()));
    return nullptr;
  }

  case Intrinsic::masked_gather:
    visitMaskedGather(I);
    return nullptr;
  case Intrinsic::masked_load:
    visitMaskedLoad(I);
    return nullptr;
  case Intrinsic::masked_scatter:
    visitMaskedScatter(I);
    return nullptr;
  case Intrinsic::masked_store:
    visitMaskedStore(I);
    return nullptr;
  case Intrinsic::x86_mmx_pslli_w:
  case Intrinsic::x86_mmx_pslli_d:
  case Intrinsic::x86_mmx_pslli_q:
  case Intrinsic::x86_mmx_psrli_w:
  case Intrinsic::x86_mmx_psrli_d:
  case Intrinsic::x86_mmx_psrli_q:
  case Intrinsic::x86_mmx_psrai_w:
  case Intrinsic::x86_mmx_psrai_d: {
    SDValue ShAmt = getValue(I.getArgOperand(1));
    if (isa<ConstantSDNode>(ShAmt)) {
      visitTargetIntrinsic(I, Intrinsic);
      return nullptr;
    }
    unsigned NewIntrinsic = 0;
    EVT ShAmtVT = MVT::v2i32;
    switch (Intrinsic) {
    case Intrinsic::x86_mmx_pslli_w:
      NewIntrinsic = Intrinsic::x86_mmx_psll_w;
      break;
    case Intrinsic::x86_mmx_pslli_d:
      NewIntrinsic = Intrinsic::x86_mmx_psll_d;
      break;
    case Intrinsic::x86_mmx_pslli_q:
      NewIntrinsic = Intrinsic::x86_mmx_psll_q;
      break;
    case Intrinsic::x86_mmx_psrli_w:
      NewIntrinsic = Intrinsic::x86_mmx_psrl_w;
      break;
    case Intrinsic::x86_mmx_psrli_d:
      NewIntrinsic = Intrinsic::x86_mmx_psrl_d;
      break;
    case Intrinsic::x86_mmx_psrli_q:
      NewIntrinsic = Intrinsic::x86_mmx_psrl_q;
      break;
    case Intrinsic::x86_mmx_psrai_w:
      NewIntrinsic = Intrinsic::x86_mmx_psra_w;
      break;
    case Intrinsic::x86_mmx_psrai_d:
      NewIntrinsic = Intrinsic::x86_mmx_psra_d;
      break;
    default: llvm_unreachable("Impossible intrinsic");  // Can't reach here.
    }

    // The vector shift intrinsics with scalars uses 32b shift amounts but
    // the sse2/mmx shift instructions reads 64 bits. Set the upper 32 bits
    // to be zero.
    // We must do this early because v2i32 is not a legal type.
    SDValue ShOps[2];
    ShOps[0] = ShAmt;
    ShOps[1] = DAG.getConstant(0, sdl, MVT::i32);
    ShAmt =  DAG.getNode(ISD::BUILD_VECTOR, sdl, ShAmtVT, ShOps);
    EVT DestVT = TLI.getValueType(DAG.getDataLayout(), I.getType());
    ShAmt = DAG.getNode(ISD::BITCAST, sdl, DestVT, ShAmt);
    Res = DAG.getNode(ISD::INTRINSIC_WO_CHAIN, sdl, DestVT,
                       DAG.getConstant(NewIntrinsic, sdl, MVT::i32),
                       getValue(I.getArgOperand(0)), ShAmt);
    setValue(&I, Res);
    return nullptr;
  }
  case Intrinsic::convertff:
  case Intrinsic::convertfsi:
  case Intrinsic::convertfui:
  case Intrinsic::convertsif:
  case Intrinsic::convertuif:
  case Intrinsic::convertss:
  case Intrinsic::convertsu:
  case Intrinsic::convertus:
  case Intrinsic::convertuu: {
    ISD::CvtCode Code = ISD::CVT_INVALID;
    switch (Intrinsic) {
    default: llvm_unreachable("Impossible intrinsic");  // Can't reach here.
    case Intrinsic::convertff:  Code = ISD::CVT_FF; break;
    case Intrinsic::convertfsi: Code = ISD::CVT_FS; break;
    case Intrinsic::convertfui: Code = ISD::CVT_FU; break;
    case Intrinsic::convertsif: Code = ISD::CVT_SF; break;
    case Intrinsic::convertuif: Code = ISD::CVT_UF; break;
    case Intrinsic::convertss:  Code = ISD::CVT_SS; break;
    case Intrinsic::convertsu:  Code = ISD::CVT_SU; break;
    case Intrinsic::convertus:  Code = ISD::CVT_US; break;
    case Intrinsic::convertuu:  Code = ISD::CVT_UU; break;
    }
    EVT DestVT = TLI.getValueType(DAG.getDataLayout(), I.getType());
    const Value *Op1 = I.getArgOperand(0);
    Res = DAG.getConvertRndSat(DestVT, sdl, getValue(Op1),
                               DAG.getValueType(DestVT),
                               DAG.getValueType(getValue(Op1).getValueType()),
                               getValue(I.getArgOperand(1)),
                               getValue(I.getArgOperand(2)),
                               Code);
    setValue(&I, Res);
    return nullptr;
  }
  case Intrinsic::powi:
    setValue(&I, ExpandPowI(sdl, getValue(I.getArgOperand(0)),
                            getValue(I.getArgOperand(1)), DAG));
    return nullptr;
  case Intrinsic::log:
    setValue(&I, expandLog(sdl, getValue(I.getArgOperand(0)), DAG, TLI));
    return nullptr;
  case Intrinsic::log2:
    setValue(&I, expandLog2(sdl, getValue(I.getArgOperand(0)), DAG, TLI));
    return nullptr;
  case Intrinsic::log10:
    setValue(&I, expandLog10(sdl, getValue(I.getArgOperand(0)), DAG, TLI));
    return nullptr;
  case Intrinsic::exp:
    setValue(&I, expandExp(sdl, getValue(I.getArgOperand(0)), DAG, TLI));
    return nullptr;
  case Intrinsic::exp2:
    setValue(&I, expandExp2(sdl, getValue(I.getArgOperand(0)), DAG, TLI));
    return nullptr;
  case Intrinsic::pow:
    setValue(&I, expandPow(sdl, getValue(I.getArgOperand(0)),
                           getValue(I.getArgOperand(1)), DAG, TLI));
    return nullptr;
  case Intrinsic::sqrt:
  case Intrinsic::fabs:
  case Intrinsic::sin:
  case Intrinsic::cos:
  case Intrinsic::floor:
  case Intrinsic::ceil:
  case Intrinsic::trunc:
  case Intrinsic::rint:
  case Intrinsic::nearbyint:
  case Intrinsic::round: {
    unsigned Opcode;
    switch (Intrinsic) {
    default: llvm_unreachable("Impossible intrinsic");  // Can't reach here.
    case Intrinsic::sqrt:      Opcode = ISD::FSQRT;      break;
    case Intrinsic::fabs:      Opcode = ISD::FABS;       break;
    case Intrinsic::sin:       Opcode = ISD::FSIN;       break;
    case Intrinsic::cos:       Opcode = ISD::FCOS;       break;
    case Intrinsic::floor:     Opcode = ISD::FFLOOR;     break;
    case Intrinsic::ceil:      Opcode = ISD::FCEIL;      break;
    case Intrinsic::trunc:     Opcode = ISD::FTRUNC;     break;
    case Intrinsic::rint:      Opcode = ISD::FRINT;      break;
    case Intrinsic::nearbyint: Opcode = ISD::FNEARBYINT; break;
    case Intrinsic::round:     Opcode = ISD::FROUND;     break;
    }

    setValue(&I, DAG.getNode(Opcode, sdl,
                             getValue(I.getArgOperand(0)).getValueType(),
                             getValue(I.getArgOperand(0))));
    return nullptr;
  }
  case Intrinsic::minnum:
    setValue(&I, DAG.getNode(ISD::FMINNUM, sdl,
                             getValue(I.getArgOperand(0)).getValueType(),
                             getValue(I.getArgOperand(0)),
                             getValue(I.getArgOperand(1))));
    return nullptr;
  case Intrinsic::maxnum:
    setValue(&I, DAG.getNode(ISD::FMAXNUM, sdl,
                             getValue(I.getArgOperand(0)).getValueType(),
                             getValue(I.getArgOperand(0)),
                             getValue(I.getArgOperand(1))));
    return nullptr;
  case Intrinsic::copysign:
    setValue(&I, DAG.getNode(ISD::FCOPYSIGN, sdl,
                             getValue(I.getArgOperand(0)).getValueType(),
                             getValue(I.getArgOperand(0)),
                             getValue(I.getArgOperand(1))));
    return nullptr;
  case Intrinsic::fma:
    setValue(&I, DAG.getNode(ISD::FMA, sdl,
                             getValue(I.getArgOperand(0)).getValueType(),
                             getValue(I.getArgOperand(0)),
                             getValue(I.getArgOperand(1)),
                             getValue(I.getArgOperand(2))));
    return nullptr;
  case Intrinsic::fmuladd: {
    EVT VT = TLI.getValueType(DAG.getDataLayout(), I.getType());
    if (TM.Options.AllowFPOpFusion != FPOpFusion::Strict &&
        TLI.isFMAFasterThanFMulAndFAdd(VT)) {
      setValue(&I, DAG.getNode(ISD::FMA, sdl,
                               getValue(I.getArgOperand(0)).getValueType(),
                               getValue(I.getArgOperand(0)),
                               getValue(I.getArgOperand(1)),
                               getValue(I.getArgOperand(2))));
    } else {
      // TODO: Intrinsic calls should have fast-math-flags.
      SDValue Mul = DAG.getNode(ISD::FMUL, sdl,
                                getValue(I.getArgOperand(0)).getValueType(),
                                getValue(I.getArgOperand(0)),
                                getValue(I.getArgOperand(1)));
      SDValue Add = DAG.getNode(ISD::FADD, sdl,
                                getValue(I.getArgOperand(0)).getValueType(),
                                Mul,
                                getValue(I.getArgOperand(2)));
      setValue(&I, Add);
    }
    return nullptr;
  }
  case Intrinsic::convert_to_fp16:
    setValue(&I, DAG.getNode(ISD::BITCAST, sdl, MVT::i16,
                             DAG.getNode(ISD::FP_ROUND, sdl, MVT::f16,
                                         getValue(I.getArgOperand(0)),
                                         DAG.getTargetConstant(0, sdl,
                                                               MVT::i32))));
    return nullptr;
  case Intrinsic::convert_from_fp16:
    setValue(&I, DAG.getNode(ISD::FP_EXTEND, sdl,
                             TLI.getValueType(DAG.getDataLayout(), I.getType()),
                             DAG.getNode(ISD::BITCAST, sdl, MVT::f16,
                                         getValue(I.getArgOperand(0)))));
    return nullptr;
  case Intrinsic::pcmarker: {
    SDValue Tmp = getValue(I.getArgOperand(0));
    DAG.setRoot(DAG.getNode(ISD::PCMARKER, sdl, MVT::Other, getRoot(), Tmp));
    return nullptr;
  }
  case Intrinsic::readcyclecounter: {
    SDValue Op = getRoot();
    Res = DAG.getNode(ISD::READCYCLECOUNTER, sdl,
                      DAG.getVTList(MVT::i64, MVT::Other), Op);
    setValue(&I, Res);
    DAG.setRoot(Res.getValue(1));
    return nullptr;
  }
  case Intrinsic::bswap:
    setValue(&I, DAG.getNode(ISD::BSWAP, sdl,
                             getValue(I.getArgOperand(0)).getValueType(),
                             getValue(I.getArgOperand(0))));
    return nullptr;
  case Intrinsic::uabsdiff:
    setValue(&I, DAG.getNode(ISD::UABSDIFF, sdl,
                             getValue(I.getArgOperand(0)).getValueType(),
                             getValue(I.getArgOperand(0)),
                             getValue(I.getArgOperand(1))));
    return nullptr;
  case Intrinsic::sabsdiff:
    setValue(&I, DAG.getNode(ISD::SABSDIFF, sdl,
                             getValue(I.getArgOperand(0)).getValueType(),
                             getValue(I.getArgOperand(0)),
                             getValue(I.getArgOperand(1))));
    return nullptr;
  case Intrinsic::cttz: {
    SDValue Arg = getValue(I.getArgOperand(0));
    ConstantInt *CI = cast<ConstantInt>(I.getArgOperand(1));
    EVT Ty = Arg.getValueType();
    setValue(&I, DAG.getNode(CI->isZero() ? ISD::CTTZ : ISD::CTTZ_ZERO_UNDEF,
                             sdl, Ty, Arg));
    return nullptr;
  }
  case Intrinsic::ctlz: {
    SDValue Arg = getValue(I.getArgOperand(0));
    ConstantInt *CI = cast<ConstantInt>(I.getArgOperand(1));
    EVT Ty = Arg.getValueType();
    setValue(&I, DAG.getNode(CI->isZero() ? ISD::CTLZ : ISD::CTLZ_ZERO_UNDEF,
                             sdl, Ty, Arg));
    return nullptr;
  }
  case Intrinsic::ctpop: {
    SDValue Arg = getValue(I.getArgOperand(0));
    EVT Ty = Arg.getValueType();
    setValue(&I, DAG.getNode(ISD::CTPOP, sdl, Ty, Arg));
    return nullptr;
  }
  case Intrinsic::stacksave: {
    SDValue Op = getRoot();
    Res = DAG.getNode(
        ISD::STACKSAVE, sdl,
        DAG.getVTList(TLI.getPointerTy(DAG.getDataLayout()), MVT::Other), Op);
    setValue(&I, Res);
    DAG.setRoot(Res.getValue(1));
    return nullptr;
  }
  case Intrinsic::stackrestore: {
    Res = getValue(I.getArgOperand(0));
    DAG.setRoot(DAG.getNode(ISD::STACKRESTORE, sdl, MVT::Other, getRoot(), Res));
    return nullptr;
  }
  case Intrinsic::stackprotector: {
    // Emit code into the DAG to store the stack guard onto the stack.
    MachineFunction &MF = DAG.getMachineFunction();
    MachineFrameInfo *MFI = MF.getFrameInfo();
    EVT PtrTy = TLI.getPointerTy(DAG.getDataLayout());
    SDValue Src, Chain = getRoot();
    const Value *Ptr = cast<LoadInst>(I.getArgOperand(0))->getPointerOperand();
    const GlobalVariable *GV = dyn_cast<GlobalVariable>(Ptr);

    // See if Ptr is a bitcast. If it is, look through it and see if we can get
    // global variable __stack_chk_guard.
    if (!GV)
      if (const Operator *BC = dyn_cast<Operator>(Ptr))
        if (BC->getOpcode() == Instruction::BitCast)
          GV = dyn_cast<GlobalVariable>(BC->getOperand(0));

    if (GV && TLI.useLoadStackGuardNode()) {
      // Emit a LOAD_STACK_GUARD node.
      MachineSDNode *Node = DAG.getMachineNode(TargetOpcode::LOAD_STACK_GUARD,
                                               sdl, PtrTy, Chain);
      MachinePointerInfo MPInfo(GV);
      MachineInstr::mmo_iterator MemRefs = MF.allocateMemRefsArray(1);
      unsigned Flags = MachineMemOperand::MOLoad |
                       MachineMemOperand::MOInvariant;
      *MemRefs = MF.getMachineMemOperand(MPInfo, Flags,
                                         PtrTy.getSizeInBits() / 8,
                                         DAG.getEVTAlignment(PtrTy));
      Node->setMemRefs(MemRefs, MemRefs + 1);

      // Copy the guard value to a virtual register so that it can be
      // retrieved in the epilogue.
      Src = SDValue(Node, 0);
      const TargetRegisterClass *RC =
          TLI.getRegClassFor(Src.getSimpleValueType());
      unsigned Reg = MF.getRegInfo().createVirtualRegister(RC);

      SPDescriptor.setGuardReg(Reg);
      Chain = DAG.getCopyToReg(Chain, sdl, Reg, Src);
    } else {
      Src = getValue(I.getArgOperand(0));   // The guard's value.
    }

    AllocaInst *Slot = cast<AllocaInst>(I.getArgOperand(1));

    int FI = FuncInfo.StaticAllocaMap[Slot];
    MFI->setStackProtectorIndex(FI);

    SDValue FIN = DAG.getFrameIndex(FI, PtrTy);

    // Store the stack protector onto the stack.
    Res = DAG.getStore(Chain, sdl, Src, FIN, MachinePointerInfo::getFixedStack(
                                                 DAG.getMachineFunction(), FI),
                       true, false, 0);
    setValue(&I, Res);
    DAG.setRoot(Res);
    return nullptr;
  }
  case Intrinsic::objectsize: {
    // If we don't know by now, we're never going to know.
    ConstantInt *CI = dyn_cast<ConstantInt>(I.getArgOperand(1));

    assert(CI && "Non-constant type in __builtin_object_size?");

    SDValue Arg = getValue(I.getCalledValue());
    EVT Ty = Arg.getValueType();

    if (CI->isZero())
      Res = DAG.getConstant(-1ULL, sdl, Ty);
    else
      Res = DAG.getConstant(0, sdl, Ty);

    setValue(&I, Res);
    return nullptr;
  }
  case Intrinsic::annotation:
  case Intrinsic::ptr_annotation:
    // Drop the intrinsic, but forward the value
    setValue(&I, getValue(I.getOperand(0)));
    return nullptr;
  case Intrinsic::assume:
  case Intrinsic::var_annotation:
    // Discard annotate attributes and assumptions
    return nullptr;

  case Intrinsic::init_trampoline: {
    const Function *F = cast<Function>(I.getArgOperand(1)->stripPointerCasts());

    SDValue Ops[6];
    Ops[0] = getRoot();
    Ops[1] = getValue(I.getArgOperand(0));
    Ops[2] = getValue(I.getArgOperand(1));
    Ops[3] = getValue(I.getArgOperand(2));
    Ops[4] = DAG.getSrcValue(I.getArgOperand(0));
    Ops[5] = DAG.getSrcValue(F);

    Res = DAG.getNode(ISD::INIT_TRAMPOLINE, sdl, MVT::Other, Ops);

    DAG.setRoot(Res);
    return nullptr;
  }
  case Intrinsic::adjust_trampoline: {
    setValue(&I, DAG.getNode(ISD::ADJUST_TRAMPOLINE, sdl,
                             TLI.getPointerTy(DAG.getDataLayout()),
                             getValue(I.getArgOperand(0))));
    return nullptr;
  }
  case Intrinsic::gcroot:
    if (GFI) {
      const Value *Alloca = I.getArgOperand(0)->stripPointerCasts();
      const Constant *TypeMap = cast<Constant>(I.getArgOperand(1));

      FrameIndexSDNode *FI = cast<FrameIndexSDNode>(getValue(Alloca).getNode());
      GFI->addStackRoot(FI->getIndex(), TypeMap);
    }
    return nullptr;
  case Intrinsic::gcread:
  case Intrinsic::gcwrite:
    llvm_unreachable("GC failed to lower gcread/gcwrite intrinsics!");
  case Intrinsic::flt_rounds:
    setValue(&I, DAG.getNode(ISD::FLT_ROUNDS_, sdl, MVT::i32));
    return nullptr;

  case Intrinsic::expect: {
    // Just replace __builtin_expect(exp, c) with EXP.
    setValue(&I, getValue(I.getArgOperand(0)));
    return nullptr;
  }

  case Intrinsic::debugtrap:
  case Intrinsic::trap: {
    StringRef TrapFuncName =
        I.getAttributes()
            .getAttribute(AttributeSet::FunctionIndex, "trap-func-name")
            .getValueAsString();
    if (TrapFuncName.empty()) {
      ISD::NodeType Op = (Intrinsic == Intrinsic::trap) ?
        ISD::TRAP : ISD::DEBUGTRAP;
      DAG.setRoot(DAG.getNode(Op, sdl,MVT::Other, getRoot()));
      return nullptr;
    }
    TargetLowering::ArgListTy Args;

    TargetLowering::CallLoweringInfo CLI(DAG);
    CLI.setDebugLoc(sdl).setChain(getRoot()).setCallee(
        CallingConv::C, I.getType(),
        DAG.getExternalSymbol(TrapFuncName.data(),
                              TLI.getPointerTy(DAG.getDataLayout())),
        std::move(Args), 0);

    std::pair<SDValue, SDValue> Result = TLI.LowerCallTo(CLI);
    DAG.setRoot(Result.second);
    return nullptr;
  }

  case Intrinsic::uadd_with_overflow:
  case Intrinsic::sadd_with_overflow:
  case Intrinsic::usub_with_overflow:
  case Intrinsic::ssub_with_overflow:
  case Intrinsic::umul_with_overflow:
  case Intrinsic::smul_with_overflow: {
    ISD::NodeType Op;
    switch (Intrinsic) {
    default: llvm_unreachable("Impossible intrinsic");  // Can't reach here.
    case Intrinsic::uadd_with_overflow: Op = ISD::UADDO; break;
    case Intrinsic::sadd_with_overflow: Op = ISD::SADDO; break;
    case Intrinsic::usub_with_overflow: Op = ISD::USUBO; break;
    case Intrinsic::ssub_with_overflow: Op = ISD::SSUBO; break;
    case Intrinsic::umul_with_overflow: Op = ISD::UMULO; break;
    case Intrinsic::smul_with_overflow: Op = ISD::SMULO; break;
    }
    SDValue Op1 = getValue(I.getArgOperand(0));
    SDValue Op2 = getValue(I.getArgOperand(1));

    SDVTList VTs = DAG.getVTList(Op1.getValueType(), MVT::i1);
    setValue(&I, DAG.getNode(Op, sdl, VTs, Op1, Op2));
    return nullptr;
  }
  case Intrinsic::prefetch: {
    SDValue Ops[5];
    unsigned rw = cast<ConstantInt>(I.getArgOperand(1))->getZExtValue();
    Ops[0] = getRoot();
    Ops[1] = getValue(I.getArgOperand(0));
    Ops[2] = getValue(I.getArgOperand(1));
    Ops[3] = getValue(I.getArgOperand(2));
    Ops[4] = getValue(I.getArgOperand(3));
    DAG.setRoot(DAG.getMemIntrinsicNode(ISD::PREFETCH, sdl,
                                        DAG.getVTList(MVT::Other), Ops,
                                        EVT::getIntegerVT(*Context, 8),
                                        MachinePointerInfo(I.getArgOperand(0)),
                                        0, /* align */
                                        false, /* volatile */
                                        rw==0, /* read */
                                        rw==1)); /* write */
    return nullptr;
  }
  case Intrinsic::lifetime_start:
  case Intrinsic::lifetime_end: {
    bool IsStart = (Intrinsic == Intrinsic::lifetime_start);
    // Stack coloring is not enabled in O0, discard region information.
    if (TM.getOptLevel() == CodeGenOpt::None)
      return nullptr;

    SmallVector<Value *, 4> Allocas;
    GetUnderlyingObjects(I.getArgOperand(1), Allocas, *DL);

    for (SmallVectorImpl<Value*>::iterator Object = Allocas.begin(),
           E = Allocas.end(); Object != E; ++Object) {
      AllocaInst *LifetimeObject = dyn_cast_or_null<AllocaInst>(*Object);

      // Could not find an Alloca.
      if (!LifetimeObject)
        continue;

      // First check that the Alloca is static, otherwise it won't have a
      // valid frame index.
      auto SI = FuncInfo.StaticAllocaMap.find(LifetimeObject);
      if (SI == FuncInfo.StaticAllocaMap.end())
        return nullptr;

      int FI = SI->second;

      SDValue Ops[2];
      Ops[0] = getRoot();
      Ops[1] =
          DAG.getFrameIndex(FI, TLI.getPointerTy(DAG.getDataLayout()), true);
      unsigned Opcode = (IsStart ? ISD::LIFETIME_START : ISD::LIFETIME_END);

      Res = DAG.getNode(Opcode, sdl, MVT::Other, Ops);
      DAG.setRoot(Res);
    }
    return nullptr;
  }
  case Intrinsic::invariant_start:
    // Discard region information.
    setValue(&I, DAG.getUNDEF(TLI.getPointerTy(DAG.getDataLayout())));
    return nullptr;
  case Intrinsic::invariant_end:
    // Discard region information.
    return nullptr;
  case Intrinsic::stackprotectorcheck: {
    // Do not actually emit anything for this basic block. Instead we initialize
    // the stack protector descriptor and export the guard variable so we can
    // access it in FinishBasicBlock.
    const BasicBlock *BB = I.getParent();
    SPDescriptor.initialize(BB, FuncInfo.MBBMap[BB], I);
    ExportFromCurrentBlock(SPDescriptor.getGuard());

    // Flush our exports since we are going to process a terminator.
    (void)getControlRoot();
    return nullptr;
  }
  case Intrinsic::clear_cache:
    return TLI.getClearCacheBuiltinName();
  case Intrinsic::donothing:
    // ignore
    return nullptr;
  case Intrinsic::experimental_stackmap: {
    visitStackmap(I);
    return nullptr;
  }
  case Intrinsic::experimental_patchpoint_void:
  case Intrinsic::experimental_patchpoint_i64: {
    visitPatchpoint(&I);
    return nullptr;
  }
  case Intrinsic::experimental_gc_statepoint: {
    visitStatepoint(I);
    return nullptr;
  }
  case Intrinsic::experimental_gc_result_int:
  case Intrinsic::experimental_gc_result_float:
  case Intrinsic::experimental_gc_result_ptr:
  case Intrinsic::experimental_gc_result: {
    visitGCResult(I);
    return nullptr;
  }
  case Intrinsic::experimental_gc_relocate: {
    visitGCRelocate(I);
    return nullptr;
  }
  case Intrinsic::instrprof_increment:
    llvm_unreachable("instrprof failed to lower an increment");

  case Intrinsic::localescape: {
    MachineFunction &MF = DAG.getMachineFunction();
    const TargetInstrInfo *TII = DAG.getSubtarget().getInstrInfo();

    // Directly emit some LOCAL_ESCAPE machine instrs. Label assignment emission
    // is the same on all targets.
    for (unsigned Idx = 0, E = I.getNumArgOperands(); Idx < E; ++Idx) {
      Value *Arg = I.getArgOperand(Idx)->stripPointerCasts();
      if (isa<ConstantPointerNull>(Arg))
        continue; // Skip null pointers. They represent a hole in index space.
      AllocaInst *Slot = cast<AllocaInst>(Arg);
      assert(FuncInfo.StaticAllocaMap.count(Slot) &&
             "can only escape static allocas");
      int FI = FuncInfo.StaticAllocaMap[Slot];
      MCSymbol *FrameAllocSym =
          MF.getMMI().getContext().getOrCreateFrameAllocSymbol(
              GlobalValue::getRealLinkageName(MF.getName()), Idx);
      BuildMI(*FuncInfo.MBB, FuncInfo.InsertPt, dl,
              TII->get(TargetOpcode::LOCAL_ESCAPE))
          .addSym(FrameAllocSym)
          .addFrameIndex(FI);
    }

    return nullptr;
  }

  case Intrinsic::localrecover: {
    // i8* @llvm.localrecover(i8* %fn, i8* %fp, i32 %idx)
    MachineFunction &MF = DAG.getMachineFunction();
    MVT PtrVT = TLI.getPointerTy(DAG.getDataLayout(), 0);

    // Get the symbol that defines the frame offset.
    auto *Fn = cast<Function>(I.getArgOperand(0)->stripPointerCasts());
    auto *Idx = cast<ConstantInt>(I.getArgOperand(2));
    unsigned IdxVal = unsigned(Idx->getLimitedValue(INT_MAX));
    MCSymbol *FrameAllocSym =
        MF.getMMI().getContext().getOrCreateFrameAllocSymbol(
            GlobalValue::getRealLinkageName(Fn->getName()), IdxVal);

    // Create a MCSymbol for the label to avoid any target lowering
    // that would make this PC relative.
    SDValue OffsetSym = DAG.getMCSymbol(FrameAllocSym, PtrVT);
    SDValue OffsetVal =
        DAG.getNode(ISD::LOCAL_RECOVER, sdl, PtrVT, OffsetSym);

    // Add the offset to the FP.
    Value *FP = I.getArgOperand(1);
    SDValue FPVal = getValue(FP);
    SDValue Add = DAG.getNode(ISD::ADD, sdl, PtrVT, FPVal, OffsetVal);
    setValue(&I, Add);

    return nullptr;
  }

  case Intrinsic::eh_exceptionpointer:
  case Intrinsic::eh_exceptioncode: {
    // Get the exception pointer vreg, copy from it, and resize it to fit.
    const auto *CPI = cast<CatchPadInst>(I.getArgOperand(0));
    MVT PtrVT = TLI.getPointerTy(DAG.getDataLayout());
    const TargetRegisterClass *PtrRC = TLI.getRegClassFor(PtrVT);
    unsigned VReg = FuncInfo.getCatchPadExceptionPointerVReg(CPI, PtrRC);
    SDValue N =
        DAG.getCopyFromReg(DAG.getEntryNode(), getCurSDLoc(), VReg, PtrVT);
    if (Intrinsic == Intrinsic::eh_exceptioncode)
      N = DAG.getZExtOrTrunc(N, getCurSDLoc(), MVT::i32);
    setValue(&I, N);
    return nullptr;
  }
  }
}

std::pair<SDValue, SDValue>
SelectionDAGBuilder::lowerInvokable(TargetLowering::CallLoweringInfo &CLI,
                                    const BasicBlock *EHPadBB) {
  MachineModuleInfo &MMI = DAG.getMachineFunction().getMMI();
  MCSymbol *BeginLabel = nullptr;

  if (EHPadBB) {
    // Insert a label before the invoke call to mark the try range.  This can be
    // used to detect deletion of the invoke via the MachineModuleInfo.
    BeginLabel = MMI.getContext().createTempSymbol();

    // For SjLj, keep track of which landing pads go with which invokes
    // so as to maintain the ordering of pads in the LSDA.
    unsigned CallSiteIndex = MMI.getCurrentCallSite();
    if (CallSiteIndex) {
      MMI.setCallSiteBeginLabel(BeginLabel, CallSiteIndex);
      LPadToCallSiteMap[FuncInfo.MBBMap[EHPadBB]].push_back(CallSiteIndex);

      // Now that the call site is handled, stop tracking it.
      MMI.setCurrentCallSite(0);
    }

    // Both PendingLoads and PendingExports must be flushed here;
    // this call might not return.
    (void)getRoot();
    DAG.setRoot(DAG.getEHLabel(getCurSDLoc(), getControlRoot(), BeginLabel));

    CLI.setChain(getRoot());
  }
  const TargetLowering &TLI = DAG.getTargetLoweringInfo();
  std::pair<SDValue, SDValue> Result = TLI.LowerCallTo(CLI);

  assert((CLI.IsTailCall || Result.second.getNode()) &&
         "Non-null chain expected with non-tail call!");
  assert((Result.second.getNode() || !Result.first.getNode()) &&
         "Null value expected with tail call!");

  if (!Result.second.getNode()) {
    // As a special case, a null chain means that a tail call has been emitted
    // and the DAG root is already updated.
    HasTailCall = true;

    // Since there's no actual continuation from this block, nothing can be
    // relying on us setting vregs for them.
    PendingExports.clear();
  } else {
    DAG.setRoot(Result.second);
  }

  if (EHPadBB) {
    // Insert a label at the end of the invoke call to mark the try range.  This
    // can be used to detect deletion of the invoke via the MachineModuleInfo.
    MCSymbol *EndLabel = MMI.getContext().createTempSymbol();
    DAG.setRoot(DAG.getEHLabel(getCurSDLoc(), getRoot(), EndLabel));

    // Inform MachineModuleInfo of range.
    if (MMI.hasEHFunclets()) {
      WinEHFuncInfo &EHInfo =
          MMI.getWinEHFuncInfo(DAG.getMachineFunction().getFunction());
      EHInfo.addIPToStateRange(EHPadBB, BeginLabel, EndLabel);
    } else {
      MMI.addInvoke(FuncInfo.MBBMap[EHPadBB], BeginLabel, EndLabel);
    }
  }

  return Result;
}

void SelectionDAGBuilder::LowerCallTo(ImmutableCallSite CS, SDValue Callee,
                                      bool isTailCall,
                                      const BasicBlock *EHPadBB) {
  PointerType *PT = cast<PointerType>(CS.getCalledValue()->getType());
  FunctionType *FTy = cast<FunctionType>(PT->getElementType());
  Type *RetTy = FTy->getReturnType();

  TargetLowering::ArgListTy Args;
  TargetLowering::ArgListEntry Entry;
  Args.reserve(CS.arg_size());

  for (ImmutableCallSite::arg_iterator i = CS.arg_begin(), e = CS.arg_end();
       i != e; ++i) {
    const Value *V = *i;

    // Skip empty types
    if (V->getType()->isEmptyTy())
      continue;

    SDValue ArgNode = getValue(V);
    Entry.Node = ArgNode; Entry.Ty = V->getType();

    // Skip the first return-type Attribute to get to params.
    Entry.setAttributes(&CS, i - CS.arg_begin() + 1);
    Args.push_back(Entry);

    // If we have an explicit sret argument that is an Instruction, (i.e., it
    // might point to function-local memory), we can't meaningfully tail-call.
    if (Entry.isSRet && isa<Instruction>(V))
      isTailCall = false;
  }

  // Check if target-independent constraints permit a tail call here.
  // Target-dependent constraints are checked within TLI->LowerCallTo.
  if (isTailCall && !isInTailCallPosition(CS, DAG.getTarget()))
    isTailCall = false;

  TargetLowering::CallLoweringInfo CLI(DAG);
  CLI.setDebugLoc(getCurSDLoc()).setChain(getRoot())
    .setCallee(RetTy, FTy, Callee, std::move(Args), CS)
    .setTailCall(isTailCall);
  std::pair<SDValue, SDValue> Result = lowerInvokable(CLI, EHPadBB);

  if (Result.first.getNode())
    setValue(CS.getInstruction(), Result.first);
}

/// IsOnlyUsedInZeroEqualityComparison - Return true if it only matters that the
/// value is equal or not-equal to zero.
static bool IsOnlyUsedInZeroEqualityComparison(const Value *V) {
  for (const User *U : V->users()) {
    if (const ICmpInst *IC = dyn_cast<ICmpInst>(U))
      if (IC->isEquality())
        if (const Constant *C = dyn_cast<Constant>(IC->getOperand(1)))
          if (C->isNullValue())
            continue;
    // Unknown instruction.
    return false;
  }
  return true;
}

static SDValue getMemCmpLoad(const Value *PtrVal, MVT LoadVT,
                             Type *LoadTy,
                             SelectionDAGBuilder &Builder) {

  // Check to see if this load can be trivially constant folded, e.g. if the
  // input is from a string literal.
  if (const Constant *LoadInput = dyn_cast<Constant>(PtrVal)) {
    // Cast pointer to the type we really want to load.
    LoadInput = ConstantExpr::getBitCast(const_cast<Constant *>(LoadInput),
                                         PointerType::getUnqual(LoadTy));

    if (const Constant *LoadCst = ConstantFoldLoadFromConstPtr(
            const_cast<Constant *>(LoadInput), *Builder.DL))
      return Builder.getValue(LoadCst);
  }

  // Otherwise, we have to emit the load.  If the pointer is to unfoldable but
  // still constant memory, the input chain can be the entry node.
  SDValue Root;
  bool ConstantMemory = false;

  // Do not serialize (non-volatile) loads of constant memory with anything.
  if (Builder.AA->pointsToConstantMemory(PtrVal)) {
    Root = Builder.DAG.getEntryNode();
    ConstantMemory = true;
  } else {
    // Do not serialize non-volatile loads against each other.
    Root = Builder.DAG.getRoot();
  }

  SDValue Ptr = Builder.getValue(PtrVal);
  SDValue LoadVal = Builder.DAG.getLoad(LoadVT, Builder.getCurSDLoc(), Root,
                                        Ptr, MachinePointerInfo(PtrVal),
                                        false /*volatile*/,
                                        false /*nontemporal*/,
                                        false /*isinvariant*/, 1 /* align=1 */);

  if (!ConstantMemory)
    Builder.PendingLoads.push_back(LoadVal.getValue(1));
  return LoadVal;
}

/// processIntegerCallValue - Record the value for an instruction that
/// produces an integer result, converting the type where necessary.
void SelectionDAGBuilder::processIntegerCallValue(const Instruction &I,
                                                  SDValue Value,
                                                  bool IsSigned) {
  EVT VT = DAG.getTargetLoweringInfo().getValueType(DAG.getDataLayout(),
                                                    I.getType(), true);
  if (IsSigned)
    Value = DAG.getSExtOrTrunc(Value, getCurSDLoc(), VT);
  else
    Value = DAG.getZExtOrTrunc(Value, getCurSDLoc(), VT);
  setValue(&I, Value);
}

/// visitMemCmpCall - See if we can lower a call to memcmp in an optimized form.
/// If so, return true and lower it, otherwise return false and it will be
/// lowered like a normal call.
bool SelectionDAGBuilder::visitMemCmpCall(const CallInst &I) {
  // Verify that the prototype makes sense.  int memcmp(void*,void*,size_t)
  if (I.getNumArgOperands() != 3)
    return false;

  const Value *LHS = I.getArgOperand(0), *RHS = I.getArgOperand(1);
  if (!LHS->getType()->isPointerTy() || !RHS->getType()->isPointerTy() ||
      !I.getArgOperand(2)->getType()->isIntegerTy() ||
      !I.getType()->isIntegerTy())
    return false;

  const Value *Size = I.getArgOperand(2);
  const ConstantInt *CSize = dyn_cast<ConstantInt>(Size);
  if (CSize && CSize->getZExtValue() == 0) {
    EVT CallVT = DAG.getTargetLoweringInfo().getValueType(DAG.getDataLayout(),
                                                          I.getType(), true);
    setValue(&I, DAG.getConstant(0, getCurSDLoc(), CallVT));
    return true;
  }

  const TargetSelectionDAGInfo &TSI = DAG.getSelectionDAGInfo();
  std::pair<SDValue, SDValue> Res =
    TSI.EmitTargetCodeForMemcmp(DAG, getCurSDLoc(), DAG.getRoot(),
                                getValue(LHS), getValue(RHS), getValue(Size),
                                MachinePointerInfo(LHS),
                                MachinePointerInfo(RHS));
  if (Res.first.getNode()) {
    processIntegerCallValue(I, Res.first, true);
    PendingLoads.push_back(Res.second);
    return true;
  }

  // memcmp(S1,S2,2) != 0 -> (*(short*)LHS != *(short*)RHS)  != 0
  // memcmp(S1,S2,4) != 0 -> (*(int*)LHS != *(int*)RHS)  != 0
  if (CSize && IsOnlyUsedInZeroEqualityComparison(&I)) {
    bool ActuallyDoIt = true;
    MVT LoadVT;
    Type *LoadTy;
    switch (CSize->getZExtValue()) {
    default:
      LoadVT = MVT::Other;
      LoadTy = nullptr;
      ActuallyDoIt = false;
      break;
    case 2:
      LoadVT = MVT::i16;
      LoadTy = Type::getInt16Ty(CSize->getContext());
      break;
    case 4:
      LoadVT = MVT::i32;
      LoadTy = Type::getInt32Ty(CSize->getContext());
      break;
    case 8:
      LoadVT = MVT::i64;
      LoadTy = Type::getInt64Ty(CSize->getContext());
      break;
        /*
    case 16:
      LoadVT = MVT::v4i32;
      LoadTy = Type::getInt32Ty(CSize->getContext());
      LoadTy = VectorType::get(LoadTy, 4);
      break;
         */
    }

    // This turns into unaligned loads.  We only do this if the target natively
    // supports the MVT we'll be loading or if it is small enough (<= 4) that
    // we'll only produce a small number of byte loads.

    // Require that we can find a legal MVT, and only do this if the target
    // supports unaligned loads of that type.  Expanding into byte loads would
    // bloat the code.
    const TargetLowering &TLI = DAG.getTargetLoweringInfo();
    if (ActuallyDoIt && CSize->getZExtValue() > 4) {
      unsigned DstAS = LHS->getType()->getPointerAddressSpace();
      unsigned SrcAS = RHS->getType()->getPointerAddressSpace();
      // TODO: Handle 5 byte compare as 4-byte + 1 byte.
      // TODO: Handle 8 byte compare on x86-32 as two 32-bit loads.
      // TODO: Check alignment of src and dest ptrs.
      if (!TLI.isTypeLegal(LoadVT) ||
          !TLI.allowsMisalignedMemoryAccesses(LoadVT, SrcAS) ||
          !TLI.allowsMisalignedMemoryAccesses(LoadVT, DstAS))
        ActuallyDoIt = false;
    }

    if (ActuallyDoIt) {
      SDValue LHSVal = getMemCmpLoad(LHS, LoadVT, LoadTy, *this);
      SDValue RHSVal = getMemCmpLoad(RHS, LoadVT, LoadTy, *this);

      SDValue Res = DAG.getSetCC(getCurSDLoc(), MVT::i1, LHSVal, RHSVal,
                                 ISD::SETNE);
      processIntegerCallValue(I, Res, false);
      return true;
    }
  }


  return false;
}

/// visitMemChrCall -- See if we can lower a memchr call into an optimized
/// form.  If so, return true and lower it, otherwise return false and it
/// will be lowered like a normal call.
bool SelectionDAGBuilder::visitMemChrCall(const CallInst &I) {
  // Verify that the prototype makes sense.  void *memchr(void *, int, size_t)
  if (I.getNumArgOperands() != 3)
    return false;

  const Value *Src = I.getArgOperand(0);
  const Value *Char = I.getArgOperand(1);
  const Value *Length = I.getArgOperand(2);
  if (!Src->getType()->isPointerTy() ||
      !Char->getType()->isIntegerTy() ||
      !Length->getType()->isIntegerTy() ||
      !I.getType()->isPointerTy())
    return false;

  const TargetSelectionDAGInfo &TSI = DAG.getSelectionDAGInfo();
  std::pair<SDValue, SDValue> Res =
    TSI.EmitTargetCodeForMemchr(DAG, getCurSDLoc(), DAG.getRoot(),
                                getValue(Src), getValue(Char), getValue(Length),
                                MachinePointerInfo(Src));
  if (Res.first.getNode()) {
    setValue(&I, Res.first);
    PendingLoads.push_back(Res.second);
    return true;
  }

  return false;
}

/// visitStrCpyCall -- See if we can lower a strcpy or stpcpy call into an
/// optimized form.  If so, return true and lower it, otherwise return false
/// and it will be lowered like a normal call.
bool SelectionDAGBuilder::visitStrCpyCall(const CallInst &I, bool isStpcpy) {
  // Verify that the prototype makes sense.  char *strcpy(char *, char *)
  if (I.getNumArgOperands() != 2)
    return false;

  const Value *Arg0 = I.getArgOperand(0), *Arg1 = I.getArgOperand(1);
  if (!Arg0->getType()->isPointerTy() ||
      !Arg1->getType()->isPointerTy() ||
      !I.getType()->isPointerTy())
    return false;

  const TargetSelectionDAGInfo &TSI = DAG.getSelectionDAGInfo();
  std::pair<SDValue, SDValue> Res =
    TSI.EmitTargetCodeForStrcpy(DAG, getCurSDLoc(), getRoot(),
                                getValue(Arg0), getValue(Arg1),
                                MachinePointerInfo(Arg0),
                                MachinePointerInfo(Arg1), isStpcpy);
  if (Res.first.getNode()) {
    setValue(&I, Res.first);
    DAG.setRoot(Res.second);
    return true;
  }

  return false;
}

/// visitStrCmpCall - See if we can lower a call to strcmp in an optimized form.
/// If so, return true and lower it, otherwise return false and it will be
/// lowered like a normal call.
bool SelectionDAGBuilder::visitStrCmpCall(const CallInst &I) {
  // Verify that the prototype makes sense.  int strcmp(void*,void*)
  if (I.getNumArgOperands() != 2)
    return false;

  const Value *Arg0 = I.getArgOperand(0), *Arg1 = I.getArgOperand(1);
  if (!Arg0->getType()->isPointerTy() ||
      !Arg1->getType()->isPointerTy() ||
      !I.getType()->isIntegerTy())
    return false;

  const TargetSelectionDAGInfo &TSI = DAG.getSelectionDAGInfo();
  std::pair<SDValue, SDValue> Res =
    TSI.EmitTargetCodeForStrcmp(DAG, getCurSDLoc(), DAG.getRoot(),
                                getValue(Arg0), getValue(Arg1),
                                MachinePointerInfo(Arg0),
                                MachinePointerInfo(Arg1));
  if (Res.first.getNode()) {
    processIntegerCallValue(I, Res.first, true);
    PendingLoads.push_back(Res.second);
    return true;
  }

  return false;
}

/// visitStrLenCall -- See if we can lower a strlen call into an optimized
/// form.  If so, return true and lower it, otherwise return false and it
/// will be lowered like a normal call.
bool SelectionDAGBuilder::visitStrLenCall(const CallInst &I) {
  // Verify that the prototype makes sense.  size_t strlen(char *)
  if (I.getNumArgOperands() != 1)
    return false;

  const Value *Arg0 = I.getArgOperand(0);
  if (!Arg0->getType()->isPointerTy() || !I.getType()->isIntegerTy())
    return false;

  const TargetSelectionDAGInfo &TSI = DAG.getSelectionDAGInfo();
  std::pair<SDValue, SDValue> Res =
    TSI.EmitTargetCodeForStrlen(DAG, getCurSDLoc(), DAG.getRoot(),
                                getValue(Arg0), MachinePointerInfo(Arg0));
  if (Res.first.getNode()) {
    processIntegerCallValue(I, Res.first, false);
    PendingLoads.push_back(Res.second);
    return true;
  }

  return false;
}

/// visitStrNLenCall -- See if we can lower a strnlen call into an optimized
/// form.  If so, return true and lower it, otherwise return false and it
/// will be lowered like a normal call.
bool SelectionDAGBuilder::visitStrNLenCall(const CallInst &I) {
  // Verify that the prototype makes sense.  size_t strnlen(char *, size_t)
  if (I.getNumArgOperands() != 2)
    return false;

  const Value *Arg0 = I.getArgOperand(0), *Arg1 = I.getArgOperand(1);
  if (!Arg0->getType()->isPointerTy() ||
      !Arg1->getType()->isIntegerTy() ||
      !I.getType()->isIntegerTy())
    return false;

  const TargetSelectionDAGInfo &TSI = DAG.getSelectionDAGInfo();
  std::pair<SDValue, SDValue> Res =
    TSI.EmitTargetCodeForStrnlen(DAG, getCurSDLoc(), DAG.getRoot(),
                                 getValue(Arg0), getValue(Arg1),
                                 MachinePointerInfo(Arg0));
  if (Res.first.getNode()) {
    processIntegerCallValue(I, Res.first, false);
    PendingLoads.push_back(Res.second);
    return true;
  }

  return false;
}

/// visitUnaryFloatCall - If a call instruction is a unary floating-point
/// operation (as expected), translate it to an SDNode with the specified opcode
/// and return true.
bool SelectionDAGBuilder::visitUnaryFloatCall(const CallInst &I,
                                              unsigned Opcode) {
  // Sanity check that it really is a unary floating-point call.
  if (I.getNumArgOperands() != 1 ||
      !I.getArgOperand(0)->getType()->isFloatingPointTy() ||
      I.getType() != I.getArgOperand(0)->getType() ||
      !I.onlyReadsMemory())
    return false;

  SDValue Tmp = getValue(I.getArgOperand(0));
  setValue(&I, DAG.getNode(Opcode, getCurSDLoc(), Tmp.getValueType(), Tmp));
  return true;
}

/// visitBinaryFloatCall - If a call instruction is a binary floating-point
/// operation (as expected), translate it to an SDNode with the specified opcode
/// and return true.
bool SelectionDAGBuilder::visitBinaryFloatCall(const CallInst &I,
                                               unsigned Opcode) {
  // Sanity check that it really is a binary floating-point call.
  if (I.getNumArgOperands() != 2 ||
      !I.getArgOperand(0)->getType()->isFloatingPointTy() ||
      I.getType() != I.getArgOperand(0)->getType() ||
      I.getType() != I.getArgOperand(1)->getType() ||
      !I.onlyReadsMemory())
    return false;

  SDValue Tmp0 = getValue(I.getArgOperand(0));
  SDValue Tmp1 = getValue(I.getArgOperand(1));
  EVT VT = Tmp0.getValueType();
  setValue(&I, DAG.getNode(Opcode, getCurSDLoc(), VT, Tmp0, Tmp1));
  return true;
}

void SelectionDAGBuilder::visitCall(const CallInst &I) {
  // Handle inline assembly differently.
  if (isa<InlineAsm>(I.getCalledValue())) {
    visitInlineAsm(&I);
    return;
  }

  MachineModuleInfo &MMI = DAG.getMachineFunction().getMMI();
  ComputeUsesVAFloatArgument(I, &MMI);

  const char *RenameFn = nullptr;
  if (Function *F = I.getCalledFunction()) {
    if (F->isDeclaration()) {
      if (const TargetIntrinsicInfo *II = TM.getIntrinsicInfo()) {
        if (unsigned IID = II->getIntrinsicID(F)) {
          RenameFn = visitIntrinsicCall(I, IID);
          if (!RenameFn)
            return;
        }
      }
      if (Intrinsic::ID IID = F->getIntrinsicID()) {
        RenameFn = visitIntrinsicCall(I, IID);
        if (!RenameFn)
          return;
      }
    }

    // Check for well-known libc/libm calls.  If the function is internal, it
    // can't be a library call.
    LibFunc::Func Func;
    if (!F->hasLocalLinkage() && F->hasName() &&
        LibInfo->getLibFunc(F->getName(), Func) &&
        LibInfo->hasOptimizedCodeGen(Func)) {
      switch (Func) {
      default: break;
      case LibFunc::copysign:
      case LibFunc::copysignf:
      case LibFunc::copysignl:
        if (I.getNumArgOperands() == 2 &&   // Basic sanity checks.
            I.getArgOperand(0)->getType()->isFloatingPointTy() &&
            I.getType() == I.getArgOperand(0)->getType() &&
            I.getType() == I.getArgOperand(1)->getType() &&
            I.onlyReadsMemory()) {
          SDValue LHS = getValue(I.getArgOperand(0));
          SDValue RHS = getValue(I.getArgOperand(1));
          setValue(&I, DAG.getNode(ISD::FCOPYSIGN, getCurSDLoc(),
                                   LHS.getValueType(), LHS, RHS));
          return;
        }
        break;
      case LibFunc::fabs:
      case LibFunc::fabsf:
      case LibFunc::fabsl:
        if (visitUnaryFloatCall(I, ISD::FABS))
          return;
        break;
      case LibFunc::fmin:
      case LibFunc::fminf:
      case LibFunc::fminl:
        if (visitBinaryFloatCall(I, ISD::FMINNUM))
          return;
        break;
      case LibFunc::fmax:
      case LibFunc::fmaxf:
      case LibFunc::fmaxl:
        if (visitBinaryFloatCall(I, ISD::FMAXNUM))
          return;
        break;
      case LibFunc::sin:
      case LibFunc::sinf:
      case LibFunc::sinl:
        if (visitUnaryFloatCall(I, ISD::FSIN))
          return;
        break;
      case LibFunc::cos:
      case LibFunc::cosf:
      case LibFunc::cosl:
        if (visitUnaryFloatCall(I, ISD::FCOS))
          return;
        break;
      case LibFunc::sqrt:
      case LibFunc::sqrtf:
      case LibFunc::sqrtl:
      case LibFunc::sqrt_finite:
      case LibFunc::sqrtf_finite:
      case LibFunc::sqrtl_finite:
        if (visitUnaryFloatCall(I, ISD::FSQRT))
          return;
        break;
      case LibFunc::floor:
      case LibFunc::floorf:
      case LibFunc::floorl:
        if (visitUnaryFloatCall(I, ISD::FFLOOR))
          return;
        break;
      case LibFunc::nearbyint:
      case LibFunc::nearbyintf:
      case LibFunc::nearbyintl:
        if (visitUnaryFloatCall(I, ISD::FNEARBYINT))
          return;
        break;
      case LibFunc::ceil:
      case LibFunc::ceilf:
      case LibFunc::ceill:
        if (visitUnaryFloatCall(I, ISD::FCEIL))
          return;
        break;
      case LibFunc::rint:
      case LibFunc::rintf:
      case LibFunc::rintl:
        if (visitUnaryFloatCall(I, ISD::FRINT))
          return;
        break;
      case LibFunc::round:
      case LibFunc::roundf:
      case LibFunc::roundl:
        if (visitUnaryFloatCall(I, ISD::FROUND))
          return;
        break;
      case LibFunc::trunc:
      case LibFunc::truncf:
      case LibFunc::truncl:
        if (visitUnaryFloatCall(I, ISD::FTRUNC))
          return;
        break;
      case LibFunc::log2:
      case LibFunc::log2f:
      case LibFunc::log2l:
        if (visitUnaryFloatCall(I, ISD::FLOG2))
          return;
        break;
      case LibFunc::exp2:
      case LibFunc::exp2f:
      case LibFunc::exp2l:
        if (visitUnaryFloatCall(I, ISD::FEXP2))
          return;
        break;
      case LibFunc::memcmp:
        if (visitMemCmpCall(I))
          return;
        break;
      case LibFunc::memchr:
        if (visitMemChrCall(I))
          return;
        break;
      case LibFunc::strcpy:
        if (visitStrCpyCall(I, false))
          return;
        break;
      case LibFunc::stpcpy:
        if (visitStrCpyCall(I, true))
          return;
        break;
      case LibFunc::strcmp:
        if (visitStrCmpCall(I))
          return;
        break;
      case LibFunc::strlen:
        if (visitStrLenCall(I))
          return;
        break;
      case LibFunc::strnlen:
        if (visitStrNLenCall(I))
          return;
        break;
      }
    }
  }

  SDValue Callee;
  if (!RenameFn)
    Callee = getValue(I.getCalledValue());
  else
    Callee = DAG.getExternalSymbol(
        RenameFn,
        DAG.getTargetLoweringInfo().getPointerTy(DAG.getDataLayout()));

  // Check if we can potentially perform a tail call. More detailed checking is
  // be done within LowerCallTo, after more information about the call is known.
  LowerCallTo(&I, Callee, I.isTailCall());
}

namespace {

/// AsmOperandInfo - This contains information for each constraint that we are
/// lowering.
class SDISelAsmOperandInfo : public TargetLowering::AsmOperandInfo {
public:
  /// CallOperand - If this is the result output operand or a clobber
  /// this is null, otherwise it is the incoming operand to the CallInst.
  /// This gets modified as the asm is processed.
  SDValue CallOperand;

  /// AssignedRegs - If this is a register or register class operand, this
  /// contains the set of register corresponding to the operand.
  RegsForValue AssignedRegs;

  explicit SDISelAsmOperandInfo(const TargetLowering::AsmOperandInfo &info)
    : TargetLowering::AsmOperandInfo(info), CallOperand(nullptr,0) {
  }

  /// getCallOperandValEVT - Return the EVT of the Value* that this operand
  /// corresponds to.  If there is no Value* for this operand, it returns
  /// MVT::Other.
  EVT getCallOperandValEVT(LLVMContext &Context, const TargetLowering &TLI,
                           const DataLayout &DL) const {
    if (!CallOperandVal) return MVT::Other;

    if (isa<BasicBlock>(CallOperandVal))
      return TLI.getPointerTy(DL);

    llvm::Type *OpTy = CallOperandVal->getType();

    // FIXME: code duplicated from TargetLowering::ParseConstraints().
    // If this is an indirect operand, the operand is a pointer to the
    // accessed type.
    if (isIndirect) {
      llvm::PointerType *PtrTy = dyn_cast<PointerType>(OpTy);
      if (!PtrTy)
        report_fatal_error("Indirect operand for inline asm not a pointer!");
      OpTy = PtrTy->getElementType();
    }

    // Look for vector wrapped in a struct. e.g. { <16 x i8> }.
    if (StructType *STy = dyn_cast<StructType>(OpTy))
      if (STy->getNumElements() == 1)
        OpTy = STy->getElementType(0);

    // If OpTy is not a single value, it may be a struct/union that we
    // can tile with integers.
    if (!OpTy->isSingleValueType() && OpTy->isSized()) {
      unsigned BitSize = DL.getTypeSizeInBits(OpTy);
      switch (BitSize) {
      default: break;
      case 1:
      case 8:
      case 16:
      case 32:
      case 64:
      case 128:
        OpTy = IntegerType::get(Context, BitSize);
        break;
      }
    }

    return TLI.getValueType(DL, OpTy, true);
  }
};

typedef SmallVector<SDISelAsmOperandInfo,16> SDISelAsmOperandInfoVector;

} // end anonymous namespace

/// GetRegistersForValue - Assign registers (virtual or physical) for the
/// specified operand.  We prefer to assign virtual registers, to allow the
/// register allocator to handle the assignment process.  However, if the asm
/// uses features that we can't model on machineinstrs, we have SDISel do the
/// allocation.  This produces generally horrible, but correct, code.
///
///   OpInfo describes the operand.
///
static void GetRegistersForValue(SelectionDAG &DAG,
                                 const TargetLowering &TLI,
                                 SDLoc DL,
                                 SDISelAsmOperandInfo &OpInfo) {
  LLVMContext &Context = *DAG.getContext();

  MachineFunction &MF = DAG.getMachineFunction();
  SmallVector<unsigned, 4> Regs;

  // If this is a constraint for a single physreg, or a constraint for a
  // register class, find it.
  std::pair<unsigned, const TargetRegisterClass *> PhysReg =
      TLI.getRegForInlineAsmConstraint(MF.getSubtarget().getRegisterInfo(),
                                       OpInfo.ConstraintCode,
                                       OpInfo.ConstraintVT);

  unsigned NumRegs = 1;
  if (OpInfo.ConstraintVT != MVT::Other) {
    // If this is a FP input in an integer register (or visa versa) insert a bit
    // cast of the input value.  More generally, handle any case where the input
    // value disagrees with the register class we plan to stick this in.
    if (OpInfo.Type == InlineAsm::isInput &&
        PhysReg.second && !PhysReg.second->hasType(OpInfo.ConstraintVT)) {
      // Try to convert to the first EVT that the reg class contains.  If the
      // types are identical size, use a bitcast to convert (e.g. two differing
      // vector types).
      MVT RegVT = *PhysReg.second->vt_begin();
      if (RegVT.getSizeInBits() == OpInfo.CallOperand.getValueSizeInBits()) {
        OpInfo.CallOperand = DAG.getNode(ISD::BITCAST, DL,
                                         RegVT, OpInfo.CallOperand);
        OpInfo.ConstraintVT = RegVT;
      } else if (RegVT.isInteger() && OpInfo.ConstraintVT.isFloatingPoint()) {
        // If the input is a FP value and we want it in FP registers, do a
        // bitcast to the corresponding integer type.  This turns an f64 value
        // into i64, which can be passed with two i32 values on a 32-bit
        // machine.
        RegVT = MVT::getIntegerVT(OpInfo.ConstraintVT.getSizeInBits());
        OpInfo.CallOperand = DAG.getNode(ISD::BITCAST, DL,
                                         RegVT, OpInfo.CallOperand);
        OpInfo.ConstraintVT = RegVT;
      }
    }

    NumRegs = TLI.getNumRegisters(Context, OpInfo.ConstraintVT);
  }

  MVT RegVT;
  EVT ValueVT = OpInfo.ConstraintVT;

  // If this is a constraint for a specific physical register, like {r17},
  // assign it now.
  if (unsigned AssignedReg = PhysReg.first) {
    const TargetRegisterClass *RC = PhysReg.second;
    if (OpInfo.ConstraintVT == MVT::Other)
      ValueVT = *RC->vt_begin();

    // Get the actual register value type.  This is important, because the user
    // may have asked for (e.g.) the AX register in i32 type.  We need to
    // remember that AX is actually i16 to get the right extension.
    RegVT = *RC->vt_begin();

    // This is a explicit reference to a physical register.
    Regs.push_back(AssignedReg);

    // If this is an expanded reference, add the rest of the regs to Regs.
    if (NumRegs != 1) {
      TargetRegisterClass::iterator I = RC->begin();
      for (; *I != AssignedReg; ++I)
        assert(I != RC->end() && "Didn't find reg!");

      // Already added the first reg.
      --NumRegs; ++I;
      for (; NumRegs; --NumRegs, ++I) {
        assert(I != RC->end() && "Ran out of registers to allocate!");
        Regs.push_back(*I);
      }
    }

    OpInfo.AssignedRegs = RegsForValue(Regs, RegVT, ValueVT);
    return;
  }

  // Otherwise, if this was a reference to an LLVM register class, create vregs
  // for this reference.
  if (const TargetRegisterClass *RC = PhysReg.second) {
    RegVT = *RC->vt_begin();
    if (OpInfo.ConstraintVT == MVT::Other)
      ValueVT = RegVT;

    // Create the appropriate number of virtual registers.
    MachineRegisterInfo &RegInfo = MF.getRegInfo();
    for (; NumRegs; --NumRegs)
      Regs.push_back(RegInfo.createVirtualRegister(RC));

    OpInfo.AssignedRegs = RegsForValue(Regs, RegVT, ValueVT);
    return;
  }

  // Otherwise, we couldn't allocate enough registers for this.
}

/// visitInlineAsm - Handle a call to an InlineAsm object.
///
void SelectionDAGBuilder::visitInlineAsm(ImmutableCallSite CS) {
  const InlineAsm *IA = cast<InlineAsm>(CS.getCalledValue());

  /// ConstraintOperands - Information about all of the constraints.
  SDISelAsmOperandInfoVector ConstraintOperands;

  const TargetLowering &TLI = DAG.getTargetLoweringInfo();
  TargetLowering::AsmOperandInfoVector TargetConstraints = TLI.ParseConstraints(
      DAG.getDataLayout(), DAG.getSubtarget().getRegisterInfo(), CS);

  bool hasMemory = false;

  unsigned ArgNo = 0;   // ArgNo - The argument of the CallInst.
  unsigned ResNo = 0;   // ResNo - The result number of the next output.
  for (unsigned i = 0, e = TargetConstraints.size(); i != e; ++i) {
    ConstraintOperands.push_back(SDISelAsmOperandInfo(TargetConstraints[i]));
    SDISelAsmOperandInfo &OpInfo = ConstraintOperands.back();

    MVT OpVT = MVT::Other;

    // Compute the value type for each operand.
    switch (OpInfo.Type) {
    case InlineAsm::isOutput:
      // Indirect outputs just consume an argument.
      if (OpInfo.isIndirect) {
        OpInfo.CallOperandVal = const_cast<Value *>(CS.getArgument(ArgNo++));
        break;
      }

      // The return value of the call is this value.  As such, there is no
      // corresponding argument.
      assert(!CS.getType()->isVoidTy() && "Bad inline asm!");
      if (StructType *STy = dyn_cast<StructType>(CS.getType())) {
        OpVT = TLI.getSimpleValueType(DAG.getDataLayout(),
                                      STy->getElementType(ResNo));
      } else {
        assert(ResNo == 0 && "Asm only has one result!");
        OpVT = TLI.getSimpleValueType(DAG.getDataLayout(), CS.getType());
      }
      ++ResNo;
      break;
    case InlineAsm::isInput:
      OpInfo.CallOperandVal = const_cast<Value *>(CS.getArgument(ArgNo++));
      break;
    case InlineAsm::isClobber:
      // Nothing to do.
      break;
    }

    // If this is an input or an indirect output, process the call argument.
    // BasicBlocks are labels, currently appearing only in asm's.
    if (OpInfo.CallOperandVal) {
      if (const BasicBlock *BB = dyn_cast<BasicBlock>(OpInfo.CallOperandVal)) {
        OpInfo.CallOperand = DAG.getBasicBlock(FuncInfo.MBBMap[BB]);
      } else {
        OpInfo.CallOperand = getValue(OpInfo.CallOperandVal);
      }

      OpVT = OpInfo.getCallOperandValEVT(*DAG.getContext(), TLI,
                                         DAG.getDataLayout()).getSimpleVT();
    }

    OpInfo.ConstraintVT = OpVT;

    // Indirect operand accesses access memory.
    if (OpInfo.isIndirect)
      hasMemory = true;
    else {
      for (unsigned j = 0, ee = OpInfo.Codes.size(); j != ee; ++j) {
        TargetLowering::ConstraintType
          CType = TLI.getConstraintType(OpInfo.Codes[j]);
        if (CType == TargetLowering::C_Memory) {
          hasMemory = true;
          break;
        }
      }
    }
  }

  SDValue Chain, Flag;

  // We won't need to flush pending loads if this asm doesn't touch
  // memory and is nonvolatile.
  if (hasMemory || IA->hasSideEffects())
    Chain = getRoot();
  else
    Chain = DAG.getRoot();

  // Second pass over the constraints: compute which constraint option to use
  // and assign registers to constraints that want a specific physreg.
  for (unsigned i = 0, e = ConstraintOperands.size(); i != e; ++i) {
    SDISelAsmOperandInfo &OpInfo = ConstraintOperands[i];

    // If this is an output operand with a matching input operand, look up the
    // matching input. If their types mismatch, e.g. one is an integer, the
    // other is floating point, or their sizes are different, flag it as an
    // error.
    if (OpInfo.hasMatchingInput()) {
      SDISelAsmOperandInfo &Input = ConstraintOperands[OpInfo.MatchingInput];

      if (OpInfo.ConstraintVT != Input.ConstraintVT) {
        const TargetRegisterInfo *TRI = DAG.getSubtarget().getRegisterInfo();
        std::pair<unsigned, const TargetRegisterClass *> MatchRC =
            TLI.getRegForInlineAsmConstraint(TRI, OpInfo.ConstraintCode,
                                             OpInfo.ConstraintVT);
        std::pair<unsigned, const TargetRegisterClass *> InputRC =
            TLI.getRegForInlineAsmConstraint(TRI, Input.ConstraintCode,
                                             Input.ConstraintVT);
        if ((OpInfo.ConstraintVT.isInteger() !=
             Input.ConstraintVT.isInteger()) ||
            (MatchRC.second != InputRC.second)) {
          report_fatal_error("Unsupported asm: input constraint"
                             " with a matching output constraint of"
                             " incompatible type!");
        }
        Input.ConstraintVT = OpInfo.ConstraintVT;
      }
    }

    // Compute the constraint code and ConstraintType to use.
    TLI.ComputeConstraintToUse(OpInfo, OpInfo.CallOperand, &DAG);

    if (OpInfo.ConstraintType == TargetLowering::C_Memory &&
        OpInfo.Type == InlineAsm::isClobber)
      continue;

    // If this is a memory input, and if the operand is not indirect, do what we
    // need to to provide an address for the memory input.
    if (OpInfo.ConstraintType == TargetLowering::C_Memory &&
        !OpInfo.isIndirect) {
      assert((OpInfo.isMultipleAlternative ||
              (OpInfo.Type == InlineAsm::isInput)) &&
             "Can only indirectify direct input operands!");

      // Memory operands really want the address of the value.  If we don't have
      // an indirect input, put it in the constpool if we can, otherwise spill
      // it to a stack slot.
      // TODO: This isn't quite right. We need to handle these according to
      // the addressing mode that the constraint wants. Also, this may take
      // an additional register for the computation and we don't want that
      // either.

      // If the operand is a float, integer, or vector constant, spill to a
      // constant pool entry to get its address.
      const Value *OpVal = OpInfo.CallOperandVal;
      if (isa<ConstantFP>(OpVal) || isa<ConstantInt>(OpVal) ||
          isa<ConstantVector>(OpVal) || isa<ConstantDataVector>(OpVal)) {
        OpInfo.CallOperand = DAG.getConstantPool(
            cast<Constant>(OpVal), TLI.getPointerTy(DAG.getDataLayout()));
      } else {
        // Otherwise, create a stack slot and emit a store to it before the
        // asm.
        Type *Ty = OpVal->getType();
        auto &DL = DAG.getDataLayout();
        uint64_t TySize = DL.getTypeAllocSize(Ty);
        unsigned Align = DL.getPrefTypeAlignment(Ty);
        MachineFunction &MF = DAG.getMachineFunction();
        int SSFI = MF.getFrameInfo()->CreateStackObject(TySize, Align, false);
        SDValue StackSlot =
            DAG.getFrameIndex(SSFI, TLI.getPointerTy(DAG.getDataLayout()));
        Chain = DAG.getStore(
            Chain, getCurSDLoc(), OpInfo.CallOperand, StackSlot,
            MachinePointerInfo::getFixedStack(DAG.getMachineFunction(), SSFI),
            false, false, 0);
        OpInfo.CallOperand = StackSlot;
      }

      // There is no longer a Value* corresponding to this operand.
      OpInfo.CallOperandVal = nullptr;

      // It is now an indirect operand.
      OpInfo.isIndirect = true;
    }

    // If this constraint is for a specific register, allocate it before
    // anything else.
    if (OpInfo.ConstraintType == TargetLowering::C_Register)
      GetRegistersForValue(DAG, TLI, getCurSDLoc(), OpInfo);
  }

  // Second pass - Loop over all of the operands, assigning virtual or physregs
  // to register class operands.
  for (unsigned i = 0, e = ConstraintOperands.size(); i != e; ++i) {
    SDISelAsmOperandInfo &OpInfo = ConstraintOperands[i];

    // C_Register operands have already been allocated, Other/Memory don't need
    // to be.
    if (OpInfo.ConstraintType == TargetLowering::C_RegisterClass)
      GetRegistersForValue(DAG, TLI, getCurSDLoc(), OpInfo);
  }

  // AsmNodeOperands - The operands for the ISD::INLINEASM node.
  std::vector<SDValue> AsmNodeOperands;
  AsmNodeOperands.push_back(SDValue());  // reserve space for input chain
  AsmNodeOperands.push_back(DAG.getTargetExternalSymbol(
      IA->getAsmString().c_str(), TLI.getPointerTy(DAG.getDataLayout())));

  // If we have a !srcloc metadata node associated with it, we want to attach
  // this to the ultimately generated inline asm machineinstr.  To do this, we
  // pass in the third operand as this (potentially null) inline asm MDNode.
  const MDNode *SrcLoc = CS.getInstruction()->getMetadata("srcloc");
  AsmNodeOperands.push_back(DAG.getMDNode(SrcLoc));

  // Remember the HasSideEffect, AlignStack, AsmDialect, MayLoad and MayStore
  // bits as operand 3.
  unsigned ExtraInfo = 0;
  if (IA->hasSideEffects())
    ExtraInfo |= InlineAsm::Extra_HasSideEffects;
  if (IA->isAlignStack())
    ExtraInfo |= InlineAsm::Extra_IsAlignStack;
  // Set the asm dialect.
  ExtraInfo |= IA->getDialect() * InlineAsm::Extra_AsmDialect;

  // Determine if this InlineAsm MayLoad or MayStore based on the constraints.
  for (unsigned i = 0, e = TargetConstraints.size(); i != e; ++i) {
    TargetLowering::AsmOperandInfo &OpInfo = TargetConstraints[i];

    // Compute the constraint code and ConstraintType to use.
    TLI.ComputeConstraintToUse(OpInfo, SDValue());

    // Ideally, we would only check against memory constraints.  However, the
    // meaning of an other constraint can be target-specific and we can't easily
    // reason about it.  Therefore, be conservative and set MayLoad/MayStore
    // for other constriants as well.
    if (OpInfo.ConstraintType == TargetLowering::C_Memory ||
        OpInfo.ConstraintType == TargetLowering::C_Other) {
      if (OpInfo.Type == InlineAsm::isInput)
        ExtraInfo |= InlineAsm::Extra_MayLoad;
      else if (OpInfo.Type == InlineAsm::isOutput)
        ExtraInfo |= InlineAsm::Extra_MayStore;
      else if (OpInfo.Type == InlineAsm::isClobber)
        ExtraInfo |= (InlineAsm::Extra_MayLoad | InlineAsm::Extra_MayStore);
    }
  }

  AsmNodeOperands.push_back(DAG.getTargetConstant(
      ExtraInfo, getCurSDLoc(), TLI.getPointerTy(DAG.getDataLayout())));

  // Loop over all of the inputs, copying the operand values into the
  // appropriate registers and processing the output regs.
  RegsForValue RetValRegs;

  // IndirectStoresToEmit - The set of stores to emit after the inline asm node.
  std::vector<std::pair<RegsForValue, Value*> > IndirectStoresToEmit;

  for (unsigned i = 0, e = ConstraintOperands.size(); i != e; ++i) {
    SDISelAsmOperandInfo &OpInfo = ConstraintOperands[i];

    switch (OpInfo.Type) {
    case InlineAsm::isOutput: {
      if (OpInfo.ConstraintType != TargetLowering::C_RegisterClass &&
          OpInfo.ConstraintType != TargetLowering::C_Register) {
        // Memory output, or 'other' output (e.g. 'X' constraint).
        assert(OpInfo.isIndirect && "Memory output must be indirect operand");

        unsigned ConstraintID =
            TLI.getInlineAsmMemConstraint(OpInfo.ConstraintCode);
        assert(ConstraintID != InlineAsm::Constraint_Unknown &&
               "Failed to convert memory constraint code to constraint id.");

        // Add information to the INLINEASM node to know about this output.
        unsigned OpFlags = InlineAsm::getFlagWord(InlineAsm::Kind_Mem, 1);
        OpFlags = InlineAsm::getFlagWordForMem(OpFlags, ConstraintID);
        AsmNodeOperands.push_back(DAG.getTargetConstant(OpFlags, getCurSDLoc(),
                                                        MVT::i32));
        AsmNodeOperands.push_back(OpInfo.CallOperand);
        break;
      }

      // Otherwise, this is a register or register class output.

      // Copy the output from the appropriate register.  Find a register that
      // we can use.
      if (OpInfo.AssignedRegs.Regs.empty()) {
        LLVMContext &Ctx = *DAG.getContext();
        Ctx.emitError(CS.getInstruction(),
                      "couldn't allocate output register for constraint '" +
                          Twine(OpInfo.ConstraintCode) + "'");
        return;
      }

      // If this is an indirect operand, store through the pointer after the
      // asm.
      if (OpInfo.isIndirect) {
        IndirectStoresToEmit.push_back(std::make_pair(OpInfo.AssignedRegs,
                                                      OpInfo.CallOperandVal));
      } else {
        // This is the result value of the call.
        assert(!CS.getType()->isVoidTy() && "Bad inline asm!");
        // Concatenate this output onto the outputs list.
        RetValRegs.append(OpInfo.AssignedRegs);
      }

      // Add information to the INLINEASM node to know that this register is
      // set.
      OpInfo.AssignedRegs
          .AddInlineAsmOperands(OpInfo.isEarlyClobber
                                    ? InlineAsm::Kind_RegDefEarlyClobber
                                    : InlineAsm::Kind_RegDef,
                                false, 0, getCurSDLoc(), DAG, AsmNodeOperands);
      break;
    }
    case InlineAsm::isInput: {
      SDValue InOperandVal = OpInfo.CallOperand;

      if (OpInfo.isMatchingInputConstraint()) {   // Matching constraint?
        // If this is required to match an output register we have already set,
        // just use its register.
        unsigned OperandNo = OpInfo.getMatchedOperand();

        // Scan until we find the definition we already emitted of this operand.
        // When we find it, create a RegsForValue operand.
        unsigned CurOp = InlineAsm::Op_FirstOperand;
        for (; OperandNo; --OperandNo) {
          // Advance to the next operand.
          unsigned OpFlag =
            cast<ConstantSDNode>(AsmNodeOperands[CurOp])->getZExtValue();
          assert((InlineAsm::isRegDefKind(OpFlag) ||
                  InlineAsm::isRegDefEarlyClobberKind(OpFlag) ||
                  InlineAsm::isMemKind(OpFlag)) && "Skipped past definitions?");
          CurOp += InlineAsm::getNumOperandRegisters(OpFlag)+1;
        }

        unsigned OpFlag =
          cast<ConstantSDNode>(AsmNodeOperands[CurOp])->getZExtValue();
        if (InlineAsm::isRegDefKind(OpFlag) ||
            InlineAsm::isRegDefEarlyClobberKind(OpFlag)) {
          // Add (OpFlag&0xffff)>>3 registers to MatchedRegs.
          if (OpInfo.isIndirect) {
            // This happens on gcc/testsuite/gcc.dg/pr8788-1.c
            LLVMContext &Ctx = *DAG.getContext();
            Ctx.emitError(CS.getInstruction(), "inline asm not supported yet:"
                                               " don't know how to handle tied "
                                               "indirect register inputs");
            return;
          }

          RegsForValue MatchedRegs;
          MatchedRegs.ValueVTs.push_back(InOperandVal.getValueType());
          MVT RegVT = AsmNodeOperands[CurOp+1].getSimpleValueType();
          MatchedRegs.RegVTs.push_back(RegVT);
          MachineRegisterInfo &RegInfo = DAG.getMachineFunction().getRegInfo();
          for (unsigned i = 0, e = InlineAsm::getNumOperandRegisters(OpFlag);
               i != e; ++i) {
            if (const TargetRegisterClass *RC = TLI.getRegClassFor(RegVT))
              MatchedRegs.Regs.push_back(RegInfo.createVirtualRegister(RC));
            else {
              LLVMContext &Ctx = *DAG.getContext();
              Ctx.emitError(CS.getInstruction(),
                            "inline asm error: This value"
                            " type register class is not natively supported!");
              return;
            }
          }
          SDLoc dl = getCurSDLoc();
          // Use the produced MatchedRegs object to
          MatchedRegs.getCopyToRegs(InOperandVal, DAG, dl,
                                    Chain, &Flag, CS.getInstruction());
          MatchedRegs.AddInlineAsmOperands(InlineAsm::Kind_RegUse,
                                           true, OpInfo.getMatchedOperand(), dl,
                                           DAG, AsmNodeOperands);
          break;
        }

        assert(InlineAsm::isMemKind(OpFlag) && "Unknown matching constraint!");
        assert(InlineAsm::getNumOperandRegisters(OpFlag) == 1 &&
               "Unexpected number of operands");
        // Add information to the INLINEASM node to know about this input.
        // See InlineAsm.h isUseOperandTiedToDef.
        OpFlag = InlineAsm::convertMemFlagWordToMatchingFlagWord(OpFlag);
        OpFlag = InlineAsm::getFlagWordForMatchingOp(OpFlag,
                                                    OpInfo.getMatchedOperand());
        AsmNodeOperands.push_back(DAG.getTargetConstant(
            OpFlag, getCurSDLoc(), TLI.getPointerTy(DAG.getDataLayout())));
        AsmNodeOperands.push_back(AsmNodeOperands[CurOp+1]);
        break;
      }

      // Treat indirect 'X' constraint as memory.
      if (OpInfo.ConstraintType == TargetLowering::C_Other &&
          OpInfo.isIndirect)
        OpInfo.ConstraintType = TargetLowering::C_Memory;

      if (OpInfo.ConstraintType == TargetLowering::C_Other) {
        std::vector<SDValue> Ops;
        TLI.LowerAsmOperandForConstraint(InOperandVal, OpInfo.ConstraintCode,
                                          Ops, DAG);
        if (Ops.empty()) {
          LLVMContext &Ctx = *DAG.getContext();
          Ctx.emitError(CS.getInstruction(),
                        "invalid operand for inline asm constraint '" +
                            Twine(OpInfo.ConstraintCode) + "'");
          return;
        }

        // Add information to the INLINEASM node to know about this input.
        unsigned ResOpType =
          InlineAsm::getFlagWord(InlineAsm::Kind_Imm, Ops.size());
        AsmNodeOperands.push_back(DAG.getTargetConstant(
            ResOpType, getCurSDLoc(), TLI.getPointerTy(DAG.getDataLayout())));
        AsmNodeOperands.insert(AsmNodeOperands.end(), Ops.begin(), Ops.end());
        break;
      }

      if (OpInfo.ConstraintType == TargetLowering::C_Memory) {
        assert(OpInfo.isIndirect && "Operand must be indirect to be a mem!");
        assert(InOperandVal.getValueType() ==
                   TLI.getPointerTy(DAG.getDataLayout()) &&
               "Memory operands expect pointer values");

        unsigned ConstraintID =
            TLI.getInlineAsmMemConstraint(OpInfo.ConstraintCode);
        assert(ConstraintID != InlineAsm::Constraint_Unknown &&
               "Failed to convert memory constraint code to constraint id.");

        // Add information to the INLINEASM node to know about this input.
        unsigned ResOpType = InlineAsm::getFlagWord(InlineAsm::Kind_Mem, 1);
        ResOpType = InlineAsm::getFlagWordForMem(ResOpType, ConstraintID);
        AsmNodeOperands.push_back(DAG.getTargetConstant(ResOpType,
                                                        getCurSDLoc(),
                                                        MVT::i32));
        AsmNodeOperands.push_back(InOperandVal);
        break;
      }

      assert((OpInfo.ConstraintType == TargetLowering::C_RegisterClass ||
              OpInfo.ConstraintType == TargetLowering::C_Register) &&
             "Unknown constraint type!");

      // TODO: Support this.
      if (OpInfo.isIndirect) {
        LLVMContext &Ctx = *DAG.getContext();
        Ctx.emitError(CS.getInstruction(),
                      "Don't know how to handle indirect register inputs yet "
                      "for constraint '" +
                          Twine(OpInfo.ConstraintCode) + "'");
        return;
      }

      // Copy the input into the appropriate registers.
      if (OpInfo.AssignedRegs.Regs.empty()) {
        LLVMContext &Ctx = *DAG.getContext();
        Ctx.emitError(CS.getInstruction(),
                      "couldn't allocate input reg for constraint '" +
                          Twine(OpInfo.ConstraintCode) + "'");
        return;
      }

      SDLoc dl = getCurSDLoc();

      OpInfo.AssignedRegs.getCopyToRegs(InOperandVal, DAG, dl,
                                        Chain, &Flag, CS.getInstruction());

      OpInfo.AssignedRegs.AddInlineAsmOperands(InlineAsm::Kind_RegUse, false, 0,
                                               dl, DAG, AsmNodeOperands);
      break;
    }
    case InlineAsm::isClobber: {
      // Add the clobbered value to the operand list, so that the register
      // allocator is aware that the physreg got clobbered.
      if (!OpInfo.AssignedRegs.Regs.empty())
        OpInfo.AssignedRegs.AddInlineAsmOperands(InlineAsm::Kind_Clobber,
                                                 false, 0, getCurSDLoc(), DAG,
                                                 AsmNodeOperands);
      break;
    }
    }
  }

  // Finish up input operands.  Set the input chain and add the flag last.
  AsmNodeOperands[InlineAsm::Op_InputChain] = Chain;
  if (Flag.getNode()) AsmNodeOperands.push_back(Flag);

  Chain = DAG.getNode(ISD::INLINEASM, getCurSDLoc(),
                      DAG.getVTList(MVT::Other, MVT::Glue), AsmNodeOperands);
  Flag = Chain.getValue(1);

  // If this asm returns a register value, copy the result from that register
  // and set it as the value of the call.
  if (!RetValRegs.Regs.empty()) {
    SDValue Val = RetValRegs.getCopyFromRegs(DAG, FuncInfo, getCurSDLoc(),
                                             Chain, &Flag, CS.getInstruction());

    // FIXME: Why don't we do this for inline asms with MRVs?
    if (CS.getType()->isSingleValueType() && CS.getType()->isSized()) {
      EVT ResultType = TLI.getValueType(DAG.getDataLayout(), CS.getType());

      // If any of the results of the inline asm is a vector, it may have the
      // wrong width/num elts.  This can happen for register classes that can
      // contain multiple different value types.  The preg or vreg allocated may
      // not have the same VT as was expected.  Convert it to the right type
      // with bit_convert.
      if (ResultType != Val.getValueType() && Val.getValueType().isVector()) {
        Val = DAG.getNode(ISD::BITCAST, getCurSDLoc(),
                          ResultType, Val);

      } else if (ResultType != Val.getValueType() &&
                 ResultType.isInteger() && Val.getValueType().isInteger()) {
        // If a result value was tied to an input value, the computed result may
        // have a wider width than the expected result.  Extract the relevant
        // portion.
        Val = DAG.getNode(ISD::TRUNCATE, getCurSDLoc(), ResultType, Val);
      }

      assert(ResultType == Val.getValueType() && "Asm result value mismatch!");
    }

    setValue(CS.getInstruction(), Val);
    // Don't need to use this as a chain in this case.
    if (!IA->hasSideEffects() && !hasMemory && IndirectStoresToEmit.empty())
      return;
  }

  std::vector<std::pair<SDValue, const Value *> > StoresToEmit;

  // Process indirect outputs, first output all of the flagged copies out of
  // physregs.
  for (unsigned i = 0, e = IndirectStoresToEmit.size(); i != e; ++i) {
    RegsForValue &OutRegs = IndirectStoresToEmit[i].first;
    const Value *Ptr = IndirectStoresToEmit[i].second;
    SDValue OutVal = OutRegs.getCopyFromRegs(DAG, FuncInfo, getCurSDLoc(),
                                             Chain, &Flag, IA);
    StoresToEmit.push_back(std::make_pair(OutVal, Ptr));
  }

  // Emit the non-flagged stores from the physregs.
  SmallVector<SDValue, 8> OutChains;
  for (unsigned i = 0, e = StoresToEmit.size(); i != e; ++i) {
    SDValue Val = DAG.getStore(Chain, getCurSDLoc(),
                               StoresToEmit[i].first,
                               getValue(StoresToEmit[i].second),
                               MachinePointerInfo(StoresToEmit[i].second),
                               false, false, 0);
    OutChains.push_back(Val);
  }

  if (!OutChains.empty())
    Chain = DAG.getNode(ISD::TokenFactor, getCurSDLoc(), MVT::Other, OutChains);

  DAG.setRoot(Chain);
}

void SelectionDAGBuilder::visitVAStart(const CallInst &I) {
  DAG.setRoot(DAG.getNode(ISD::VASTART, getCurSDLoc(),
                          MVT::Other, getRoot(),
                          getValue(I.getArgOperand(0)),
                          DAG.getSrcValue(I.getArgOperand(0))));
}

void SelectionDAGBuilder::visitVAArg(const VAArgInst &I) {
  const TargetLowering &TLI = DAG.getTargetLoweringInfo();
  const DataLayout &DL = DAG.getDataLayout();
  SDValue V = DAG.getVAArg(TLI.getValueType(DAG.getDataLayout(), I.getType()),
                           getCurSDLoc(), getRoot(), getValue(I.getOperand(0)),
                           DAG.getSrcValue(I.getOperand(0)),
                           DL.getABITypeAlignment(I.getType()));
  setValue(&I, V);
  DAG.setRoot(V.getValue(1));
}

void SelectionDAGBuilder::visitVAEnd(const CallInst &I) {
  DAG.setRoot(DAG.getNode(ISD::VAEND, getCurSDLoc(),
                          MVT::Other, getRoot(),
                          getValue(I.getArgOperand(0)),
                          DAG.getSrcValue(I.getArgOperand(0))));
}

void SelectionDAGBuilder::visitVACopy(const CallInst &I) {
  DAG.setRoot(DAG.getNode(ISD::VACOPY, getCurSDLoc(),
                          MVT::Other, getRoot(),
                          getValue(I.getArgOperand(0)),
                          getValue(I.getArgOperand(1)),
                          DAG.getSrcValue(I.getArgOperand(0)),
                          DAG.getSrcValue(I.getArgOperand(1))));
}

/// \brief Lower an argument list according to the target calling convention.
///
/// \return A tuple of <return-value, token-chain>
///
/// This is a helper for lowering intrinsics that follow a target calling
/// convention or require stack pointer adjustment. Only a subset of the
/// intrinsic's operands need to participate in the calling convention.
std::pair<SDValue, SDValue> SelectionDAGBuilder::lowerCallOperands(
    ImmutableCallSite CS, unsigned ArgIdx, unsigned NumArgs, SDValue Callee,
    Type *ReturnTy, const BasicBlock *EHPadBB, bool IsPatchPoint) {
  TargetLowering::ArgListTy Args;
  Args.reserve(NumArgs);

  // Populate the argument list.
  // Attributes for args start at offset 1, after the return attribute.
  for (unsigned ArgI = ArgIdx, ArgE = ArgIdx + NumArgs, AttrI = ArgIdx + 1;
       ArgI != ArgE; ++ArgI) {
    const Value *V = CS->getOperand(ArgI);

    assert(!V->getType()->isEmptyTy() && "Empty type passed to intrinsic.");

    TargetLowering::ArgListEntry Entry;
    Entry.Node = getValue(V);
    Entry.Ty = V->getType();
    Entry.setAttributes(&CS, AttrI);
    Args.push_back(Entry);
  }

  TargetLowering::CallLoweringInfo CLI(DAG);
  CLI.setDebugLoc(getCurSDLoc()).setChain(getRoot())
    .setCallee(CS.getCallingConv(), ReturnTy, Callee, std::move(Args), NumArgs)
    .setDiscardResult(CS->use_empty()).setIsPatchPoint(IsPatchPoint);

  return lowerInvokable(CLI, EHPadBB);
}

/// \brief Add a stack map intrinsic call's live variable operands to a stackmap
/// or patchpoint target node's operand list.
///
/// Constants are converted to TargetConstants purely as an optimization to
/// avoid constant materialization and register allocation.
///
/// FrameIndex operands are converted to TargetFrameIndex so that ISEL does not
/// generate addess computation nodes, and so ExpandISelPseudo can convert the
/// TargetFrameIndex into a DirectMemRefOp StackMap location. This avoids
/// address materialization and register allocation, but may also be required
/// for correctness. If a StackMap (or PatchPoint) intrinsic directly uses an
/// alloca in the entry block, then the runtime may assume that the alloca's
/// StackMap location can be read immediately after compilation and that the
/// location is valid at any point during execution (this is similar to the
/// assumption made by the llvm.gcroot intrinsic). If the alloca's location were
/// only available in a register, then the runtime would need to trap when
/// execution reaches the StackMap in order to read the alloca's location.
static void addStackMapLiveVars(ImmutableCallSite CS, unsigned StartIdx,
                                SDLoc DL, SmallVectorImpl<SDValue> &Ops,
                                SelectionDAGBuilder &Builder) {
  for (unsigned i = StartIdx, e = CS.arg_size(); i != e; ++i) {
    SDValue OpVal = Builder.getValue(CS.getArgument(i));
    if (ConstantSDNode *C = dyn_cast<ConstantSDNode>(OpVal)) {
      Ops.push_back(
        Builder.DAG.getTargetConstant(StackMaps::ConstantOp, DL, MVT::i64));
      Ops.push_back(
        Builder.DAG.getTargetConstant(C->getSExtValue(), DL, MVT::i64));
    } else if (FrameIndexSDNode *FI = dyn_cast<FrameIndexSDNode>(OpVal)) {
      const TargetLowering &TLI = Builder.DAG.getTargetLoweringInfo();
      Ops.push_back(Builder.DAG.getTargetFrameIndex(
          FI->getIndex(), TLI.getPointerTy(Builder.DAG.getDataLayout())));
    } else
      Ops.push_back(OpVal);
  }
}

/// \brief Lower llvm.experimental.stackmap directly to its target opcode.
void SelectionDAGBuilder::visitStackmap(const CallInst &CI) {
  // void @llvm.experimental.stackmap(i32 <id>, i32 <numShadowBytes>,
  //                                  [live variables...])

  assert(CI.getType()->isVoidTy() && "Stackmap cannot return a value.");

  SDValue Chain, InFlag, Callee, NullPtr;
  SmallVector<SDValue, 32> Ops;

  SDLoc DL = getCurSDLoc();
  Callee = getValue(CI.getCalledValue());
  NullPtr = DAG.getIntPtrConstant(0, DL, true);

  // The stackmap intrinsic only records the live variables (the arguemnts
  // passed to it) and emits NOPS (if requested). Unlike the patchpoint
  // intrinsic, this won't be lowered to a function call. This means we don't
  // have to worry about calling conventions and target specific lowering code.
  // Instead we perform the call lowering right here.
  //
  // chain, flag = CALLSEQ_START(chain, 0)
  // chain, flag = STACKMAP(id, nbytes, ..., chain, flag)
  // chain, flag = CALLSEQ_END(chain, 0, 0, flag)
  //
  Chain = DAG.getCALLSEQ_START(getRoot(), NullPtr, DL);
  InFlag = Chain.getValue(1);

  // Add the <id> and <numBytes> constants.
  SDValue IDVal = getValue(CI.getOperand(PatchPointOpers::IDPos));
  Ops.push_back(DAG.getTargetConstant(
                  cast<ConstantSDNode>(IDVal)->getZExtValue(), DL, MVT::i64));
  SDValue NBytesVal = getValue(CI.getOperand(PatchPointOpers::NBytesPos));
  Ops.push_back(DAG.getTargetConstant(
                  cast<ConstantSDNode>(NBytesVal)->getZExtValue(), DL,
                  MVT::i32));

  // Push live variables for the stack map.
  addStackMapLiveVars(&CI, 2, DL, Ops, *this);

  // We are not pushing any register mask info here on the operands list,
  // because the stackmap doesn't clobber anything.

  // Push the chain and the glue flag.
  Ops.push_back(Chain);
  Ops.push_back(InFlag);

  // Create the STACKMAP node.
  SDVTList NodeTys = DAG.getVTList(MVT::Other, MVT::Glue);
  SDNode *SM = DAG.getMachineNode(TargetOpcode::STACKMAP, DL, NodeTys, Ops);
  Chain = SDValue(SM, 0);
  InFlag = Chain.getValue(1);

  Chain = DAG.getCALLSEQ_END(Chain, NullPtr, NullPtr, InFlag, DL);

  // Stackmaps don't generate values, so nothing goes into the NodeMap.

  // Set the root to the target-lowered call chain.
  DAG.setRoot(Chain);

  // Inform the Frame Information that we have a stackmap in this function.
  FuncInfo.MF->getFrameInfo()->setHasStackMap();
}

/// \brief Lower llvm.experimental.patchpoint directly to its target opcode.
void SelectionDAGBuilder::visitPatchpoint(ImmutableCallSite CS,
                                          const BasicBlock *EHPadBB) {
  // void|i64 @llvm.experimental.patchpoint.void|i64(i64 <id>,
  //                                                 i32 <numBytes>,
  //                                                 i8* <target>,
  //                                                 i32 <numArgs>,
  //                                                 [Args...],
  //                                                 [live variables...])

  CallingConv::ID CC = CS.getCallingConv();
  bool IsAnyRegCC = CC == CallingConv::AnyReg;
  bool HasDef = !CS->getType()->isVoidTy();
  SDLoc dl = getCurSDLoc();
  SDValue Callee = getValue(CS->getOperand(PatchPointOpers::TargetPos));

  // Handle immediate and symbolic callees.
  if (auto* ConstCallee = dyn_cast<ConstantSDNode>(Callee))
    Callee = DAG.getIntPtrConstant(ConstCallee->getZExtValue(), dl,
                                   /*isTarget=*/true);
  else if (auto* SymbolicCallee = dyn_cast<GlobalAddressSDNode>(Callee))
    Callee =  DAG.getTargetGlobalAddress(SymbolicCallee->getGlobal(),
                                         SDLoc(SymbolicCallee),
                                         SymbolicCallee->getValueType(0));

  // Get the real number of arguments participating in the call <numArgs>
  SDValue NArgVal = getValue(CS.getArgument(PatchPointOpers::NArgPos));
  unsigned NumArgs = cast<ConstantSDNode>(NArgVal)->getZExtValue();

  // Skip the four meta args: <id>, <numNopBytes>, <target>, <numArgs>
  // Intrinsics include all meta-operands up to but not including CC.
  unsigned NumMetaOpers = PatchPointOpers::CCPos;
  assert(CS.arg_size() >= NumMetaOpers + NumArgs &&
         "Not enough arguments provided to the patchpoint intrinsic");

  // For AnyRegCC the arguments are lowered later on manually.
  unsigned NumCallArgs = IsAnyRegCC ? 0 : NumArgs;
  Type *ReturnTy =
    IsAnyRegCC ? Type::getVoidTy(*DAG.getContext()) : CS->getType();
  std::pair<SDValue, SDValue> Result = lowerCallOperands(
      CS, NumMetaOpers, NumCallArgs, Callee, ReturnTy, EHPadBB, true);

  SDNode *CallEnd = Result.second.getNode();
  if (HasDef && (CallEnd->getOpcode() == ISD::CopyFromReg))
    CallEnd = CallEnd->getOperand(0).getNode();

  /// Get a call instruction from the call sequence chain.
  /// Tail calls are not allowed.
  assert(CallEnd->getOpcode() == ISD::CALLSEQ_END &&
         "Expected a callseq node.");
  SDNode *Call = CallEnd->getOperand(0).getNode();
  bool HasGlue = Call->getGluedNode();

  // Replace the target specific call node with the patchable intrinsic.
  SmallVector<SDValue, 8> Ops;

  // Add the <id> and <numBytes> constants.
  SDValue IDVal = getValue(CS->getOperand(PatchPointOpers::IDPos));
  Ops.push_back(DAG.getTargetConstant(
                  cast<ConstantSDNode>(IDVal)->getZExtValue(), dl, MVT::i64));
  SDValue NBytesVal = getValue(CS->getOperand(PatchPointOpers::NBytesPos));
  Ops.push_back(DAG.getTargetConstant(
                  cast<ConstantSDNode>(NBytesVal)->getZExtValue(), dl,
                  MVT::i32));

  // Add the callee.
  Ops.push_back(Callee);

  // Adjust <numArgs> to account for any arguments that have been passed on the
  // stack instead.
  // Call Node: Chain, Target, {Args}, RegMask, [Glue]
  unsigned NumCallRegArgs = Call->getNumOperands() - (HasGlue ? 4 : 3);
  NumCallRegArgs = IsAnyRegCC ? NumArgs : NumCallRegArgs;
  Ops.push_back(DAG.getTargetConstant(NumCallRegArgs, dl, MVT::i32));

  // Add the calling convention
  Ops.push_back(DAG.getTargetConstant((unsigned)CC, dl, MVT::i32));

  // Add the arguments we omitted previously. The register allocator should
  // place these in any free register.
  if (IsAnyRegCC)
    for (unsigned i = NumMetaOpers, e = NumMetaOpers + NumArgs; i != e; ++i)
      Ops.push_back(getValue(CS.getArgument(i)));

  // Push the arguments from the call instruction up to the register mask.
  SDNode::op_iterator e = HasGlue ? Call->op_end()-2 : Call->op_end()-1;
  Ops.append(Call->op_begin() + 2, e);

  // Push live variables for the stack map.
  addStackMapLiveVars(CS, NumMetaOpers + NumArgs, dl, Ops, *this);

  // Push the register mask info.
  if (HasGlue)
    Ops.push_back(*(Call->op_end()-2));
  else
    Ops.push_back(*(Call->op_end()-1));

  // Push the chain (this is originally the first operand of the call, but
  // becomes now the last or second to last operand).
  Ops.push_back(*(Call->op_begin()));

  // Push the glue flag (last operand).
  if (HasGlue)
    Ops.push_back(*(Call->op_end()-1));

  SDVTList NodeTys;
  if (IsAnyRegCC && HasDef) {
    // Create the return types based on the intrinsic definition
    const TargetLowering &TLI = DAG.getTargetLoweringInfo();
    SmallVector<EVT, 3> ValueVTs;
    ComputeValueVTs(TLI, DAG.getDataLayout(), CS->getType(), ValueVTs);
    assert(ValueVTs.size() == 1 && "Expected only one return value type.");

    // There is always a chain and a glue type at the end
    ValueVTs.push_back(MVT::Other);
    ValueVTs.push_back(MVT::Glue);
    NodeTys = DAG.getVTList(ValueVTs);
  } else
    NodeTys = DAG.getVTList(MVT::Other, MVT::Glue);

  // Replace the target specific call node with a PATCHPOINT node.
  MachineSDNode *MN = DAG.getMachineNode(TargetOpcode::PATCHPOINT,
                                         dl, NodeTys, Ops);

  // Update the NodeMap.
  if (HasDef) {
    if (IsAnyRegCC)
      setValue(CS.getInstruction(), SDValue(MN, 0));
    else
      setValue(CS.getInstruction(), Result.first);
  }

  // Fixup the consumers of the intrinsic. The chain and glue may be used in the
  // call sequence. Furthermore the location of the chain and glue can change
  // when the AnyReg calling convention is used and the intrinsic returns a
  // value.
  if (IsAnyRegCC && HasDef) {
    SDValue From[] = {SDValue(Call, 0), SDValue(Call, 1)};
    SDValue To[] = {SDValue(MN, 1), SDValue(MN, 2)};
    DAG.ReplaceAllUsesOfValuesWith(From, To, 2);
  } else
    DAG.ReplaceAllUsesWith(Call, MN);
  DAG.DeleteNode(Call);

  // Inform the Frame Information that we have a patchpoint in this function.
  FuncInfo.MF->getFrameInfo()->setHasPatchPoint();
}

/// Returns an AttributeSet representing the attributes applied to the return
/// value of the given call.
static AttributeSet getReturnAttrs(TargetLowering::CallLoweringInfo &CLI) {
  SmallVector<Attribute::AttrKind, 2> Attrs;
  if (CLI.RetSExt)
    Attrs.push_back(Attribute::SExt);
  if (CLI.RetZExt)
    Attrs.push_back(Attribute::ZExt);
  if (CLI.IsInReg)
    Attrs.push_back(Attribute::InReg);

  return AttributeSet::get(CLI.RetTy->getContext(), AttributeSet::ReturnIndex,
                           Attrs);
}

/// TargetLowering::LowerCallTo - This is the default LowerCallTo
/// implementation, which just calls LowerCall.
/// FIXME: When all targets are
/// migrated to using LowerCall, this hook should be integrated into SDISel.
std::pair<SDValue, SDValue>
TargetLowering::LowerCallTo(TargetLowering::CallLoweringInfo &CLI) const {
  // Handle the incoming return values from the call.
  CLI.Ins.clear();
  Type *OrigRetTy = CLI.RetTy;
  SmallVector<EVT, 4> RetTys;
  SmallVector<uint64_t, 4> Offsets;
  auto &DL = CLI.DAG.getDataLayout();
  ComputeValueVTs(*this, DL, CLI.RetTy, RetTys, &Offsets);

  SmallVector<ISD::OutputArg, 4> Outs;
  GetReturnInfo(CLI.RetTy, getReturnAttrs(CLI), Outs, *this, DL);

  bool CanLowerReturn =
      this->CanLowerReturn(CLI.CallConv, CLI.DAG.getMachineFunction(),
                           CLI.IsVarArg, Outs, CLI.RetTy->getContext());

  SDValue DemoteStackSlot;
  int DemoteStackIdx = -100;
  if (!CanLowerReturn) {
    // FIXME: equivalent assert?
    // assert(!CS.hasInAllocaArgument() &&
    //        "sret demotion is incompatible with inalloca");
    uint64_t TySize = DL.getTypeAllocSize(CLI.RetTy);
    unsigned Align = DL.getPrefTypeAlignment(CLI.RetTy);
    MachineFunction &MF = CLI.DAG.getMachineFunction();
    DemoteStackIdx = MF.getFrameInfo()->CreateStackObject(TySize, Align, false);
    Type *StackSlotPtrType = PointerType::getUnqual(CLI.RetTy);

    DemoteStackSlot = CLI.DAG.getFrameIndex(DemoteStackIdx, getPointerTy(DL));
    ArgListEntry Entry;
    Entry.Node = DemoteStackSlot;
    Entry.Ty = StackSlotPtrType;
    Entry.isSExt = false;
    Entry.isZExt = false;
    Entry.isInReg = false;
    Entry.isSRet = true;
    Entry.isNest = false;
    Entry.isByVal = false;
    Entry.isReturned = false;
    Entry.Alignment = Align;
    CLI.getArgs().insert(CLI.getArgs().begin(), Entry);
    CLI.RetTy = Type::getVoidTy(CLI.RetTy->getContext());

    // sret demotion isn't compatible with tail-calls, since the sret argument
    // points into the callers stack frame.
    CLI.IsTailCall = false;
  } else {
    for (unsigned I = 0, E = RetTys.size(); I != E; ++I) {
      EVT VT = RetTys[I];
      MVT RegisterVT = getRegisterType(CLI.RetTy->getContext(), VT);
      unsigned NumRegs = getNumRegisters(CLI.RetTy->getContext(), VT);
      for (unsigned i = 0; i != NumRegs; ++i) {
        ISD::InputArg MyFlags;
        MyFlags.VT = RegisterVT;
        MyFlags.ArgVT = VT;
        MyFlags.Used = CLI.IsReturnValueUsed;
        if (CLI.RetSExt)
          MyFlags.Flags.setSExt();
        if (CLI.RetZExt)
          MyFlags.Flags.setZExt();
        if (CLI.IsInReg)
          MyFlags.Flags.setInReg();
        CLI.Ins.push_back(MyFlags);
      }
    }
  }

  // Handle all of the outgoing arguments.
  CLI.Outs.clear();
  CLI.OutVals.clear();
  ArgListTy &Args = CLI.getArgs();
  for (unsigned i = 0, e = Args.size(); i != e; ++i) {
    SmallVector<EVT, 4> ValueVTs;
    ComputeValueVTs(*this, DL, Args[i].Ty, ValueVTs);
    Type *FinalType = Args[i].Ty;
    if (Args[i].isByVal)
      FinalType = cast<PointerType>(Args[i].Ty)->getElementType();
    bool NeedsRegBlock = functionArgumentNeedsConsecutiveRegisters(
        FinalType, CLI.CallConv, CLI.IsVarArg);
    for (unsigned Value = 0, NumValues = ValueVTs.size(); Value != NumValues;
         ++Value) {
      EVT VT = ValueVTs[Value];
      Type *ArgTy = VT.getTypeForEVT(CLI.RetTy->getContext());
      SDValue Op = SDValue(Args[i].Node.getNode(),
                           Args[i].Node.getResNo() + Value);
      ISD::ArgFlagsTy Flags;
      unsigned OriginalAlignment = DL.getABITypeAlignment(ArgTy);

      if (Args[i].isZExt)
        Flags.setZExt();
      if (Args[i].isSExt)
        Flags.setSExt();
      if (Args[i].isInReg)
        Flags.setInReg();
      if (Args[i].isSRet)
        Flags.setSRet();
      if (Args[i].isByVal)
        Flags.setByVal();
      if (Args[i].isInAlloca) {
        Flags.setInAlloca();
        // Set the byval flag for CCAssignFn callbacks that don't know about
        // inalloca.  This way we can know how many bytes we should've allocated
        // and how many bytes a callee cleanup function will pop.  If we port
        // inalloca to more targets, we'll have to add custom inalloca handling
        // in the various CC lowering callbacks.
        Flags.setByVal();
      }
      if (Args[i].isByVal || Args[i].isInAlloca) {
        PointerType *Ty = cast<PointerType>(Args[i].Ty);
        Type *ElementTy = Ty->getElementType();
        Flags.setByValSize(DL.getTypeAllocSize(ElementTy));
        // For ByVal, alignment should come from FE.  BE will guess if this
        // info is not there but there are cases it cannot get right.
        unsigned FrameAlign;
        if (Args[i].Alignment)
          FrameAlign = Args[i].Alignment;
        else
          FrameAlign = getByValTypeAlignment(ElementTy, DL);
        Flags.setByValAlign(FrameAlign);
      }
      if (Args[i].isNest)
        Flags.setNest();
      if (NeedsRegBlock)
        Flags.setInConsecutiveRegs();
      Flags.setOrigAlign(OriginalAlignment);

      MVT PartVT = getRegisterType(CLI.RetTy->getContext(), VT);
      unsigned NumParts = getNumRegisters(CLI.RetTy->getContext(), VT);
      SmallVector<SDValue, 4> Parts(NumParts);
      ISD::NodeType ExtendKind = ISD::ANY_EXTEND;

      if (Args[i].isSExt)
        ExtendKind = ISD::SIGN_EXTEND;
      else if (Args[i].isZExt)
        ExtendKind = ISD::ZERO_EXTEND;

      // Conservatively only handle 'returned' on non-vectors for now
      if (Args[i].isReturned && !Op.getValueType().isVector()) {
        assert(CLI.RetTy == Args[i].Ty && RetTys.size() == NumValues &&
               "unexpected use of 'returned'");
        // Before passing 'returned' to the target lowering code, ensure that
        // either the register MVT and the actual EVT are the same size or that
        // the return value and argument are extended in the same way; in these
        // cases it's safe to pass the argument register value unchanged as the
        // return register value (although it's at the target's option whether
        // to do so)
        // TODO: allow code generation to take advantage of partially preserved
        // registers rather than clobbering the entire register when the
        // parameter extension method is not compatible with the return
        // extension method
        if ((NumParts * PartVT.getSizeInBits() == VT.getSizeInBits()) ||
            (ExtendKind != ISD::ANY_EXTEND &&
             CLI.RetSExt == Args[i].isSExt && CLI.RetZExt == Args[i].isZExt))
        Flags.setReturned();
      }

      getCopyToParts(CLI.DAG, CLI.DL, Op, &Parts[0], NumParts, PartVT,
                     CLI.CS ? CLI.CS->getInstruction() : nullptr, ExtendKind);

      for (unsigned j = 0; j != NumParts; ++j) {
        // if it isn't first piece, alignment must be 1
        ISD::OutputArg MyFlags(Flags, Parts[j].getValueType(), VT,
                               i < CLI.NumFixedArgs,
                               i, j*Parts[j].getValueType().getStoreSize());
        if (NumParts > 1 && j == 0)
          MyFlags.Flags.setSplit();
        else if (j != 0)
          MyFlags.Flags.setOrigAlign(1);

        CLI.Outs.push_back(MyFlags);
        CLI.OutVals.push_back(Parts[j]);
      }

      if (NeedsRegBlock && Value == NumValues - 1)
        CLI.Outs[CLI.Outs.size() - 1].Flags.setInConsecutiveRegsLast();
    }
  }

  SmallVector<SDValue, 4> InVals;
  CLI.Chain = LowerCall(CLI, InVals);

  // Verify that the target's LowerCall behaved as expected.
  assert(CLI.Chain.getNode() && CLI.Chain.getValueType() == MVT::Other &&
         "LowerCall didn't return a valid chain!");
  assert((!CLI.IsTailCall || InVals.empty()) &&
         "LowerCall emitted a return value for a tail call!");
  assert((CLI.IsTailCall || InVals.size() == CLI.Ins.size()) &&
         "LowerCall didn't emit the correct number of values!");

  // For a tail call, the return value is merely live-out and there aren't
  // any nodes in the DAG representing it. Return a special value to
  // indicate that a tail call has been emitted and no more Instructions
  // should be processed in the current block.
  if (CLI.IsTailCall) {
    CLI.DAG.setRoot(CLI.Chain);
    return std::make_pair(SDValue(), SDValue());
  }

  DEBUG(for (unsigned i = 0, e = CLI.Ins.size(); i != e; ++i) {
          assert(InVals[i].getNode() &&
                 "LowerCall emitted a null value!");
          assert(EVT(CLI.Ins[i].VT) == InVals[i].getValueType() &&
                 "LowerCall emitted a value with the wrong type!");
        });

  SmallVector<SDValue, 4> ReturnValues;
  if (!CanLowerReturn) {
    // The instruction result is the result of loading from the
    // hidden sret parameter.
    SmallVector<EVT, 1> PVTs;
    Type *PtrRetTy = PointerType::getUnqual(OrigRetTy);

    ComputeValueVTs(*this, DL, PtrRetTy, PVTs);
    assert(PVTs.size() == 1 && "Pointers should fit in one register");
    EVT PtrVT = PVTs[0];

    unsigned NumValues = RetTys.size();
    ReturnValues.resize(NumValues);
    SmallVector<SDValue, 4> Chains(NumValues);

    for (unsigned i = 0; i < NumValues; ++i) {
      SDValue Add = CLI.DAG.getNode(ISD::ADD, CLI.DL, PtrVT, DemoteStackSlot,
                                    CLI.DAG.getConstant(Offsets[i], CLI.DL,
                                                        PtrVT));
      SDValue L = CLI.DAG.getLoad(
          RetTys[i], CLI.DL, CLI.Chain, Add,
          MachinePointerInfo::getFixedStack(CLI.DAG.getMachineFunction(),
                                            DemoteStackIdx, Offsets[i]),
          false, false, false, 1);
      ReturnValues[i] = L;
      Chains[i] = L.getValue(1);
    }

    CLI.Chain = CLI.DAG.getNode(ISD::TokenFactor, CLI.DL, MVT::Other, Chains);
  } else {
    // Collect the legal value parts into potentially illegal values
    // that correspond to the original function's return values.
    ISD::NodeType AssertOp = ISD::DELETED_NODE;
    if (CLI.RetSExt)
      AssertOp = ISD::AssertSext;
    else if (CLI.RetZExt)
      AssertOp = ISD::AssertZext;
    unsigned CurReg = 0;
    for (unsigned I = 0, E = RetTys.size(); I != E; ++I) {
      EVT VT = RetTys[I];
      MVT RegisterVT = getRegisterType(CLI.RetTy->getContext(), VT);
      unsigned NumRegs = getNumRegisters(CLI.RetTy->getContext(), VT);

      ReturnValues.push_back(getCopyFromParts(CLI.DAG, CLI.DL, &InVals[CurReg],
                                              NumRegs, RegisterVT, VT, nullptr,
                                              AssertOp));
      CurReg += NumRegs;
    }

    // For a function returning void, there is no return value. We can't create
    // such a node, so we just return a null return value in that case. In
    // that case, nothing will actually look at the value.
    if (ReturnValues.empty())
      return std::make_pair(SDValue(), CLI.Chain);
  }

  SDValue Res = CLI.DAG.getNode(ISD::MERGE_VALUES, CLI.DL,
                                CLI.DAG.getVTList(RetTys), ReturnValues);
  return std::make_pair(Res, CLI.Chain);
}

void TargetLowering::LowerOperationWrapper(SDNode *N,
                                           SmallVectorImpl<SDValue> &Results,
                                           SelectionDAG &DAG) const {
  SDValue Res = LowerOperation(SDValue(N, 0), DAG);
  if (Res.getNode())
    Results.push_back(Res);
}

SDValue TargetLowering::LowerOperation(SDValue Op, SelectionDAG &DAG) const {
  llvm_unreachable("LowerOperation not implemented for this target!");
}

void
SelectionDAGBuilder::CopyValueToVirtualRegister(const Value *V, unsigned Reg) {
  SDValue Op = getNonRegisterValue(V);
  assert((Op.getOpcode() != ISD::CopyFromReg ||
          cast<RegisterSDNode>(Op.getOperand(1))->getReg() != Reg) &&
         "Copy from a reg to the same reg!");
  assert(!TargetRegisterInfo::isPhysicalRegister(Reg) && "Is a physreg");

  const TargetLowering &TLI = DAG.getTargetLoweringInfo();
  RegsForValue RFV(V->getContext(), TLI, DAG.getDataLayout(), Reg,
                   V->getType());
  SDValue Chain = DAG.getEntryNode();

  ISD::NodeType ExtendType = (FuncInfo.PreferredExtendType.find(V) ==
                              FuncInfo.PreferredExtendType.end())
                                 ? ISD::ANY_EXTEND
                                 : FuncInfo.PreferredExtendType[V];
  RFV.getCopyToRegs(Op, DAG, getCurSDLoc(), Chain, nullptr, V, ExtendType);
  PendingExports.push_back(Chain);
}

#include "llvm/CodeGen/SelectionDAGISel.h"

/// isOnlyUsedInEntryBlock - If the specified argument is only used in the
/// entry block, return true.  This includes arguments used by switches, since
/// the switch may expand into multiple basic blocks.
static bool isOnlyUsedInEntryBlock(const Argument *A, bool FastISel) {
  // With FastISel active, we may be splitting blocks, so force creation
  // of virtual registers for all non-dead arguments.
  if (FastISel)
    return A->use_empty();

  const BasicBlock &Entry = A->getParent()->front();
  for (const User *U : A->users())
    if (cast<Instruction>(U)->getParent() != &Entry || isa<SwitchInst>(U))
      return false;  // Use not in entry block.

  return true;
}

void SelectionDAGISel::LowerArguments(const Function &F) {
  SelectionDAG &DAG = SDB->DAG;
  SDLoc dl = SDB->getCurSDLoc();
  const DataLayout &DL = DAG.getDataLayout();
  SmallVector<ISD::InputArg, 16> Ins;

  if (!FuncInfo->CanLowerReturn) {
    // Put in an sret pointer parameter before all the other parameters.
    SmallVector<EVT, 1> ValueVTs;
    ComputeValueVTs(*TLI, DAG.getDataLayout(),
                    PointerType::getUnqual(F.getReturnType()), ValueVTs);

    // NOTE: Assuming that a pointer will never break down to more than one VT
    // or one register.
    ISD::ArgFlagsTy Flags;
    Flags.setSRet();
    MVT RegisterVT = TLI->getRegisterType(*DAG.getContext(), ValueVTs[0]);
    ISD::InputArg RetArg(Flags, RegisterVT, ValueVTs[0], true,
                         ISD::InputArg::NoArgIndex, 0);
    Ins.push_back(RetArg);
  }

  // Set up the incoming argument description vector.
  unsigned Idx = 1;
  for (Function::const_arg_iterator I = F.arg_begin(), E = F.arg_end();
       I != E; ++I, ++Idx) {
    SmallVector<EVT, 4> ValueVTs;
    ComputeValueVTs(*TLI, DAG.getDataLayout(), I->getType(), ValueVTs);
    bool isArgValueUsed = !I->use_empty();
    unsigned PartBase = 0;
    Type *FinalType = I->getType();
    if (F.getAttributes().hasAttribute(Idx, Attribute::ByVal))
      FinalType = cast<PointerType>(FinalType)->getElementType();
    bool NeedsRegBlock = TLI->functionArgumentNeedsConsecutiveRegisters(
        FinalType, F.getCallingConv(), F.isVarArg());
    for (unsigned Value = 0, NumValues = ValueVTs.size();
         Value != NumValues; ++Value) {
      EVT VT = ValueVTs[Value];
      Type *ArgTy = VT.getTypeForEVT(*DAG.getContext());
      ISD::ArgFlagsTy Flags;
      unsigned OriginalAlignment = DL.getABITypeAlignment(ArgTy);

      if (F.getAttributes().hasAttribute(Idx, Attribute::ZExt))
        Flags.setZExt();
      if (F.getAttributes().hasAttribute(Idx, Attribute::SExt))
        Flags.setSExt();
      if (F.getAttributes().hasAttribute(Idx, Attribute::InReg))
        Flags.setInReg();
      if (F.getAttributes().hasAttribute(Idx, Attribute::StructRet))
        Flags.setSRet();
      if (F.getAttributes().hasAttribute(Idx, Attribute::ByVal))
        Flags.setByVal();
      if (F.getAttributes().hasAttribute(Idx, Attribute::InAlloca)) {
        Flags.setInAlloca();
        // Set the byval flag for CCAssignFn callbacks that don't know about
        // inalloca.  This way we can know how many bytes we should've allocated
        // and how many bytes a callee cleanup function will pop.  If we port
        // inalloca to more targets, we'll have to add custom inalloca handling
        // in the various CC lowering callbacks.
        Flags.setByVal();
      }
      if (Flags.isByVal() || Flags.isInAlloca()) {
        PointerType *Ty = cast<PointerType>(I->getType());
        Type *ElementTy = Ty->getElementType();
        Flags.setByValSize(DL.getTypeAllocSize(ElementTy));
        // For ByVal, alignment should be passed from FE.  BE will guess if
        // this info is not there but there are cases it cannot get right.
        unsigned FrameAlign;
        if (F.getParamAlignment(Idx))
          FrameAlign = F.getParamAlignment(Idx);
        else
          FrameAlign = TLI->getByValTypeAlignment(ElementTy, DL);
        Flags.setByValAlign(FrameAlign);
      }
      if (F.getAttributes().hasAttribute(Idx, Attribute::Nest))
        Flags.setNest();
      if (NeedsRegBlock)
        Flags.setInConsecutiveRegs();
      Flags.setOrigAlign(OriginalAlignment);

      MVT RegisterVT = TLI->getRegisterType(*CurDAG->getContext(), VT);
      unsigned NumRegs = TLI->getNumRegisters(*CurDAG->getContext(), VT);
      for (unsigned i = 0; i != NumRegs; ++i) {
        ISD::InputArg MyFlags(Flags, RegisterVT, VT, isArgValueUsed,
                              Idx-1, PartBase+i*RegisterVT.getStoreSize());
        if (NumRegs > 1 && i == 0)
          MyFlags.Flags.setSplit();
        // if it isn't first piece, alignment must be 1
        else if (i > 0)
          MyFlags.Flags.setOrigAlign(1);
        Ins.push_back(MyFlags);
      }
      if (NeedsRegBlock && Value == NumValues - 1)
        Ins[Ins.size() - 1].Flags.setInConsecutiveRegsLast();
      PartBase += VT.getStoreSize();
    }
  }

  // Call the target to set up the argument values.
  SmallVector<SDValue, 8> InVals;
  SDValue NewRoot = TLI->LowerFormalArguments(
      DAG.getRoot(), F.getCallingConv(), F.isVarArg(), Ins, dl, DAG, InVals);

  // Verify that the target's LowerFormalArguments behaved as expected.
  assert(NewRoot.getNode() && NewRoot.getValueType() == MVT::Other &&
         "LowerFormalArguments didn't return a valid chain!");
  assert(InVals.size() == Ins.size() &&
         "LowerFormalArguments didn't emit the correct number of values!");
  DEBUG({
      for (unsigned i = 0, e = Ins.size(); i != e; ++i) {
        assert(InVals[i].getNode() &&
               "LowerFormalArguments emitted a null value!");
        assert(EVT(Ins[i].VT) == InVals[i].getValueType() &&
               "LowerFormalArguments emitted a value with the wrong type!");
      }
    });

  // Update the DAG with the new chain value resulting from argument lowering.
  DAG.setRoot(NewRoot);

  // Set up the argument values.
  unsigned i = 0;
  Idx = 1;
  if (!FuncInfo->CanLowerReturn) {
    // Create a virtual register for the sret pointer, and put in a copy
    // from the sret argument into it.
    SmallVector<EVT, 1> ValueVTs;
    ComputeValueVTs(*TLI, DAG.getDataLayout(),
                    PointerType::getUnqual(F.getReturnType()), ValueVTs);
    MVT VT = ValueVTs[0].getSimpleVT();
    MVT RegVT = TLI->getRegisterType(*CurDAG->getContext(), VT);
    ISD::NodeType AssertOp = ISD::DELETED_NODE;
    SDValue ArgValue = getCopyFromParts(DAG, dl, &InVals[0], 1,
                                        RegVT, VT, nullptr, AssertOp);

    MachineFunction& MF = SDB->DAG.getMachineFunction();
    MachineRegisterInfo& RegInfo = MF.getRegInfo();
    unsigned SRetReg = RegInfo.createVirtualRegister(TLI->getRegClassFor(RegVT));
    FuncInfo->DemoteRegister = SRetReg;
    NewRoot =
        SDB->DAG.getCopyToReg(NewRoot, SDB->getCurSDLoc(), SRetReg, ArgValue);
    DAG.setRoot(NewRoot);

    // i indexes lowered arguments.  Bump it past the hidden sret argument.
    // Idx indexes LLVM arguments.  Don't touch it.
    ++i;
  }

  for (Function::const_arg_iterator I = F.arg_begin(), E = F.arg_end(); I != E;
      ++I, ++Idx) {
    SmallVector<SDValue, 4> ArgValues;
    SmallVector<EVT, 4> ValueVTs;
    ComputeValueVTs(*TLI, DAG.getDataLayout(), I->getType(), ValueVTs);
    unsigned NumValues = ValueVTs.size();

    // If this argument is unused then remember its value. It is used to generate
    // debugging information.
    if (I->use_empty() && NumValues) {
      SDB->setUnusedArgValue(&*I, InVals[i]);

      // Also remember any frame index for use in FastISel.
      if (FrameIndexSDNode *FI =
          dyn_cast<FrameIndexSDNode>(InVals[i].getNode()))
        FuncInfo->setArgumentFrameIndex(&*I, FI->getIndex());
    }

    for (unsigned Val = 0; Val != NumValues; ++Val) {
      EVT VT = ValueVTs[Val];
      MVT PartVT = TLI->getRegisterType(*CurDAG->getContext(), VT);
      unsigned NumParts = TLI->getNumRegisters(*CurDAG->getContext(), VT);

      if (!I->use_empty()) {
        ISD::NodeType AssertOp = ISD::DELETED_NODE;
        if (F.getAttributes().hasAttribute(Idx, Attribute::SExt))
          AssertOp = ISD::AssertSext;
        else if (F.getAttributes().hasAttribute(Idx, Attribute::ZExt))
          AssertOp = ISD::AssertZext;

        ArgValues.push_back(getCopyFromParts(DAG, dl, &InVals[i],
                                             NumParts, PartVT, VT,
                                             nullptr, AssertOp));
      }

      i += NumParts;
    }

    // We don't need to do anything else for unused arguments.
    if (ArgValues.empty())
      continue;

    // Note down frame index.
    if (FrameIndexSDNode *FI =
        dyn_cast<FrameIndexSDNode>(ArgValues[0].getNode()))
      FuncInfo->setArgumentFrameIndex(&*I, FI->getIndex());

    SDValue Res = DAG.getMergeValues(makeArrayRef(ArgValues.data(), NumValues),
                                     SDB->getCurSDLoc());

    SDB->setValue(&*I, Res);
    if (!TM.Options.EnableFastISel && Res.getOpcode() == ISD::BUILD_PAIR) {
      if (LoadSDNode *LNode =
          dyn_cast<LoadSDNode>(Res.getOperand(0).getNode()))
        if (FrameIndexSDNode *FI =
            dyn_cast<FrameIndexSDNode>(LNode->getBasePtr().getNode()))
        FuncInfo->setArgumentFrameIndex(&*I, FI->getIndex());
    }

    // If this argument is live outside of the entry block, insert a copy from
    // wherever we got it to the vreg that other BB's will reference it as.
    if (!TM.Options.EnableFastISel && Res.getOpcode() == ISD::CopyFromReg) {
      // If we can, though, try to skip creating an unnecessary vreg.
      // FIXME: This isn't very clean... it would be nice to make this more
      // general.  It's also subtly incompatible with the hacks FastISel
      // uses with vregs.
      unsigned Reg = cast<RegisterSDNode>(Res.getOperand(1))->getReg();
      if (TargetRegisterInfo::isVirtualRegister(Reg)) {
        FuncInfo->ValueMap[&*I] = Reg;
        continue;
      }
    }
    if (!isOnlyUsedInEntryBlock(&*I, TM.Options.EnableFastISel)) {
      FuncInfo->InitializeRegForValue(&*I);
      SDB->CopyToExportRegsIfNeeded(&*I);
    }
  }

  assert(i == InVals.size() && "Argument register count mismatch!");

  // Finally, if the target has anything special to do, allow it to do so.
  EmitFunctionEntryCode();
}

/// Handle PHI nodes in successor blocks.  Emit code into the SelectionDAG to
/// ensure constants are generated when needed.  Remember the virtual registers
/// that need to be added to the Machine PHI nodes as input.  We cannot just
/// directly add them, because expansion might result in multiple MBB's for one
/// BB.  As such, the start of the BB might correspond to a different MBB than
/// the end.
///
void
SelectionDAGBuilder::HandlePHINodesInSuccessorBlocks(const BasicBlock *LLVMBB) {
  const TerminatorInst *TI = LLVMBB->getTerminator();

  SmallPtrSet<MachineBasicBlock *, 4> SuccsHandled;

  // Check PHI nodes in successors that expect a value to be available from this
  // block.
  for (unsigned succ = 0, e = TI->getNumSuccessors(); succ != e; ++succ) {
    const BasicBlock *SuccBB = TI->getSuccessor(succ);
    if (!isa<PHINode>(SuccBB->begin())) continue;
    MachineBasicBlock *SuccMBB = FuncInfo.MBBMap[SuccBB];

    // If this terminator has multiple identical successors (common for
    // switches), only handle each succ once.
    if (!SuccsHandled.insert(SuccMBB).second)
      continue;

    MachineBasicBlock::iterator MBBI = SuccMBB->begin();

    // At this point we know that there is a 1-1 correspondence between LLVM PHI
    // nodes and Machine PHI nodes, but the incoming operands have not been
    // emitted yet.
    for (BasicBlock::const_iterator I = SuccBB->begin();
         const PHINode *PN = dyn_cast<PHINode>(I); ++I) {
      // Ignore dead phi's.
      if (PN->use_empty()) continue;

      // Skip empty types
      if (PN->getType()->isEmptyTy())
        continue;

      unsigned Reg;
      const Value *PHIOp = PN->getIncomingValueForBlock(LLVMBB);

      if (const Constant *C = dyn_cast<Constant>(PHIOp)) {
        unsigned &RegOut = ConstantsOut[C];
        if (RegOut == 0) {
          RegOut = FuncInfo.CreateRegs(C->getType());
          CopyValueToVirtualRegister(C, RegOut);
        }
        Reg = RegOut;
      } else {
        DenseMap<const Value *, unsigned>::iterator I =
          FuncInfo.ValueMap.find(PHIOp);
        if (I != FuncInfo.ValueMap.end())
          Reg = I->second;
        else {
          assert(isa<AllocaInst>(PHIOp) &&
                 FuncInfo.StaticAllocaMap.count(cast<AllocaInst>(PHIOp)) &&
                 "Didn't codegen value into a register!??");
          Reg = FuncInfo.CreateRegs(PHIOp->getType());
          CopyValueToVirtualRegister(PHIOp, Reg);
        }
      }

      // Remember that this register needs to added to the machine PHI node as
      // the input for this MBB.
      SmallVector<EVT, 4> ValueVTs;
      const TargetLowering &TLI = DAG.getTargetLoweringInfo();
      ComputeValueVTs(TLI, DAG.getDataLayout(), PN->getType(), ValueVTs);
      for (unsigned vti = 0, vte = ValueVTs.size(); vti != vte; ++vti) {
        EVT VT = ValueVTs[vti];
        unsigned NumRegisters = TLI.getNumRegisters(*DAG.getContext(), VT);
        for (unsigned i = 0, e = NumRegisters; i != e; ++i)
          FuncInfo.PHINodesToUpdate.push_back(std::make_pair(MBBI++, Reg+i));
        Reg += NumRegisters;
      }
    }
  }

  ConstantsOut.clear();
}

/// Add a successor MBB to ParentMBB< creating a new MachineBB for BB if SuccMBB
/// is 0.
MachineBasicBlock *
SelectionDAGBuilder::StackProtectorDescriptor::
AddSuccessorMBB(const BasicBlock *BB,
                MachineBasicBlock *ParentMBB,
                bool IsLikely,
                MachineBasicBlock *SuccMBB) {
  // If SuccBB has not been created yet, create it.
  if (!SuccMBB) {
    MachineFunction *MF = ParentMBB->getParent();
    MachineFunction::iterator BBI(ParentMBB);
    SuccMBB = MF->CreateMachineBasicBlock(BB);
    MF->insert(++BBI, SuccMBB);
  }
  // Add it as a successor of ParentMBB.
  ParentMBB->addSuccessor(
      SuccMBB, BranchProbabilityInfo::getBranchWeightStackProtector(IsLikely));
  return SuccMBB;
}

MachineBasicBlock *SelectionDAGBuilder::NextBlock(MachineBasicBlock *MBB) {
  MachineFunction::iterator I(MBB);
  if (++I == FuncInfo.MF->end())
    return nullptr;
  return &*I;
}

/// During lowering new call nodes can be created (such as memset, etc.).
/// Those will become new roots of the current DAG, but complications arise
/// when they are tail calls. In such cases, the call lowering will update
/// the root, but the builder still needs to know that a tail call has been
/// lowered in order to avoid generating an additional return.
void SelectionDAGBuilder::updateDAGForMaybeTailCall(SDValue MaybeTC) {
  // If the node is null, we do have a tail call.
  if (MaybeTC.getNode() != nullptr)
    DAG.setRoot(MaybeTC);
  else
    HasTailCall = true;
}

bool SelectionDAGBuilder::isDense(const CaseClusterVector &Clusters,
                                  unsigned *TotalCases, unsigned First,
                                  unsigned Last) {
  assert(Last >= First);
  assert(TotalCases[Last] >= TotalCases[First]);

  APInt LowCase = Clusters[First].Low->getValue();
  APInt HighCase = Clusters[Last].High->getValue();
  assert(LowCase.getBitWidth() == HighCase.getBitWidth());

  // FIXME: A range of consecutive cases has 100% density, but only requires one
  // comparison to lower. We should discriminate against such consecutive ranges
  // in jump tables.

  uint64_t Diff = (HighCase - LowCase).getLimitedValue((UINT64_MAX - 1) / 100);
  uint64_t Range = Diff + 1;

  uint64_t NumCases =
      TotalCases[Last] - (First == 0 ? 0 : TotalCases[First - 1]);

  assert(NumCases < UINT64_MAX / 100);
  assert(Range >= NumCases);

  return NumCases * 100 >= Range * MinJumpTableDensity;
}

static inline bool areJTsAllowed(const TargetLowering &TLI) {
  return TLI.isOperationLegalOrCustom(ISD::BR_JT, MVT::Other) ||
         TLI.isOperationLegalOrCustom(ISD::BRIND, MVT::Other);
}

bool SelectionDAGBuilder::buildJumpTable(CaseClusterVector &Clusters,
                                         unsigned First, unsigned Last,
                                         const SwitchInst *SI,
                                         MachineBasicBlock *DefaultMBB,
                                         CaseCluster &JTCluster) {
  assert(First <= Last);

  uint32_t Weight = 0;
  unsigned NumCmps = 0;
  std::vector<MachineBasicBlock*> Table;
  DenseMap<MachineBasicBlock*, uint32_t> JTWeights;
  for (unsigned I = First; I <= Last; ++I) {
    assert(Clusters[I].Kind == CC_Range);
    Weight += Clusters[I].Weight;
    assert(Weight >= Clusters[I].Weight && "Weight overflow!");
    APInt Low = Clusters[I].Low->getValue();
    APInt High = Clusters[I].High->getValue();
    NumCmps += (Low == High) ? 1 : 2;
    if (I != First) {
      // Fill the gap between this and the previous cluster.
      APInt PreviousHigh = Clusters[I - 1].High->getValue();
      assert(PreviousHigh.slt(Low));
      uint64_t Gap = (Low - PreviousHigh).getLimitedValue() - 1;
      for (uint64_t J = 0; J < Gap; J++)
        Table.push_back(DefaultMBB);
    }
    uint64_t ClusterSize = (High - Low).getLimitedValue() + 1;
    for (uint64_t J = 0; J < ClusterSize; ++J)
      Table.push_back(Clusters[I].MBB);
    JTWeights[Clusters[I].MBB] += Clusters[I].Weight;
  }

  unsigned NumDests = JTWeights.size();
  if (isSuitableForBitTests(NumDests, NumCmps,
                            Clusters[First].Low->getValue(),
                            Clusters[Last].High->getValue())) {
    // Clusters[First..Last] should be lowered as bit tests instead.
    return false;
  }

  // Create the MBB that will load from and jump through the table.
  // Note: We create it here, but it's not inserted into the function yet.
  MachineFunction *CurMF = FuncInfo.MF;
  MachineBasicBlock *JumpTableMBB =
      CurMF->CreateMachineBasicBlock(SI->getParent());

  // Add successors. Note: use table order for determinism.
  SmallPtrSet<MachineBasicBlock *, 8> Done;
  for (MachineBasicBlock *Succ : Table) {
    if (Done.count(Succ))
      continue;
    addSuccessorWithWeight(JumpTableMBB, Succ, JTWeights[Succ]);
    Done.insert(Succ);
  }

  const TargetLowering &TLI = DAG.getTargetLoweringInfo();
  unsigned JTI = CurMF->getOrCreateJumpTableInfo(TLI.getJumpTableEncoding())
                     ->createJumpTableIndex(Table);

  // Set up the jump table info.
  JumpTable JT(-1U, JTI, JumpTableMBB, nullptr);
  JumpTableHeader JTH(Clusters[First].Low->getValue(),
                      Clusters[Last].High->getValue(), SI->getCondition(),
                      nullptr, false);
  JTCases.emplace_back(std::move(JTH), std::move(JT));

  JTCluster = CaseCluster::jumpTable(Clusters[First].Low, Clusters[Last].High,
                                     JTCases.size() - 1, Weight);
  return true;
}

void SelectionDAGBuilder::findJumpTables(CaseClusterVector &Clusters,
                                         const SwitchInst *SI,
                                         MachineBasicBlock *DefaultMBB) {
#ifndef NDEBUG
  // Clusters must be non-empty, sorted, and only contain Range clusters.
  assert(!Clusters.empty());
  for (CaseCluster &C : Clusters)
    assert(C.Kind == CC_Range);
  for (unsigned i = 1, e = Clusters.size(); i < e; ++i)
    assert(Clusters[i - 1].High->getValue().slt(Clusters[i].Low->getValue()));
#endif

  const TargetLowering &TLI = DAG.getTargetLoweringInfo();
  if (!areJTsAllowed(TLI))
    return;

  const int64_t N = Clusters.size();
  const unsigned MinJumpTableSize = TLI.getMinimumJumpTableEntries();

  // TotalCases[i]: Total nbr of cases in Clusters[0..i].
  SmallVector<unsigned, 8> TotalCases(N);

  for (unsigned i = 0; i < N; ++i) {
    APInt Hi = Clusters[i].High->getValue();
    APInt Lo = Clusters[i].Low->getValue();
    TotalCases[i] = (Hi - Lo).getLimitedValue() + 1;
    if (i != 0)
      TotalCases[i] += TotalCases[i - 1];
  }

  if (N >= MinJumpTableSize && isDense(Clusters, &TotalCases[0], 0, N - 1)) {
    // Cheap case: the whole range might be suitable for jump table.
    CaseCluster JTCluster;
    if (buildJumpTable(Clusters, 0, N - 1, SI, DefaultMBB, JTCluster)) {
      Clusters[0] = JTCluster;
      Clusters.resize(1);
      return;
    }
  }

  // The algorithm below is not suitable for -O0.
  if (TM.getOptLevel() == CodeGenOpt::None)
    return;

  // Split Clusters into minimum number of dense partitions. The algorithm uses
  // the same idea as Kannan & Proebsting "Correction to 'Producing Good Code
  // for the Case Statement'" (1994), but builds the MinPartitions array in
  // reverse order to make it easier to reconstruct the partitions in ascending
  // order. In the choice between two optimal partitionings, it picks the one
  // which yields more jump tables.

  // MinPartitions[i] is the minimum nbr of partitions of Clusters[i..N-1].
  SmallVector<unsigned, 8> MinPartitions(N);
  // LastElement[i] is the last element of the partition starting at i.
  SmallVector<unsigned, 8> LastElement(N);
  // NumTables[i]: nbr of >= MinJumpTableSize partitions from Clusters[i..N-1].
  SmallVector<unsigned, 8> NumTables(N);

  // Base case: There is only one way to partition Clusters[N-1].
  MinPartitions[N - 1] = 1;
  LastElement[N - 1] = N - 1;
  assert(MinJumpTableSize > 1);
  NumTables[N - 1] = 0;

  // Note: loop indexes are signed to avoid underflow.
  for (int64_t i = N - 2; i >= 0; i--) {
    // Find optimal partitioning of Clusters[i..N-1].
    // Baseline: Put Clusters[i] into a partition on its own.
    MinPartitions[i] = MinPartitions[i + 1] + 1;
    LastElement[i] = i;
    NumTables[i] = NumTables[i + 1];

    // Search for a solution that results in fewer partitions.
    for (int64_t j = N - 1; j > i; j--) {
      // Try building a partition from Clusters[i..j].
      if (isDense(Clusters, &TotalCases[0], i, j)) {
        unsigned NumPartitions = 1 + (j == N - 1 ? 0 : MinPartitions[j + 1]);
        bool IsTable = j - i + 1 >= MinJumpTableSize;
        unsigned Tables = IsTable + (j == N - 1 ? 0 : NumTables[j + 1]);

        // If this j leads to fewer partitions, or same number of partitions
        // with more lookup tables, it is a better partitioning.
        if (NumPartitions < MinPartitions[i] ||
            (NumPartitions == MinPartitions[i] && Tables > NumTables[i])) {
          MinPartitions[i] = NumPartitions;
          LastElement[i] = j;
          NumTables[i] = Tables;
        }
      }
    }
  }

  // Iterate over the partitions, replacing some with jump tables in-place.
  unsigned DstIndex = 0;
  for (unsigned First = 0, Last; First < N; First = Last + 1) {
    Last = LastElement[First];
    assert(Last >= First);
    assert(DstIndex <= First);
    unsigned NumClusters = Last - First + 1;

    CaseCluster JTCluster;
    if (NumClusters >= MinJumpTableSize &&
        buildJumpTable(Clusters, First, Last, SI, DefaultMBB, JTCluster)) {
      Clusters[DstIndex++] = JTCluster;
    } else {
      for (unsigned I = First; I <= Last; ++I)
        std::memmove(&Clusters[DstIndex++], &Clusters[I], sizeof(Clusters[I]));
    }
  }
  Clusters.resize(DstIndex);
}

bool SelectionDAGBuilder::rangeFitsInWord(const APInt &Low, const APInt &High) {
  // FIXME: Using the pointer type doesn't seem ideal.
  uint64_t BW = DAG.getDataLayout().getPointerSizeInBits();
  uint64_t Range = (High - Low).getLimitedValue(UINT64_MAX - 1) + 1;
  return Range <= BW;
}

bool SelectionDAGBuilder::isSuitableForBitTests(unsigned NumDests,
                                                unsigned NumCmps,
                                                const APInt &Low,
                                                const APInt &High) {
  // FIXME: I don't think NumCmps is the correct metric: a single case and a
  // range of cases both require only one branch to lower. Just looking at the
  // number of clusters and destinations should be enough to decide whether to
  // build bit tests.

  // To lower a range with bit tests, the range must fit the bitwidth of a
  // machine word.
  if (!rangeFitsInWord(Low, High))
    return false;

  // Decide whether it's profitable to lower this range with bit tests. Each
  // destination requires a bit test and branch, and there is an overall range
  // check branch. For a small number of clusters, separate comparisons might be
  // cheaper, and for many destinations, splitting the range might be better.
  return (NumDests == 1 && NumCmps >= 3) ||
         (NumDests == 2 && NumCmps >= 5) ||
         (NumDests == 3 && NumCmps >= 6);
}

bool SelectionDAGBuilder::buildBitTests(CaseClusterVector &Clusters,
                                        unsigned First, unsigned Last,
                                        const SwitchInst *SI,
                                        CaseCluster &BTCluster) {
  assert(First <= Last);
  if (First == Last)
    return false;

  BitVector Dests(FuncInfo.MF->getNumBlockIDs());
  unsigned NumCmps = 0;
  for (int64_t I = First; I <= Last; ++I) {
    assert(Clusters[I].Kind == CC_Range);
    Dests.set(Clusters[I].MBB->getNumber());
    NumCmps += (Clusters[I].Low == Clusters[I].High) ? 1 : 2;
  }
  unsigned NumDests = Dests.count();

  APInt Low = Clusters[First].Low->getValue();
  APInt High = Clusters[Last].High->getValue();
  assert(Low.slt(High));

  if (!isSuitableForBitTests(NumDests, NumCmps, Low, High))
    return false;

  APInt LowBound;
  APInt CmpRange;

  const int BitWidth = DAG.getTargetLoweringInfo()
                           .getPointerTy(DAG.getDataLayout())
                           .getSizeInBits();
  assert(rangeFitsInWord(Low, High) && "Case range must fit in bit mask!");

  // Check if the clusters cover a contiguous range such that no value in the
  // range will jump to the default statement.
  bool ContiguousRange = true;
  for (int64_t I = First + 1; I <= Last; ++I) {
    if (Clusters[I].Low->getValue() != Clusters[I - 1].High->getValue() + 1) {
      ContiguousRange = false;
      break;
    }
  }

  if (Low.isStrictlyPositive() && High.slt(BitWidth)) {
    // Optimize the case where all the case values fit in a word without having
    // to subtract minValue. In this case, we can optimize away the subtraction.
    LowBound = APInt::getNullValue(Low.getBitWidth());
    CmpRange = High;
    ContiguousRange = false;
  } else {
    LowBound = Low;
    CmpRange = High - Low;
  }

  CaseBitsVector CBV;
  uint32_t TotalWeight = 0;
  for (unsigned i = First; i <= Last; ++i) {
    // Find the CaseBits for this destination.
    unsigned j;
    for (j = 0; j < CBV.size(); ++j)
      if (CBV[j].BB == Clusters[i].MBB)
        break;
    if (j == CBV.size())
      CBV.push_back(CaseBits(0, Clusters[i].MBB, 0, 0));
    CaseBits *CB = &CBV[j];

    // Update Mask, Bits and ExtraWeight.
    uint64_t Lo = (Clusters[i].Low->getValue() - LowBound).getZExtValue();
    uint64_t Hi = (Clusters[i].High->getValue() - LowBound).getZExtValue();
    assert(Hi >= Lo && Hi < 64 && "Invalid bit case!");
    CB->Mask |= (-1ULL >> (63 - (Hi - Lo))) << Lo;
    CB->Bits += Hi - Lo + 1;
    CB->ExtraWeight += Clusters[i].Weight;
    TotalWeight += Clusters[i].Weight;
    assert(TotalWeight >= Clusters[i].Weight && "Weight overflow!");
  }

  BitTestInfo BTI;
  std::sort(CBV.begin(), CBV.end(), [](const CaseBits &a, const CaseBits &b) {
    // Sort by weight first, number of bits second.
    if (a.ExtraWeight != b.ExtraWeight)
      return a.ExtraWeight > b.ExtraWeight;
    return a.Bits > b.Bits;
  });

  for (auto &CB : CBV) {
    MachineBasicBlock *BitTestBB =
        FuncInfo.MF->CreateMachineBasicBlock(SI->getParent());
    BTI.push_back(BitTestCase(CB.Mask, BitTestBB, CB.BB, CB.ExtraWeight));
  }
  BitTestCases.emplace_back(std::move(LowBound), std::move(CmpRange),
                            SI->getCondition(), -1U, MVT::Other, false,
                            ContiguousRange, nullptr, nullptr, std::move(BTI),
                            TotalWeight);

  BTCluster = CaseCluster::bitTests(Clusters[First].Low, Clusters[Last].High,
                                    BitTestCases.size() - 1, TotalWeight);
  return true;
}

void SelectionDAGBuilder::findBitTestClusters(CaseClusterVector &Clusters,
                                              const SwitchInst *SI) {
// Partition Clusters into as few subsets as possible, where each subset has a
// range that fits in a machine word and has <= 3 unique destinations.

#ifndef NDEBUG
  // Clusters must be sorted and contain Range or JumpTable clusters.
  assert(!Clusters.empty());
  assert(Clusters[0].Kind == CC_Range || Clusters[0].Kind == CC_JumpTable);
  for (const CaseCluster &C : Clusters)
    assert(C.Kind == CC_Range || C.Kind == CC_JumpTable);
  for (unsigned i = 1; i < Clusters.size(); ++i)
    assert(Clusters[i-1].High->getValue().slt(Clusters[i].Low->getValue()));
#endif

  // The algorithm below is not suitable for -O0.
  if (TM.getOptLevel() == CodeGenOpt::None)
    return;

  // If target does not have legal shift left, do not emit bit tests at all.
  const TargetLowering &TLI = DAG.getTargetLoweringInfo();
  EVT PTy = TLI.getPointerTy(DAG.getDataLayout());
  if (!TLI.isOperationLegal(ISD::SHL, PTy))
    return;

  int BitWidth = PTy.getSizeInBits();
  const int64_t N = Clusters.size();

  // MinPartitions[i] is the minimum nbr of partitions of Clusters[i..N-1].
  SmallVector<unsigned, 8> MinPartitions(N);
  // LastElement[i] is the last element of the partition starting at i.
  SmallVector<unsigned, 8> LastElement(N);

  // FIXME: This might not be the best algorithm for finding bit test clusters.

  // Base case: There is only one way to partition Clusters[N-1].
  MinPartitions[N - 1] = 1;
  LastElement[N - 1] = N - 1;

  // Note: loop indexes are signed to avoid underflow.
  for (int64_t i = N - 2; i >= 0; --i) {
    // Find optimal partitioning of Clusters[i..N-1].
    // Baseline: Put Clusters[i] into a partition on its own.
    MinPartitions[i] = MinPartitions[i + 1] + 1;
    LastElement[i] = i;

    // Search for a solution that results in fewer partitions.
    // Note: the search is limited by BitWidth, reducing time complexity.
    for (int64_t j = std::min(N - 1, i + BitWidth - 1); j > i; --j) {
      // Try building a partition from Clusters[i..j].

      // Check the range.
      if (!rangeFitsInWord(Clusters[i].Low->getValue(),
                           Clusters[j].High->getValue()))
        continue;

      // Check nbr of destinations and cluster types.
      // FIXME: This works, but doesn't seem very efficient.
      bool RangesOnly = true;
      BitVector Dests(FuncInfo.MF->getNumBlockIDs());
      for (int64_t k = i; k <= j; k++) {
        if (Clusters[k].Kind != CC_Range) {
          RangesOnly = false;
          break;
        }
        Dests.set(Clusters[k].MBB->getNumber());
      }
      if (!RangesOnly || Dests.count() > 3)
        break;

      // Check if it's a better partition.
      unsigned NumPartitions = 1 + (j == N - 1 ? 0 : MinPartitions[j + 1]);
      if (NumPartitions < MinPartitions[i]) {
        // Found a better partition.
        MinPartitions[i] = NumPartitions;
        LastElement[i] = j;
      }
    }
  }

  // Iterate over the partitions, replacing with bit-test clusters in-place.
  unsigned DstIndex = 0;
  for (unsigned First = 0, Last; First < N; First = Last + 1) {
    Last = LastElement[First];
    assert(First <= Last);
    assert(DstIndex <= First);

    CaseCluster BitTestCluster;
    if (buildBitTests(Clusters, First, Last, SI, BitTestCluster)) {
      Clusters[DstIndex++] = BitTestCluster;
    } else {
      size_t NumClusters = Last - First + 1;
      std::memmove(&Clusters[DstIndex], &Clusters[First],
                   sizeof(Clusters[0]) * NumClusters);
      DstIndex += NumClusters;
    }
  }
  Clusters.resize(DstIndex);
}

void SelectionDAGBuilder::lowerWorkItem(SwitchWorkListItem W, Value *Cond,
                                        MachineBasicBlock *SwitchMBB,
                                        MachineBasicBlock *DefaultMBB) {
  MachineFunction *CurMF = FuncInfo.MF;
  MachineBasicBlock *NextMBB = nullptr;
  MachineFunction::iterator BBI(W.MBB);
  if (++BBI != FuncInfo.MF->end())
    NextMBB = &*BBI;

  unsigned Size = W.LastCluster - W.FirstCluster + 1;

  BranchProbabilityInfo *BPI = FuncInfo.BPI;

  if (Size == 2 && W.MBB == SwitchMBB) {
    // If any two of the cases has the same destination, and if one value
    // is the same as the other, but has one bit unset that the other has set,
    // use bit manipulation to do two compares at once.  For example:
    // "if (X == 6 || X == 4)" -> "if ((X|2) == 6)"
    // TODO: This could be extended to merge any 2 cases in switches with 3
    // cases.
    // TODO: Handle cases where W.CaseBB != SwitchBB.
    CaseCluster &Small = *W.FirstCluster;
    CaseCluster &Big = *W.LastCluster;

    if (Small.Low == Small.High && Big.Low == Big.High &&
        Small.MBB == Big.MBB) {
      const APInt &SmallValue = Small.Low->getValue();
      const APInt &BigValue = Big.Low->getValue();

      // Check that there is only one bit different.
      APInt CommonBit = BigValue ^ SmallValue;
      if (CommonBit.isPowerOf2()) {
        SDValue CondLHS = getValue(Cond);
        EVT VT = CondLHS.getValueType();
        SDLoc DL = getCurSDLoc();

        SDValue Or = DAG.getNode(ISD::OR, DL, VT, CondLHS,
                                 DAG.getConstant(CommonBit, DL, VT));
        SDValue Cond = DAG.getSetCC(
            DL, MVT::i1, Or, DAG.getConstant(BigValue | SmallValue, DL, VT),
            ISD::SETEQ);

        // Update successor info.
        // Both Small and Big will jump to Small.BB, so we sum up the weights.
        addSuccessorWithWeight(SwitchMBB, Small.MBB, Small.Weight + Big.Weight);
        addSuccessorWithWeight(
            SwitchMBB, DefaultMBB,
            // The default destination is the first successor in IR.
            BPI ? BPI->getEdgeWeight(SwitchMBB->getBasicBlock(), (unsigned)0)
                : 0);

        // Insert the true branch.
        SDValue BrCond =
            DAG.getNode(ISD::BRCOND, DL, MVT::Other, getControlRoot(), Cond,
                        DAG.getBasicBlock(Small.MBB));
        // Insert the false branch.
        BrCond = DAG.getNode(ISD::BR, DL, MVT::Other, BrCond,
                             DAG.getBasicBlock(DefaultMBB));

        DAG.setRoot(BrCond);
        return;
      }
    }
  }

  if (TM.getOptLevel() != CodeGenOpt::None) {
    // Order cases by weight so the most likely case will be checked first.
    std::sort(W.FirstCluster, W.LastCluster + 1,
              [](const CaseCluster &a, const CaseCluster &b) {
      return a.Weight > b.Weight;
    });

    // Rearrange the case blocks so that the last one falls through if possible
    // without without changing the order of weights.
    for (CaseClusterIt I = W.LastCluster; I > W.FirstCluster; ) {
      --I;
      if (I->Weight > W.LastCluster->Weight)
        break;
      if (I->Kind == CC_Range && I->MBB == NextMBB) {
        std::swap(*I, *W.LastCluster);
        break;
      }
    }
  }

  // Compute total weight.
  uint32_t DefaultWeight = W.DefaultWeight;
  uint32_t UnhandledWeights = DefaultWeight;
  for (CaseClusterIt I = W.FirstCluster; I <= W.LastCluster; ++I) {
    UnhandledWeights += I->Weight;
    assert(UnhandledWeights >= I->Weight && "Weight overflow!");
  }

  MachineBasicBlock *CurMBB = W.MBB;
  for (CaseClusterIt I = W.FirstCluster, E = W.LastCluster; I <= E; ++I) {
    MachineBasicBlock *Fallthrough;
    if (I == W.LastCluster) {
      // For the last cluster, fall through to the default destination.
      Fallthrough = DefaultMBB;
    } else {
      Fallthrough = CurMF->CreateMachineBasicBlock(CurMBB->getBasicBlock());
      CurMF->insert(BBI, Fallthrough);
      // Put Cond in a virtual register to make it available from the new blocks.
      ExportFromCurrentBlock(Cond);
    }
    UnhandledWeights -= I->Weight;

    switch (I->Kind) {
      case CC_JumpTable: {
        // FIXME: Optimize away range check based on pivot comparisons.
        JumpTableHeader *JTH = &JTCases[I->JTCasesIndex].first;
        JumpTable *JT = &JTCases[I->JTCasesIndex].second;

        // The jump block hasn't been inserted yet; insert it here.
        MachineBasicBlock *JumpMBB = JT->MBB;
        CurMF->insert(BBI, JumpMBB);

        uint32_t JumpWeight = I->Weight;
        uint32_t FallthroughWeight = UnhandledWeights;

        // If the default statement is a target of the jump table, we evenly
        // distribute the default weight to successors of CurMBB. Also update
        // the weight on the edge from JumpMBB to Fallthrough.
        for (MachineBasicBlock::succ_iterator SI = JumpMBB->succ_begin(),
                                              SE = JumpMBB->succ_end();
             SI != SE; ++SI) {
          if (*SI == DefaultMBB) {
            JumpWeight += DefaultWeight / 2;
            FallthroughWeight -= DefaultWeight / 2;
            JumpMBB->setSuccWeight(SI, DefaultWeight / 2);
            break;
          }
        }

        addSuccessorWithWeight(CurMBB, Fallthrough, FallthroughWeight);
        addSuccessorWithWeight(CurMBB, JumpMBB, JumpWeight);

        // The jump table header will be inserted in our current block, do the
        // range check, and fall through to our fallthrough block.
        JTH->HeaderBB = CurMBB;
        JT->Default = Fallthrough; // FIXME: Move Default to JumpTableHeader.

        // If we're in the right place, emit the jump table header right now.
        if (CurMBB == SwitchMBB) {
          visitJumpTableHeader(*JT, *JTH, SwitchMBB);
          JTH->Emitted = true;
        }
        break;
      }
      case CC_BitTests: {
        // FIXME: Optimize away range check based on pivot comparisons.
        BitTestBlock *BTB = &BitTestCases[I->BTCasesIndex];

        // The bit test blocks haven't been inserted yet; insert them here.
        for (BitTestCase &BTC : BTB->Cases)
          CurMF->insert(BBI, BTC.ThisBB);

        // Fill in fields of the BitTestBlock.
        BTB->Parent = CurMBB;
        BTB->Default = Fallthrough;

        BTB->DefaultWeight = UnhandledWeights;
        // If the cases in bit test don't form a contiguous range, we evenly
        // distribute the weight on the edge to Fallthrough to two successors
        // of CurMBB.
        if (!BTB->ContiguousRange) {
          BTB->Weight += DefaultWeight / 2;
          BTB->DefaultWeight -= DefaultWeight / 2;
        }

        // If we're in the right place, emit the bit test header right now.
        if (CurMBB == SwitchMBB) {
          visitBitTestHeader(*BTB, SwitchMBB);
          BTB->Emitted = true;
        }
        break;
      }
      case CC_Range: {
        const Value *RHS, *LHS, *MHS;
        ISD::CondCode CC;
        if (I->Low == I->High) {
          // Check Cond == I->Low.
          CC = ISD::SETEQ;
          LHS = Cond;
          RHS=I->Low;
          MHS = nullptr;
        } else {
          // Check I->Low <= Cond <= I->High.
          CC = ISD::SETLE;
          LHS = I->Low;
          MHS = Cond;
          RHS = I->High;
        }

        // The false weight is the sum of all unhandled cases.
        CaseBlock CB(CC, LHS, RHS, MHS, I->MBB, Fallthrough, CurMBB, I->Weight,
                     UnhandledWeights);

        if (CurMBB == SwitchMBB)
          visitSwitchCase(CB, SwitchMBB);
        else
          SwitchCases.push_back(CB);

        break;
      }
    }
    CurMBB = Fallthrough;
  }
}

unsigned SelectionDAGBuilder::caseClusterRank(const CaseCluster &CC,
                                              CaseClusterIt First,
                                              CaseClusterIt Last) {
  return std::count_if(First, Last + 1, [&](const CaseCluster &X) {
    if (X.Weight != CC.Weight)
      return X.Weight > CC.Weight;

    // Ties are broken by comparing the case value.
    return X.Low->getValue().slt(CC.Low->getValue());
  });
}

void SelectionDAGBuilder::splitWorkItem(SwitchWorkList &WorkList,
                                        const SwitchWorkListItem &W,
                                        Value *Cond,
                                        MachineBasicBlock *SwitchMBB) {
  assert(W.FirstCluster->Low->getValue().slt(W.LastCluster->Low->getValue()) &&
         "Clusters not sorted?");

  assert(W.LastCluster - W.FirstCluster + 1 >= 2 && "Too small to split!");

  // Balance the tree based on branch weights to create a near-optimal (in terms
  // of search time given key frequency) binary search tree. See e.g. Kurt
  // Mehlhorn "Nearly Optimal Binary Search Trees" (1975).
  CaseClusterIt LastLeft = W.FirstCluster;
  CaseClusterIt FirstRight = W.LastCluster;
  uint32_t LeftWeight = LastLeft->Weight + W.DefaultWeight / 2;
  uint32_t RightWeight = FirstRight->Weight + W.DefaultWeight / 2;

  // Move LastLeft and FirstRight towards each other from opposite directions to
  // find a partitioning of the clusters which balances the weight on both
  // sides. If LeftWeight and RightWeight are equal, alternate which side is
  // taken to ensure 0-weight nodes are distributed evenly.
  unsigned I = 0;
  while (LastLeft + 1 < FirstRight) {
    if (LeftWeight < RightWeight || (LeftWeight == RightWeight && (I & 1)))
      LeftWeight += (++LastLeft)->Weight;
    else
      RightWeight += (--FirstRight)->Weight;
    I++;
  }

  for (;;) {
    // Our binary search tree differs from a typical BST in that ours can have up
    // to three values in each leaf. The pivot selection above doesn't take that
    // into account, which means the tree might require more nodes and be less
    // efficient. We compensate for this here.

    unsigned NumLeft = LastLeft - W.FirstCluster + 1;
    unsigned NumRight = W.LastCluster - FirstRight + 1;

    if (std::min(NumLeft, NumRight) < 3 && std::max(NumLeft, NumRight) > 3) {
      // If one side has less than 3 clusters, and the other has more than 3,
      // consider taking a cluster from the other side.

      if (NumLeft < NumRight) {
        // Consider moving the first cluster on the right to the left side.
        CaseCluster &CC = *FirstRight;
        unsigned RightSideRank = caseClusterRank(CC, FirstRight, W.LastCluster);
        unsigned LeftSideRank = caseClusterRank(CC, W.FirstCluster, LastLeft);
        if (LeftSideRank <= RightSideRank) {
          // Moving the cluster to the left does not demote it.
          ++LastLeft;
          ++FirstRight;
          continue;
        }
      } else {
        assert(NumRight < NumLeft);
        // Consider moving the last element on the left to the right side.
        CaseCluster &CC = *LastLeft;
        unsigned LeftSideRank = caseClusterRank(CC, W.FirstCluster, LastLeft);
        unsigned RightSideRank = caseClusterRank(CC, FirstRight, W.LastCluster);
        if (RightSideRank <= LeftSideRank) {
          // Moving the cluster to the right does not demot it.
          --LastLeft;
          --FirstRight;
          continue;
        }
      }
    }
    break;
  }

  assert(LastLeft + 1 == FirstRight);
  assert(LastLeft >= W.FirstCluster);
  assert(FirstRight <= W.LastCluster);

  // Use the first element on the right as pivot since we will make less-than
  // comparisons against it.
  CaseClusterIt PivotCluster = FirstRight;
  assert(PivotCluster > W.FirstCluster);
  assert(PivotCluster <= W.LastCluster);

  CaseClusterIt FirstLeft = W.FirstCluster;
  CaseClusterIt LastRight = W.LastCluster;

  const ConstantInt *Pivot = PivotCluster->Low;

  // New blocks will be inserted immediately after the current one.
  MachineFunction::iterator BBI(W.MBB);
  ++BBI;

  // We will branch to the LHS if Value < Pivot. If LHS is a single cluster,
  // we can branch to its destination directly if it's squeezed exactly in
  // between the known lower bound and Pivot - 1.
  MachineBasicBlock *LeftMBB;
  if (FirstLeft == LastLeft && FirstLeft->Kind == CC_Range &&
      FirstLeft->Low == W.GE &&
      (FirstLeft->High->getValue() + 1LL) == Pivot->getValue()) {
    LeftMBB = FirstLeft->MBB;
  } else {
    LeftMBB = FuncInfo.MF->CreateMachineBasicBlock(W.MBB->getBasicBlock());
    FuncInfo.MF->insert(BBI, LeftMBB);
    WorkList.push_back(
        {LeftMBB, FirstLeft, LastLeft, W.GE, Pivot, W.DefaultWeight / 2});
    // Put Cond in a virtual register to make it available from the new blocks.
    ExportFromCurrentBlock(Cond);
  }

  // Similarly, we will branch to the RHS if Value >= Pivot. If RHS is a
  // single cluster, RHS.Low == Pivot, and we can branch to its destination
  // directly if RHS.High equals the current upper bound.
  MachineBasicBlock *RightMBB;
  if (FirstRight == LastRight && FirstRight->Kind == CC_Range &&
      W.LT && (FirstRight->High->getValue() + 1ULL) == W.LT->getValue()) {
    RightMBB = FirstRight->MBB;
  } else {
    RightMBB = FuncInfo.MF->CreateMachineBasicBlock(W.MBB->getBasicBlock());
    FuncInfo.MF->insert(BBI, RightMBB);
    WorkList.push_back(
        {RightMBB, FirstRight, LastRight, Pivot, W.LT, W.DefaultWeight / 2});
    // Put Cond in a virtual register to make it available from the new blocks.
    ExportFromCurrentBlock(Cond);
  }

  // Create the CaseBlock record that will be used to lower the branch.
  CaseBlock CB(ISD::SETLT, Cond, Pivot, nullptr, LeftMBB, RightMBB, W.MBB,
               LeftWeight, RightWeight);

  if (W.MBB == SwitchMBB)
    visitSwitchCase(CB, SwitchMBB);
  else
    SwitchCases.push_back(CB);
}

void SelectionDAGBuilder::visitSwitch(const SwitchInst &SI) {
  // Extract cases from the switch.
  BranchProbabilityInfo *BPI = FuncInfo.BPI;
  CaseClusterVector Clusters;
  Clusters.reserve(SI.getNumCases());
  for (auto I : SI.cases()) {
    MachineBasicBlock *Succ = FuncInfo.MBBMap[I.getCaseSuccessor()];
    const ConstantInt *CaseVal = I.getCaseValue();
    uint32_t Weight =
        BPI ? BPI->getEdgeWeight(SI.getParent(), I.getSuccessorIndex()) : 0;
    Clusters.push_back(CaseCluster::range(CaseVal, CaseVal, Succ, Weight));
  }

  MachineBasicBlock *DefaultMBB = FuncInfo.MBBMap[SI.getDefaultDest()];

  // Cluster adjacent cases with the same destination. We do this at all
  // optimization levels because it's cheap to do and will make codegen faster
  // if there are many clusters.
  sortAndRangeify(Clusters);

  if (TM.getOptLevel() != CodeGenOpt::None) {
    // Replace an unreachable default with the most popular destination.
    // FIXME: Exploit unreachable default more aggressively.
    bool UnreachableDefault =
        isa<UnreachableInst>(SI.getDefaultDest()->getFirstNonPHIOrDbg());
    if (UnreachableDefault && !Clusters.empty()) {
      DenseMap<const BasicBlock *, unsigned> Popularity;
      unsigned MaxPop = 0;
      const BasicBlock *MaxBB = nullptr;
      for (auto I : SI.cases()) {
        const BasicBlock *BB = I.getCaseSuccessor();
        if (++Popularity[BB] > MaxPop) {
          MaxPop = Popularity[BB];
          MaxBB = BB;
        }
      }
      // Set new default.
      assert(MaxPop > 0 && MaxBB);
      DefaultMBB = FuncInfo.MBBMap[MaxBB];

      // Remove cases that were pointing to the destination that is now the
      // default.
      CaseClusterVector New;
      New.reserve(Clusters.size());
      for (CaseCluster &CC : Clusters) {
        if (CC.MBB != DefaultMBB)
          New.push_back(CC);
      }
      Clusters = std::move(New);
    }
  }

  // If there is only the default destination, jump there directly.
  MachineBasicBlock *SwitchMBB = FuncInfo.MBB;
  if (Clusters.empty()) {
    SwitchMBB->addSuccessor(DefaultMBB);
    if (DefaultMBB != NextBlock(SwitchMBB)) {
      DAG.setRoot(DAG.getNode(ISD::BR, getCurSDLoc(), MVT::Other,
                              getControlRoot(), DAG.getBasicBlock(DefaultMBB)));
    }
    return;
  }

  findJumpTables(Clusters, &SI, DefaultMBB);
  findBitTestClusters(Clusters, &SI);

  DEBUG({
    dbgs() << "Case clusters: ";
    for (const CaseCluster &C : Clusters) {
      if (C.Kind == CC_JumpTable) dbgs() << "JT:";
      if (C.Kind == CC_BitTests) dbgs() << "BT:";

      C.Low->getValue().print(dbgs(), true);
      if (C.Low != C.High) {
        dbgs() << '-';
        C.High->getValue().print(dbgs(), true);
      }
      dbgs() << ' ';
    }
    dbgs() << '\n';
  });

  assert(!Clusters.empty());
  SwitchWorkList WorkList;
  CaseClusterIt First = Clusters.begin();
  CaseClusterIt Last = Clusters.end() - 1;
  uint32_t DefaultWeight = getEdgeWeight(SwitchMBB, DefaultMBB);
  WorkList.push_back({SwitchMBB, First, Last, nullptr, nullptr, DefaultWeight});

  while (!WorkList.empty()) {
    SwitchWorkListItem W = WorkList.back();
    WorkList.pop_back();
    unsigned NumClusters = W.LastCluster - W.FirstCluster + 1;

    if (NumClusters > 3 && TM.getOptLevel() != CodeGenOpt::None) {
      // For optimized builds, lower large range as a balanced binary tree.
      splitWorkItem(WorkList, W, SI.getCondition(), SwitchMBB);
      continue;
    }

    lowerWorkItem(W, SI.getCondition(), SwitchMBB, DefaultMBB);
  }
}<|MERGE_RESOLUTION|>--- conflicted
+++ resolved
@@ -2303,27 +2303,6 @@
 
   // Update machine-CFG edges.
   MachineBasicBlock *Detached = FuncInfo.MBBMap[I.getSuccessor(0)];
-<<<<<<< HEAD
-  MachineBasicBlock *Continue = FuncInfo.MBBMap[I.getSuccessor(1)];
-
-  // TODO!!!
-  assert(0 && "Lowering detach to machine instructions not completed yet!");
-
-  // If the value of the invoke is used outside of its defining block, make it
-  // available as a virtual register.
-  // We already took care of the exported value for the statepoint instruction
-  // during call to the LowerStatepoint.
-  if (!isStatepoint(I)) {
-    CopyToExportRegsIfNeeded(&I);
-  }
-
-  addSuccessorWithWeight(DetachMBB, Detached);
-  addSuccessorWithWeight(DetachMBB, Continue);
-
-  DAG.setRoot(DAG.getNode(ISD::BR, getCurSDLoc(),
-                          MVT::Other, getControlRoot(),
-                          DAG.getBasicBlock(Continue)));
-=======
   //MachineBasicBlock *Continue = FuncInfo.MBBMap[I.getSuccessor(1)];
 
   // Update machine-CFG edges.
@@ -2337,18 +2316,10 @@
                             DAG.getBasicBlock(Detached)));
 
   return;
->>>>>>> 8d00ea68
 
 }
 
 void SelectionDAGBuilder::visitReattach(const ReattachInst &I) {
-<<<<<<< HEAD
-  // TODO!!!
-  assert(0 && "Lowering reattach to machine instructions not completed yet!");
-
-  if (DAG.getTarget().Options.TrapUnreachable)
-    DAG.setRoot(DAG.getNode(ISD::TRAP, getCurSDLoc(), MVT::Other, DAG.getRoot()));
-=======
   MachineBasicBlock *ReattachMBB = FuncInfo.MBB;
 
   // Update machine-CFG edges.
@@ -2365,7 +2336,6 @@
                             DAG.getBasicBlock(Continue)));
 
   return;
->>>>>>> 8d00ea68
 }
 
 void SelectionDAGBuilder::visitSync(const SyncInst &I) {
@@ -2374,17 +2344,6 @@
   // Update machine-CFG edges.
   MachineBasicBlock *Continue = FuncInfo.MBBMap[I.getSuccessor(0)];
 
-<<<<<<< HEAD
-  // TODO!!!
-  assert(0 && "Lowering sync to machine instructions not completed yet!");
-
-  addSuccessorWithWeight(SyncMBB, Continue);
-
-  DAG.setRoot(DAG.getNode(ISD::BR, getCurSDLoc(),
-                          MVT::Other, getControlRoot(),
-                          DAG.getBasicBlock(Continue)));
-
-=======
   // Update machine-CFG edges.
   SyncMBB->addSuccessor(Continue);
 
@@ -2396,7 +2355,6 @@
                             DAG.getBasicBlock(Continue)));
 
   return;
->>>>>>> 8d00ea68
 }
 
 
