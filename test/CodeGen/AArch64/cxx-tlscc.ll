--- conflicted
+++ resolved
@@ -80,8 +80,6 @@
 ; CHECK-NOT: ldp d29, d28
 ; CHECK-NOT: ldp d31, d30
 
-<<<<<<< HEAD
-=======
 ; CHECK-O0-LABEL: _ZTW2sg
 ; CHECK-O0: stp d31, d30
 ; CHECK-O0: stp d29, d28
@@ -128,7 +126,6 @@
 ; CHECK-O0: ldp d29, d28
 ; CHECK-O0: ldp d31, d30
 
->>>>>>> 7177ff55
 ; CHECK-LABEL: _ZTW4sum1
 ; CHECK-NOT: stp d31, d30
 ; CHECK-NOT: stp d29, d28
@@ -151,11 +148,6 @@
 ; CHECK-NOT: stp x4, x3
 ; CHECK-NOT: stp x2, x1
 ; CHECK: blr
-<<<<<<< HEAD
-define cxx_fast_tlscc nonnull i32* @_ZTW4sum1() nounwind {
-  ret i32* @sum1
-}
-=======
 
 ; CHECK-O0-LABEL: _ZTW4sum1
 ; CHECK-O0-NOT: vstr
@@ -229,5 +221,4 @@
 }
 
 attributes #0 = { nounwind "no-frame-pointer-elim"="true" }
-attributes #1 = { nounwind }
->>>>>>> 7177ff55
+attributes #1 = { nounwind }