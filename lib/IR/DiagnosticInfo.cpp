--- conflicted
+++ resolved
@@ -331,12 +331,12 @@
       Fn, DLoc, Twine("loop not interleaved: " + Msg)));
 }
 
-<<<<<<< HEAD
 void llvm::emitLoopSpawningWarning(LLVMContext &Ctx, const Function &Fn,
                                    const DebugLoc &DLoc, const Twine &Msg) {
   Ctx.diagnose(DiagnosticInfoOptimizationFailure(
       Fn, DLoc, Twine("Tapir loop not transformed: " + Msg)));
-=======
+}
+
 void DiagnosticInfoISelFallback::print(DiagnosticPrinter &DP) const {
   DP << "Instruction selection used fallback path for " << getFunction();
 }
@@ -365,5 +365,4 @@
   for (const DiagnosticInfoOptimizationBase::Argument &Arg : Args)
     OS << Arg.Val;
   return OS.str();
->>>>>>> 3e65807a
 }