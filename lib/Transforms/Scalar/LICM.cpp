--- conflicted
+++ resolved
@@ -397,16 +397,10 @@
       //
       if (CurLoop->hasLoopInvariantOperands(&I) &&
           canSinkOrHoistInst(I, AA, DT, TLI, CurLoop, CurAST, SafetyInfo) &&
-<<<<<<< HEAD
-          isSafeToExecuteUnconditionally(I, DT, TLI, CurLoop, SafetyInfo,
-                                 CurLoop->getLoopPreheader()->getTerminator()) )
-        Changed |= hoist(I, CurLoop->getLoopPreheader());
-=======
           isSafeToExecuteUnconditionally(
               I, DT, CurLoop, SafetyInfo,
               CurLoop->getLoopPreheader()->getTerminator()))
         Changed |= hoist(I, DT, CurLoop, SafetyInfo);
->>>>>>> 7177ff55
     }
 
   const std::vector<DomTreeNode *> &Children = N->getChildren();
@@ -730,13 +724,7 @@
 /// When an instruction is found to only use loop invariant operands that
 /// is safe to hoist, this instruction is called to do the dirty work.
 ///
-<<<<<<< HEAD
-static bool hoist(Instruction &I, BasicBlock *Preheader) {
-  DEBUG(dbgs() << "LICM hoisting to " << Preheader->getName() << ": "
-        << I << "\n");
-  //errs() << "LICM hoisting to " << Preheader->getName() << ": "
-  //      << I << "\n";
-=======
+
 static bool hoist(Instruction &I, const DominatorTree *DT, const Loop *CurLoop,
                   const LoopSafetyInfo *SafetyInfo) {
   auto *Preheader = CurLoop->getLoopPreheader();
@@ -754,7 +742,6 @@
       !isGuaranteedToExecute(I, DT, CurLoop, SafetyInfo))
     I.dropUnknownNonDebugMetadata();
 
->>>>>>> 7177ff55
   // Move the new node to the Preheader, before its terminator.
   I.moveBefore(Preheader->getTerminator());
 
@@ -780,64 +767,6 @@
   return isGuaranteedToExecute(Inst, DT, CurLoop, SafetyInfo);
 }
 
-<<<<<<< HEAD
-static bool isGuaranteedToExecute(const Instruction &Inst,
-                                  const DominatorTree *DT,
-                                  const Loop *CurLoop,
-                                  const LICMSafetyInfo * SafetyInfo) {
-
-  // We have to check to make sure that the instruction dominates all
-  // of the exit blocks.  If it doesn't, then there is a path out of the loop
-  // which does not execute this instruction, so we can't hoist it.
-
-  // If the instruction is in the header block for the loop (which is very
-  // common), it is always guaranteed to dominate the exit blocks.  Since this
-  // is a common case, and can save some work, check it now.
-  if (Inst.getParent() == CurLoop->getHeader())
-    // If there's a throw in the header block, we can't guarantee we'll reach
-    // Inst.
-    return !SafetyInfo->HeaderMayThrow;
-
-  // Somewhere in this loop there is an instruction which may throw and make us
-  // exit the loop.
-  if (SafetyInfo->MayThrow)
-    return false;
-
-  SmallVector<BasicBlock*, 8> ExitBlocks;
-  CurLoop->getExitBlocks(ExitBlocks);
-
-  // Verify that the block dominates each of the exit blocks of the loop.
-  for (unsigned i = 0, e = ExitBlocks.size(); i != e; ++i)
-    if (!DT->dominates(Inst.getParent(), ExitBlocks[i])) {
-      bool valid = false;
-      for( BasicBlock* b : CurLoop->getBlocks() ) {
-        if( auto RE = dyn_cast<ReattachInst>(b->getTerminator()) ) {
-          if( b == Inst.getParent() || DT->dominates(Inst.getParent(), b) ) {
-            bool tv = true;
-            for(unsigned i2=0; i2!=e; ++i2){
-              if( !DT->dominates( RE->getSuccessor(0), ExitBlocks[i2] ) )  {
-                tv = false; break;
-              }
-            }
-            if( tv ) {
-              valid = true;
-              break;
-            }
-          }
-        }
-      }
-      if (valid) continue;
-      return false;
-    }
-
-  if (ExitBlocks.empty()) {
-    return false;
-  }
-  return true;
-}
-
-=======
->>>>>>> 7177ff55
 namespace {
 class LoopPromoter : public LoadAndStorePromoter {
   Value *SomePtr; // Designated pointer to store to.
