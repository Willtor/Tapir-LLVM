--- conflicted
+++ resolved
@@ -5099,14 +5099,6 @@
 /// false if BB does not terminate with a reattach or predecessor does
 /// terminate with detach.
 static bool serializeTrivialDetachedBlock(BasicBlock *BB) {
-<<<<<<< HEAD
-  Instruction *I = BB->getFirstNonPHIOrDbgOrLifetime();
-  if (ReattachInst *RI = dyn_cast<ReattachInst>(I)) {
-    // This detached block is empty
-    BasicBlock *PredBB = BB->getUniquePredecessor();
-    assert(PredBB && "Detached block does not have a unique predecessor.");
-    if (DetachInst *DI = dyn_cast<DetachInst>(PredBB->getTerminator())) {
-=======
   Instruction *I = BB->getFirstNonPHI();
   if (ReattachInst *RI = dyn_cast<ReattachInst>(I)) {
     // This detached block is empty
@@ -5118,7 +5110,6 @@
     // All predecessors detach BB, so we can serialize
     for (BasicBlock *PredBB : predecessors(BB)) {
       DetachInst *DI = dyn_cast<DetachInst>(PredBB->getTerminator());
->>>>>>> 8d00ea68
       BasicBlock *Detached = DI->getSuccessor(0);
       BasicBlock *Continue = DI->getSuccessor(1);
       assert(RI->getSuccessor(0) == Continue &&
@@ -5126,22 +5117,6 @@
       // Remove the predecessor through the detach from the continue
       // block.
       Continue->removePredecessor(PredBB);
-<<<<<<< HEAD
-      {
-        // Replace the detach with an unconditional branch.
-        IRBuilder<> Builder(DI);
-        Builder.CreateBr(Detached);
-        DI->eraseFromParent();
-      }
-      {
-        // Replace the reattach with an unconditional branch.
-        IRBuilder<> Builder(RI);
-        Builder.CreateBr(Continue);
-        RI->eraseFromParent();
-      }
-      return true;
-    }
-=======
       // Serialize the detach: replace it with an unconditional branch.
       IRBuilder<> Builder(DI);
       Builder.CreateBr(Detached);
@@ -5152,7 +5127,6 @@
     Builder.CreateBr(RI->getSuccessor(0));
     RI->eraseFromParent();
     return true;
->>>>>>> 8d00ea68
   }
   return false;
 }
