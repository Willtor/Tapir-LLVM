--- conflicted
+++ resolved
@@ -15,16 +15,9 @@
 
 class AMDGPUTargetMachine;
 class FunctionPass;
-<<<<<<< HEAD
-struct MachineSchedContext;
-class MCAsmInfo;
-class raw_ostream;
-class ScheduleDAGInstrs;
-=======
 class GCNTargetMachine;
 class ModulePass;
 class Pass;
->>>>>>> 7177ff55
 class Target;
 class TargetMachine;
 class PassRegistry;
