--- conflicted
+++ resolved
@@ -362,14 +362,10 @@
     FUNC_CODE_INST_TERMINATEPAD = 51, // TERMINATEPAD: [bb#,num,args...]
     FUNC_CODE_INST_CLEANUPPAD = 52, // CLEANUPPAD: [num,args...]
     FUNC_CODE_INST_CATCHENDPAD = 53, // CATCHENDPAD: [] or [bb#]
-<<<<<<< HEAD
-
-    FUNC_CODE_INST_DETACH      = 54, // DETACH: [bb#, bb#]
-    FUNC_CODE_INST_REATTACH    = 55, // REATTACH
-    FUNC_CODE_INST_SYNC        = 56, // SYNC: [bb#]
-=======
     FUNC_CODE_INST_CLEANUPENDPAD = 54, // CLEANUPENDPAD: [val] or [val,bb#]
->>>>>>> 2354b37a
+    FUNC_CODE_INST_DETACH      = 55, // DETACH: [bb#, bb#]
+    FUNC_CODE_INST_REATTACH    = 56, // REATTACH
+    FUNC_CODE_INST_SYNC        = 57, // SYNC: [bb#]
   };
 
   enum UseListCodes {
