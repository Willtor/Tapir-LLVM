//===-- X86ISelLowering.h - X86 DAG Lowering Interface ----------*- C++ -*-===//
//
//                     The LLVM Compiler Infrastructure
//
// This file is distributed under the University of Illinois Open Source
// License. See LICENSE.TXT for details.
//
//===----------------------------------------------------------------------===//
//
// This file defines the interfaces that X86 uses to lower LLVM code into a
// selection DAG.
//
//===----------------------------------------------------------------------===//

#ifndef LLVM_LIB_TARGET_X86_X86ISELLOWERING_H
#define LLVM_LIB_TARGET_X86_X86ISELLOWERING_H

#include "llvm/CodeGen/CallingConvLower.h"
#include "llvm/CodeGen/SelectionDAG.h"
#include "llvm/Target/TargetLowering.h"
#include "llvm/Target/TargetOptions.h"

namespace llvm {
  class X86Subtarget;
  class X86TargetMachine;

  namespace X86ISD {
    // X86 Specific DAG Nodes
    enum NodeType : unsigned {
      // Start the numbering where the builtin ops leave off.
      FIRST_NUMBER = ISD::BUILTIN_OP_END,

      /// Bit scan forward.
      BSF,
      /// Bit scan reverse.
      BSR,

      /// Double shift instructions. These correspond to
      /// X86::SHLDxx and X86::SHRDxx instructions.
      SHLD,
      SHRD,

      /// Bitwise logical AND of floating point values. This corresponds
      /// to X86::ANDPS or X86::ANDPD.
      FAND,

      /// Bitwise logical OR of floating point values. This corresponds
      /// to X86::ORPS or X86::ORPD.
      FOR,

      /// Bitwise logical XOR of floating point values. This corresponds
      /// to X86::XORPS or X86::XORPD.
      FXOR,

      ///  Bitwise logical ANDNOT of floating point values. This
      /// corresponds to X86::ANDNPS or X86::ANDNPD.
      FANDN,

      /// These operations represent an abstract X86 call
      /// instruction, which includes a bunch of information.  In particular the
      /// operands of these node are:
      ///
      ///     #0 - The incoming token chain
      ///     #1 - The callee
      ///     #2 - The number of arg bytes the caller pushes on the stack.
      ///     #3 - The number of arg bytes the callee pops off the stack.
      ///     #4 - The value to pass in AL/AX/EAX (optional)
      ///     #5 - The value to pass in DL/DX/EDX (optional)
      ///
      /// The result values of these nodes are:
      ///
      ///     #0 - The outgoing token chain
      ///     #1 - The first register result value (optional)
      ///     #2 - The second register result value (optional)
      ///
      CALL,

      /// This operation implements the lowering for readcyclecounter.
      RDTSC_DAG,

      /// X86 Read Time-Stamp Counter and Processor ID.
      RDTSCP_DAG,

      /// X86 Read Performance Monitoring Counters.
      RDPMC_DAG,

      /// X86 compare and logical compare instructions.
      CMP, COMI, UCOMI,

      /// X86 bit-test instructions.
      BT,

      /// X86 SetCC. Operand 0 is condition code, and operand 1 is the EFLAGS
      /// operand, usually produced by a CMP instruction.
      SETCC,

      /// X86 Select
      SELECT,

      // Same as SETCC except it's materialized with a sbb and the value is all
      // one's or all zero's.
      SETCC_CARRY,  // R = carry_bit ? ~0 : 0

      /// X86 FP SETCC, implemented with CMP{cc}SS/CMP{cc}SD.
      /// Operands are two FP values to compare; result is a mask of
      /// 0s or 1s.  Generally DTRT for C/C++ with NaNs.
      FSETCC,

      /// X86 conditional moves. Operand 0 and operand 1 are the two values
      /// to select from. Operand 2 is the condition code, and operand 3 is the
      /// flag operand produced by a CMP or TEST instruction. It also writes a
      /// flag result.
      CMOV,

      /// X86 conditional branches. Operand 0 is the chain operand, operand 1
      /// is the block to branch if condition is true, operand 2 is the
      /// condition code, and operand 3 is the flag operand produced by a CMP
      /// or TEST instruction.
      BRCOND,

      /// Return with a flag operand. Operand 0 is the chain operand, operand
      /// 1 is the number of bytes of stack to pop.
      RET_FLAG,

      /// Return from interrupt. Operand 0 is the number of bytes to pop.
      IRET,

      /// Repeat fill, corresponds to X86::REP_STOSx.
      REP_STOS,

      /// Repeat move, corresponds to X86::REP_MOVSx.
      REP_MOVS,

      /// On Darwin, this node represents the result of the popl
      /// at function entry, used for PIC code.
      GlobalBaseReg,

      /// A wrapper node for TargetConstantPool,
      /// TargetExternalSymbol, and TargetGlobalAddress.
      Wrapper,

      /// Special wrapper used under X86-64 PIC mode for RIP
      /// relative displacements.
      WrapperRIP,

      /// Copies a 64-bit value from the low word of an XMM vector
      /// to an MMX vector.  If you think this is too close to the previous
      /// mnemonic, so do I; blame Intel.
      MOVDQ2Q,

      /// Copies a 32-bit value from the low word of a MMX
      /// vector to a GPR.
      MMX_MOVD2W,

      /// Copies a GPR into the low 32-bit word of a MMX vector
      /// and zero out the high word.
      MMX_MOVW2D,

      /// Extract an 8-bit value from a vector and zero extend it to
      /// i32, corresponds to X86::PEXTRB.
      PEXTRB,

      /// Extract a 16-bit value from a vector and zero extend it to
      /// i32, corresponds to X86::PEXTRW.
      PEXTRW,

      /// Insert any element of a 4 x float vector into any element
      /// of a destination 4 x floatvector.
      INSERTPS,

      /// Insert the lower 8-bits of a 32-bit value to a vector,
      /// corresponds to X86::PINSRB.
      PINSRB,

      /// Insert the lower 16-bits of a 32-bit value to a vector,
      /// corresponds to X86::PINSRW.
      PINSRW, MMX_PINSRW,

      /// Shuffle 16 8-bit values within a vector.
      PSHUFB,

      /// Compute Sum of Absolute Differences.
      PSADBW,
      /// Compute Double Block Packed Sum-Absolute-Differences
      DBPSADBW,

      /// Bitwise Logical AND NOT of Packed FP values.
      ANDNP,

      /// Blend where the selector is an immediate.
      BLENDI,

      /// Blend where the condition has been shrunk.
      /// This is used to emphasize that the condition mask is
      /// no more valid for generic VSELECT optimizations.
      SHRUNKBLEND,

      /// Combined add and sub on an FP vector.
      ADDSUB,

      //  FP vector ops with rounding mode.
      FADD_RND,
      FSUB_RND,
      FMUL_RND,
      FDIV_RND,
      FMAX_RND,
      FMIN_RND,
      FSQRT_RND,

      // FP vector get exponent.
      FGETEXP_RND,
      // Extract Normalized Mantissas.
      VGETMANT,
      // FP Scale.
      SCALEF,
      SCALEFS,

      // Integer add/sub with unsigned saturation.
      ADDUS,
      SUBUS,

      // Integer add/sub with signed saturation.
      ADDS,
      SUBS,

      // Unsigned Integer average.
      AVG,

      /// Integer horizontal add/sub.
      HADD,
      HSUB,

      /// Floating point horizontal add/sub.
      FHADD,
      FHSUB,

      // Integer absolute value
      ABS,

      // Detect Conflicts Within a Vector
      CONFLICT,

      /// Floating point max and min.
      FMAX, FMIN,

      /// Commutative FMIN and FMAX.
      FMAXC, FMINC,

      /// Floating point reciprocal-sqrt and reciprocal approximation.
      /// Note that these typically require refinement
      /// in order to obtain suitable precision.
      FRSQRT, FRCP,
      FRSQRTS, FRCPS,
   
      // Thread Local Storage.
      TLSADDR,

      // Thread Local Storage. A call to get the start address
      // of the TLS block for the current module.
      TLSBASEADDR,

      // Thread Local Storage.  When calling to an OS provided
      // thunk at the address from an earlier relocation.
      TLSCALL,

      // Exception Handling helpers.
      EH_RETURN,

      // SjLj exception handling setjmp.
      EH_SJLJ_SETJMP,

      // SjLj exception handling longjmp.
      EH_SJLJ_LONGJMP,

      // SjLj exception handling dispatch.
      EH_SJLJ_SETUP_DISPATCH,

      /// Tail call return. See X86TargetLowering::LowerCall for
      /// the list of operands.
      TC_RETURN,

      // Vector move to low scalar and zero higher vector elements.
      VZEXT_MOVL,

      // Vector integer zero-extend.
      VZEXT,
      // Vector integer signed-extend.
      VSEXT,

      // Vector integer truncate.
      VTRUNC,
      // Vector integer truncate with unsigned/signed saturation.
      VTRUNCUS, VTRUNCS,

      // Vector FP extend.
      VFPEXT,

      // Vector FP round.
      VFPROUND,

      // Vector signed/unsigned integer to double.
      CVTDQ2PD, CVTUDQ2PD,

      // Convert a vector to mask, set bits base on MSB.
      CVT2MASK,

      // 128-bit vector logical left / right shift
      VSHLDQ, VSRLDQ,

      // Vector shift elements
      VSHL, VSRL, VSRA,

      // Vector variable shift right arithmetic.
      // Unlike ISD::SRA, in case shift count greater then element size
      // use sign bit to fill destination data element.
      VSRAV,

      // Vector shift elements by immediate
      VSHLI, VSRLI, VSRAI,

      // Bit rotate by immediate
      VROTLI, VROTRI,

      // Vector packed double/float comparison.
      CMPP,

      // Vector integer comparisons.
      PCMPEQ, PCMPGT,
      // Vector integer comparisons, the result is in a mask vector.
      PCMPEQM, PCMPGTM,

      MULTISHIFT,

      /// Vector comparison generating mask bits for fp and
      /// integer signed and unsigned data types.
      CMPM,
      CMPMU,
      // Vector comparison with rounding mode for FP values
      CMPM_RND,

      // Arithmetic operations with FLAGS results.
      ADD, SUB, ADC, SBB, SMUL,
      INC, DEC, OR, XOR, AND,

      // Bit field extract.
      BEXTR,

      // LOW, HI, FLAGS = umul LHS, RHS.
      UMUL,

      // 8-bit SMUL/UMUL - AX, FLAGS = smul8/umul8 AL, RHS.
      SMUL8, UMUL8,

      // 8-bit divrem that zero-extend the high result (AH).
      UDIVREM8_ZEXT_HREG,
      SDIVREM8_SEXT_HREG,

      // X86-specific multiply by immediate.
      MUL_IMM,

      // Vector sign bit extraction.
      MOVMSK,

      // Vector bitwise comparisons.
      PTEST,

      // Vector packed fp sign bitwise comparisons.
      TESTP,

      // Vector "test" in AVX-512, the result is in a mask vector.
      TESTM,
      TESTNM,

      // OR/AND test for masks.
      KORTEST,
      KTEST,

      // Several flavors of instructions with vector shuffle behaviors.
      // Saturated signed/unnsigned packing.
      PACKSS,
      PACKUS,
      // Intra-lane alignr.
      PALIGNR,
      // AVX512 inter-lane alignr.
      VALIGN,
      PSHUFD,
      PSHUFHW,
      PSHUFLW,
      SHUFP,
      //Shuffle Packed Values at 128-bit granularity.
      SHUF128,
      MOVDDUP,
      MOVSHDUP,
      MOVSLDUP,
      MOVLHPS,
      MOVLHPD,
      MOVHLPS,
      MOVLPS,
      MOVLPD,
      MOVSD,
      MOVSS,
      UNPCKL,
      UNPCKH,
      VPERMILPV,
      VPERMILPI,
      VPERMI,
      VPERM2X128,

      // Variable Permute (VPERM).
      // Res = VPERMV MaskV, V0
      VPERMV,

      // 3-op Variable Permute (VPERMT2).
      // Res = VPERMV3 V0, MaskV, V1
      VPERMV3,

      // 3-op Variable Permute overwriting the index (VPERMI2).
      // Res = VPERMIV3 V0, MaskV, V1
      VPERMIV3,

      // Bitwise ternary logic.
      VPTERNLOG,
      // Fix Up Special Packed Float32/64 values.
      VFIXUPIMM,
      VFIXUPIMMS,
      // Range Restriction Calculation For Packed Pairs of Float32/64 values.
      VRANGE,
      // Reduce - Perform Reduction Transformation on scalar\packed FP.
      VREDUCE,
      // RndScale - Round FP Values To Include A Given Number Of Fraction Bits.
      VRNDSCALE,
      // Tests Types Of a FP Values for packed types.
      VFPCLASS,
      // Tests Types Of a FP Values for scalar types.
      VFPCLASSS,

      // Broadcast scalar to vector.
      VBROADCAST,
      // Broadcast mask to vector.
      VBROADCASTM,
      // Broadcast subvector to vector.
      SUBV_BROADCAST,

      // Insert/Extract vector element.
      VINSERT,
      VEXTRACT,

      /// SSE4A Extraction and Insertion.
      EXTRQI, INSERTQI,

      // XOP variable/immediate rotations.
      VPROT, VPROTI,
      // XOP arithmetic/logical shifts.
      VPSHA, VPSHL,
      // XOP signed/unsigned integer comparisons.
      VPCOM, VPCOMU,
      // XOP packed permute bytes.
      VPPERM,
      // XOP two source permutation.
      VPERMIL2,

      // Vector multiply packed unsigned doubleword integers.
      PMULUDQ,
      // Vector multiply packed signed doubleword integers.
      PMULDQ,
      // Vector Multiply Packed UnsignedIntegers with Round and Scale.
      MULHRS,

      // Multiply and Add Packed Integers.
      VPMADDUBSW, VPMADDWD,
      VPMADD52L, VPMADD52H,

      // FMA nodes.
      FMADD,
      FNMADD,
      FMSUB,
      FNMSUB,
      FMADDSUB,
      FMSUBADD,

      // FMA with rounding mode.
      FMADD_RND,
      FNMADD_RND,
      FMSUB_RND,
      FNMSUB_RND,
      FMADDSUB_RND,
      FMSUBADD_RND,

      // Compress and expand.
      COMPRESS,
      EXPAND,

      // Convert Unsigned/Integer to Scalar Floating-Point Value
      // with rounding mode.
      SINT_TO_FP_RND,
      UINT_TO_FP_RND,

      // Vector float/double to signed/unsigned integer.
      FP_TO_SINT_RND, FP_TO_UINT_RND,
      // Scalar float/double to signed/unsigned integer.
      SCALAR_FP_TO_SINT_RND, SCALAR_FP_TO_UINT_RND,

      // Save xmm argument registers to the stack, according to %al. An operator
      // is needed so that this can be expanded with control flow.
      VASTART_SAVE_XMM_REGS,

      // Windows's _chkstk call to do stack probing.
      WIN_ALLOCA,

      // For allocating variable amounts of stack space when using
      // segmented stacks. Check if the current stacklet has enough space, and
      // falls back to heap allocation if not.
      SEG_ALLOCA,

      // Memory barriers.
      MEMBARRIER,
      MFENCE,

      // Store FP status word into i16 register.
      FNSTSW16r,

      // Store contents of %ah into %eflags.
      SAHF,

      // Get a random integer and indicate whether it is valid in CF.
      RDRAND,

      // Get a NIST SP800-90B & C compliant random integer and
      // indicate whether it is valid in CF.
      RDSEED,

      // SSE42 string comparisons.
      PCMPISTRI,
      PCMPESTRI,

      // Test if in transactional execution.
      XTEST,

      // ERI instructions.
      RSQRT28, RCP28, EXP2,

      // Compare and swap.
      LCMPXCHG_DAG = ISD::FIRST_TARGET_MEMORY_OPCODE,
      LCMPXCHG8_DAG,
      LCMPXCHG16_DAG,
      LCMPXCHG8_SAVE_EBX_DAG,
      LCMPXCHG16_SAVE_RBX_DAG,

      /// LOCK-prefixed arithmetic read-modify-write instructions.
      /// EFLAGS, OUTCHAIN = LADD(INCHAIN, PTR, RHS)
      LADD, LSUB, LOR, LXOR, LAND,

      // Load, scalar_to_vector, and zero extend.
      VZEXT_LOAD,

      // Store FP control world into i16 memory.
      FNSTCW16m,

      /// This instruction implements FP_TO_SINT with the
      /// integer destination in memory and a FP reg source.  This corresponds
      /// to the X86::FIST*m instructions and the rounding mode change stuff. It
      /// has two inputs (token chain and address) and two outputs (int value
      /// and token chain).
      FP_TO_INT16_IN_MEM,
      FP_TO_INT32_IN_MEM,
      FP_TO_INT64_IN_MEM,

      /// This instruction implements SINT_TO_FP with the
      /// integer source in memory and FP reg result.  This corresponds to the
      /// X86::FILD*m instructions. It has three inputs (token chain, address,
      /// and source type) and two outputs (FP value and token chain). FILD_FLAG
      /// also produces a flag).
      FILD,
      FILD_FLAG,

      /// This instruction implements an extending load to FP stack slots.
      /// This corresponds to the X86::FLD32m / X86::FLD64m. It takes a chain
      /// operand, ptr to load from, and a ValueType node indicating the type
      /// to load to.
      FLD,

      /// This instruction implements a truncating store to FP stack
      /// slots. This corresponds to the X86::FST32m / X86::FST64m. It takes a
      /// chain operand, value to store, address, and a ValueType to store it
      /// as.
      FST,

      /// This instruction grabs the address of the next argument
      /// from a va_list. (reads and modifies the va_list in memory)
      VAARG_64

      // WARNING: Do not add anything in the end unless you want the node to
      // have memop! In fact, starting from FIRST_TARGET_MEMORY_OPCODE all
      // opcodes will be thought as target memory ops!
    };
  } // end namespace X86ISD

  /// Define some predicates that are used for node matching.
  namespace X86 {
    /// Return true if the specified
    /// EXTRACT_SUBVECTOR operand specifies a vector extract that is
    /// suitable for input to VEXTRACTF128, VEXTRACTI128 instructions.
    bool isVEXTRACT128Index(SDNode *N);

    /// Return true if the specified
    /// INSERT_SUBVECTOR operand specifies a subvector insert that is
    /// suitable for input to VINSERTF128, VINSERTI128 instructions.
    bool isVINSERT128Index(SDNode *N);

    /// Return true if the specified
    /// EXTRACT_SUBVECTOR operand specifies a vector extract that is
    /// suitable for input to VEXTRACTF64X4, VEXTRACTI64X4 instructions.
    bool isVEXTRACT256Index(SDNode *N);

    /// Return true if the specified
    /// INSERT_SUBVECTOR operand specifies a subvector insert that is
    /// suitable for input to VINSERTF64X4, VINSERTI64X4 instructions.
    bool isVINSERT256Index(SDNode *N);

    /// Return the appropriate
    /// immediate to extract the specified EXTRACT_SUBVECTOR index
    /// with VEXTRACTF128, VEXTRACTI128 instructions.
    unsigned getExtractVEXTRACT128Immediate(SDNode *N);

    /// Return the appropriate
    /// immediate to insert at the specified INSERT_SUBVECTOR index
    /// with VINSERTF128, VINSERT128 instructions.
    unsigned getInsertVINSERT128Immediate(SDNode *N);

    /// Return the appropriate
    /// immediate to extract the specified EXTRACT_SUBVECTOR index
    /// with VEXTRACTF64X4, VEXTRACTI64x4 instructions.
    unsigned getExtractVEXTRACT256Immediate(SDNode *N);

    /// Return the appropriate
    /// immediate to insert at the specified INSERT_SUBVECTOR index
    /// with VINSERTF64x4, VINSERTI64x4 instructions.
    unsigned getInsertVINSERT256Immediate(SDNode *N);

    /// Returns true if Elt is a constant zero or floating point constant +0.0.
    bool isZeroNode(SDValue Elt);

    /// Returns true of the given offset can be
    /// fit into displacement field of the instruction.
    bool isOffsetSuitableForCodeModel(int64_t Offset, CodeModel::Model M,
                                      bool hasSymbolicDisplacement = true);

    /// Determines whether the callee is required to pop its
    /// own arguments. Callee pop is necessary to support tail calls.
    bool isCalleePop(CallingConv::ID CallingConv,
                     bool is64Bit, bool IsVarArg, bool GuaranteeTCO);

  } // end namespace X86

  //===--------------------------------------------------------------------===//
  //  X86 Implementation of the TargetLowering interface
  class X86TargetLowering final : public TargetLowering {
  public:
    explicit X86TargetLowering(const X86TargetMachine &TM,
                               const X86Subtarget &STI);

    unsigned getJumpTableEncoding() const override;
    bool useSoftFloat() const override;

    MVT getScalarShiftAmountTy(const DataLayout &, EVT) const override {
      return MVT::i8;
    }

    const MCExpr *
    LowerCustomJumpTableEntry(const MachineJumpTableInfo *MJTI,
                              const MachineBasicBlock *MBB, unsigned uid,
                              MCContext &Ctx) const override;

    /// Returns relocation base for the given PIC jumptable.
    SDValue getPICJumpTableRelocBase(SDValue Table,
                                     SelectionDAG &DAG) const override;
    const MCExpr *
    getPICJumpTableRelocBaseExpr(const MachineFunction *MF,
                                 unsigned JTI, MCContext &Ctx) const override;

    /// Return the desired alignment for ByVal aggregate
    /// function arguments in the caller parameter area. For X86, aggregates
    /// that contains are placed at 16-byte boundaries while the rest are at
    /// 4-byte boundaries.
    unsigned getByValTypeAlignment(Type *Ty,
                                   const DataLayout &DL) const override;

    /// Returns the target specific optimal type for load
    /// and store operations as a result of memset, memcpy, and memmove
    /// lowering. If DstAlign is zero that means it's safe to destination
    /// alignment can satisfy any constraint. Similarly if SrcAlign is zero it
    /// means there isn't a need to check it against alignment requirement,
    /// probably because the source does not need to be loaded. If 'IsMemset' is
    /// true, that means it's expanding a memset. If 'ZeroMemset' is true, that
    /// means it's a memset of zero. 'MemcpyStrSrc' indicates whether the memcpy
    /// source is constant so it does not need to be loaded.
    /// It returns EVT::Other if the type should be determined using generic
    /// target-independent logic.
    EVT getOptimalMemOpType(uint64_t Size, unsigned DstAlign, unsigned SrcAlign,
                            bool IsMemset, bool ZeroMemset, bool MemcpyStrSrc,
                            MachineFunction &MF) const override;

    /// Returns true if it's safe to use load / store of the
    /// specified type to expand memcpy / memset inline. This is mostly true
    /// for all types except for some special cases. For example, on X86
    /// targets without SSE2 f64 load / store are done with fldl / fstpl which
    /// also does type conversion. Note the specified type doesn't have to be
    /// legal as the hook is used before type legalization.
    bool isSafeMemOpType(MVT VT) const override;

    /// Returns true if the target allows unaligned memory accesses of the
    /// specified type. Returns whether it is "fast" in the last argument.
    bool allowsMisalignedMemoryAccesses(EVT VT, unsigned AS, unsigned Align,
                                       bool *Fast) const override;

    /// Provide custom lowering hooks for some operations.
    ///
    SDValue LowerOperation(SDValue Op, SelectionDAG &DAG) const override;

    /// Places new result values for the node in Results (their number
    /// and types must exactly match those of the original return values of
    /// the node), or leaves Results empty, which indicates that the node is not
    /// to be custom lowered after all.
    void LowerOperationWrapper(SDNode *N,
                               SmallVectorImpl<SDValue> &Results,
                               SelectionDAG &DAG) const override;

    /// Replace the results of node with an illegal result
    /// type with new values built out of custom code.
    ///
    void ReplaceNodeResults(SDNode *N, SmallVectorImpl<SDValue>&Results,
                            SelectionDAG &DAG) const override;

    SDValue PerformDAGCombine(SDNode *N, DAGCombinerInfo &DCI) const override;

    /// Return true if the target has native support for
    /// the specified value type and it is 'desirable' to use the type for the
    /// given node type. e.g. On x86 i16 is legal, but undesirable since i16
    /// instruction encodings are longer and some i16 instructions are slow.
    bool isTypeDesirableForOp(unsigned Opc, EVT VT) const override;

    /// Return true if the target has native support for the
    /// specified value type and it is 'desirable' to use the type. e.g. On x86
    /// i16 is legal, but undesirable since i16 instruction encodings are longer
    /// and some i16 instructions are slow.
    bool IsDesirableToPromoteOp(SDValue Op, EVT &PVT) const override;

    /// Return true if the MachineFunction contains a COPY which would imply
    /// HasOpaqueSPAdjustment.
    bool hasCopyImplyingStackAdjustment(MachineFunction *MF) const override;

    MachineBasicBlock *
    EmitInstrWithCustomInserter(MachineInstr &MI,
                                MachineBasicBlock *MBB) const override;

    /// This method returns the name of a target specific DAG node.
    const char *getTargetNodeName(unsigned Opcode) const override;

    bool isCheapToSpeculateCttz() const override;

    bool isCheapToSpeculateCtlz() const override;

    bool hasBitPreservingFPLogic(EVT VT) const override {
      return VT == MVT::f32 || VT == MVT::f64 || VT.isVector();
    }

    bool hasAndNotCompare(SDValue Y) const override;

    /// Return the value type to use for ISD::SETCC.
    EVT getSetCCResultType(const DataLayout &DL, LLVMContext &Context,
                           EVT VT) const override;

    /// Determine which of the bits specified in Mask are known to be either
    /// zero or one and return them in the KnownZero/KnownOne bitsets.
    void computeKnownBitsForTargetNode(const SDValue Op,
                                       APInt &KnownZero,
                                       APInt &KnownOne,
                                       const SelectionDAG &DAG,
                                       unsigned Depth = 0) const override;

    /// Determine the number of bits in the operation that are sign bits.
    unsigned ComputeNumSignBitsForTargetNode(SDValue Op,
                                             const SelectionDAG &DAG,
                                             unsigned Depth) const override;

    bool isGAPlusOffset(SDNode *N, const GlobalValue* &GA,
                        int64_t &Offset) const override;

    SDValue getReturnAddressFrameIndex(SelectionDAG &DAG) const;

    bool ExpandInlineAsm(CallInst *CI) const override;

    ConstraintType getConstraintType(StringRef Constraint) const override;

    /// Examine constraint string and operand type and determine a weight value.
    /// The operand object must already have been set up with the operand type.
    ConstraintWeight
      getSingleConstraintMatchWeight(AsmOperandInfo &info,
                                     const char *constraint) const override;

    const char *LowerXConstraint(EVT ConstraintVT) const override;

    /// Lower the specified operand into the Ops vector. If it is invalid, don't
    /// add anything to Ops. If hasMemory is true it means one of the asm
    /// constraint of the inline asm instruction being processed is 'm'.
    void LowerAsmOperandForConstraint(SDValue Op,
                                      std::string &Constraint,
                                      std::vector<SDValue> &Ops,
                                      SelectionDAG &DAG) const override;

    unsigned
    getInlineAsmMemConstraint(StringRef ConstraintCode) const override {
      if (ConstraintCode == "i")
        return InlineAsm::Constraint_i;
      else if (ConstraintCode == "o")
        return InlineAsm::Constraint_o;
      else if (ConstraintCode == "v")
        return InlineAsm::Constraint_v;
      else if (ConstraintCode == "X")
        return InlineAsm::Constraint_X;
      return TargetLowering::getInlineAsmMemConstraint(ConstraintCode);
    }

    /// Given a physical register constraint
    /// (e.g. {edx}), return the register number and the register class for the
    /// register.  This should only be used for C_Register constraints.  On
    /// error, this returns a register number of 0.
    std::pair<unsigned, const TargetRegisterClass *>
    getRegForInlineAsmConstraint(const TargetRegisterInfo *TRI,
                                 StringRef Constraint, MVT VT) const override;

    /// Return true if the addressing mode represented
    /// by AM is legal for this target, for a load/store of the specified type.
    bool isLegalAddressingMode(const DataLayout &DL, const AddrMode &AM,
                               Type *Ty, unsigned AS) const override;

    /// Return true if the specified immediate is legal
    /// icmp immediate, that is the target has icmp instructions which can
    /// compare a register against the immediate without having to materialize
    /// the immediate into a register.
    bool isLegalICmpImmediate(int64_t Imm) const override;

    /// Return true if the specified immediate is legal
    /// add immediate, that is the target has add instructions which can
    /// add a register and the immediate without having to materialize
    /// the immediate into a register.
    bool isLegalAddImmediate(int64_t Imm) const override;

    /// \brief Return the cost of the scaling factor used in the addressing
    /// mode represented by AM for this target, for a load/store
    /// of the specified type.
    /// If the AM is supported, the return value must be >= 0.
    /// If the AM is not supported, it returns a negative value.
    int getScalingFactorCost(const DataLayout &DL, const AddrMode &AM, Type *Ty,
                             unsigned AS) const override;

    bool isVectorShiftByScalarCheap(Type *Ty) const override;

    /// Return true if it's free to truncate a value of
    /// type Ty1 to type Ty2. e.g. On x86 it's free to truncate a i32 value in
    /// register EAX to i16 by referencing its sub-register AX.
    bool isTruncateFree(Type *Ty1, Type *Ty2) const override;
    bool isTruncateFree(EVT VT1, EVT VT2) const override;

    bool allowTruncateForTailCall(Type *Ty1, Type *Ty2) const override;

    /// Return true if any actual instruction that defines a
    /// value of type Ty1 implicit zero-extends the value to Ty2 in the result
    /// register. This does not necessarily include registers defined in
    /// unknown ways, such as incoming arguments, or copies from unknown
    /// virtual registers. Also, if isTruncateFree(Ty2, Ty1) is true, this
    /// does not necessarily apply to truncate instructions. e.g. on x86-64,
    /// all instructions that define 32-bit values implicit zero-extend the
    /// result out to 64 bits.
    bool isZExtFree(Type *Ty1, Type *Ty2) const override;
    bool isZExtFree(EVT VT1, EVT VT2) const override;
    bool isZExtFree(SDValue Val, EVT VT2) const override;

    /// Return true if folding a vector load into ExtVal (a sign, zero, or any
    /// extend node) is profitable.
    bool isVectorLoadExtDesirable(SDValue) const override;

    /// Return true if an FMA operation is faster than a pair of fmul and fadd
    /// instructions. fmuladd intrinsics will be expanded to FMAs when this
    /// method returns true, otherwise fmuladd is expanded to fmul + fadd.
    bool isFMAFasterThanFMulAndFAdd(EVT VT) const override;

    /// Return true if it's profitable to narrow
    /// operations of type VT1 to VT2. e.g. on x86, it's profitable to narrow
    /// from i32 to i8 but not from i32 to i16.
    bool isNarrowingProfitable(EVT VT1, EVT VT2) const override;

    /// Given an intrinsic, checks if on the target the intrinsic will need to map
    /// to a MemIntrinsicNode (touches memory). If this is the case, it returns
    /// true and stores the intrinsic information into the IntrinsicInfo that was
    /// passed to the function.
    bool getTgtMemIntrinsic(IntrinsicInfo &Info, const CallInst &I,
                            unsigned Intrinsic) const override;

    /// Returns true if the target can instruction select the
    /// specified FP immediate natively. If false, the legalizer will
    /// materialize the FP immediate as a load from a constant pool.
    bool isFPImmLegal(const APFloat &Imm, EVT VT) const override;

    /// Targets can use this to indicate that they only support *some*
    /// VECTOR_SHUFFLE operations, those with specific masks. By default, if a
    /// target supports the VECTOR_SHUFFLE node, all mask values are assumed to
    /// be legal.
    bool isShuffleMaskLegal(const SmallVectorImpl<int> &Mask,
                            EVT VT) const override;

    /// Similar to isShuffleMaskLegal. This is used by Targets can use this to
    /// indicate if there is a suitable VECTOR_SHUFFLE that can be used to
    /// replace a VAND with a constant pool entry.
    bool isVectorClearMaskLegal(const SmallVectorImpl<int> &Mask,
                                EVT VT) const override;

    /// If true, then instruction selection should
    /// seek to shrink the FP constant of the specified type to a smaller type
    /// in order to save space and / or reduce runtime.
    bool ShouldShrinkFPConstant(EVT VT) const override {
      // Don't shrink FP constpool if SSE2 is available since cvtss2sd is more
      // expensive than a straight movsd. On the other hand, it's important to
      // shrink long double fp constant since fldt is very slow.
      return !X86ScalarSSEf64 || VT == MVT::f80;
    }

    /// Return true if we believe it is correct and profitable to reduce the
    /// load node to a smaller type.
    bool shouldReduceLoadWidth(SDNode *Load, ISD::LoadExtType ExtTy,
                               EVT NewVT) const override;

    /// Return true if the specified scalar FP type is computed in an SSE
    /// register, not on the X87 floating point stack.
    bool isScalarFPTypeInSSEReg(EVT VT) const {
      return (VT == MVT::f64 && X86ScalarSSEf64) || // f64 is when SSE2
             (VT == MVT::f32 && X86ScalarSSEf32);   // f32 is when SSE1
    }

    /// \brief Returns true if it is beneficial to convert a load of a constant
    /// to just the constant itself.
    bool shouldConvertConstantLoadToIntImm(const APInt &Imm,
                                           Type *Ty) const override;

    /// Return true if EXTRACT_SUBVECTOR is cheap for this result type
    /// with this index.
    bool isExtractSubvectorCheap(EVT ResVT, unsigned Index) const override;

    /// Intel processors have a unified instruction and data cache
    const char * getClearCacheBuiltinName() const override {
      return nullptr; // nothing to do, move along.
    }

    unsigned getRegisterByName(const char* RegName, EVT VT,
                               SelectionDAG &DAG) const override;

    /// If a physical register, this returns the register that receives the
    /// exception address on entry to an EH pad.
    unsigned
    getExceptionPointerRegister(const Constant *PersonalityFn) const override;

    /// If a physical register, this returns the register that receives the
    /// exception typeid on entry to a landing pad.
    unsigned
    getExceptionSelectorRegister(const Constant *PersonalityFn) const override;

    virtual bool needsFixedCatchObjects() const override;

    /// This method returns a target specific FastISel object,
    /// or null if the target does not support "fast" ISel.
    FastISel *createFastISel(FunctionLoweringInfo &funcInfo,
                             const TargetLibraryInfo *libInfo) const override;

    /// If the target has a standard location for the stack protector cookie,
    /// returns the address of that location. Otherwise, returns nullptr.
    Value *getIRStackGuard(IRBuilder<> &IRB) const override;

    bool useLoadStackGuardNode() const override;
    void insertSSPDeclarations(Module &M) const override;
    Value *getSDagStackGuard(const Module &M) const override;
    Value *getSSPStackGuardCheck(const Module &M) const override;

    /// Return true if the target stores SafeStack pointer at a fixed offset in
    /// some non-standard address space, and populates the address space and
    /// offset as appropriate.
    Value *getSafeStackPointerLocation(IRBuilder<> &IRB) const override;

    SDValue BuildFILD(SDValue Op, EVT SrcVT, SDValue Chain, SDValue StackSlot,
                      SelectionDAG &DAG) const;

    bool isNoopAddrSpaceCast(unsigned SrcAS, unsigned DestAS) const override;

    /// \brief Customize the preferred legalization strategy for certain types.
    LegalizeTypeAction getPreferredVectorAction(EVT VT) const override;

    bool isIntDivCheap(EVT VT, AttributeSet Attr) const override;

    bool supportSwiftError() const override {
      return true;
    }

  protected:
    std::pair<const TargetRegisterClass *, uint8_t>
    findRepresentativeClass(const TargetRegisterInfo *TRI,
                            MVT VT) const override;

  private:
    /// Keep a reference to the X86Subtarget around so that we can
    /// make the right decision when generating code for different targets.
    const X86Subtarget &Subtarget;

    /// Select between SSE or x87 floating point ops.
    /// When SSE is available, use it for f32 operations.
    /// When SSE2 is available, use it for f64 operations.
    bool X86ScalarSSEf32;
    bool X86ScalarSSEf64;

    /// A list of legal FP immediates.
    std::vector<APFloat> LegalFPImmediates;

    /// Indicate that this x86 target can instruction
    /// select the specified FP immediate natively.
    void addLegalFPImmediate(const APFloat& Imm) {
      LegalFPImmediates.push_back(Imm);
    }

    SDValue LowerCallResult(SDValue Chain, SDValue InFlag,
                            CallingConv::ID CallConv, bool isVarArg,
                            const SmallVectorImpl<ISD::InputArg> &Ins,
                            const SDLoc &dl, SelectionDAG &DAG,
                            SmallVectorImpl<SDValue> &InVals) const;
    SDValue LowerMemArgument(SDValue Chain, CallingConv::ID CallConv,
                             const SmallVectorImpl<ISD::InputArg> &ArgInfo,
                             const SDLoc &dl, SelectionDAG &DAG,
                             const CCValAssign &VA, MachineFrameInfo &MFI,
                             unsigned i) const;
    SDValue LowerMemOpCallTo(SDValue Chain, SDValue StackPtr, SDValue Arg,
                             const SDLoc &dl, SelectionDAG &DAG,
                             const CCValAssign &VA,
                             ISD::ArgFlagsTy Flags) const;

    // Call lowering helpers.

    /// Check whether the call is eligible for tail call optimization. Targets
    /// that want to do tail call optimization should implement this function.
    bool IsEligibleForTailCallOptimization(SDValue Callee,
                                           CallingConv::ID CalleeCC,
                                           bool isVarArg,
                                           bool isCalleeStructRet,
                                           bool isCallerStructRet,
                                           Type *RetTy,
                                    const SmallVectorImpl<ISD::OutputArg> &Outs,
                                    const SmallVectorImpl<SDValue> &OutVals,
                                    const SmallVectorImpl<ISD::InputArg> &Ins,
                                           SelectionDAG& DAG) const;
    SDValue EmitTailCallLoadRetAddr(SelectionDAG &DAG, SDValue &OutRetAddr,
                                    SDValue Chain, bool IsTailCall,
                                    bool Is64Bit, int FPDiff,
                                    const SDLoc &dl) const;

    unsigned GetAlignedArgumentStackSize(unsigned StackSize,
                                         SelectionDAG &DAG) const;

    unsigned getAddressSpace(void) const;

    std::pair<SDValue,SDValue> FP_TO_INTHelper(SDValue Op, SelectionDAG &DAG,
                                               bool isSigned,
                                               bool isReplace) const;

    SDValue LowerBUILD_VECTOR(SDValue Op, SelectionDAG &DAG) const;
    SDValue LowerBUILD_VECTORvXi1(SDValue Op, SelectionDAG &DAG) const;
    SDValue LowerVSELECT(SDValue Op, SelectionDAG &DAG) const;
    SDValue LowerEXTRACT_VECTOR_ELT(SDValue Op, SelectionDAG &DAG) const;
    SDValue ExtractBitFromMaskVector(SDValue Op, SelectionDAG &DAG) const;
    SDValue InsertBitToMaskVector(SDValue Op, SelectionDAG &DAG) const;

    SDValue LowerINSERT_VECTOR_ELT(SDValue Op, SelectionDAG &DAG) const;
    SDValue LowerConstantPool(SDValue Op, SelectionDAG &DAG) const;
    SDValue LowerBlockAddress(SDValue Op, SelectionDAG &DAG) const;
    SDValue LowerGlobalAddress(const GlobalValue *GV, const SDLoc &dl,
                               int64_t Offset, SelectionDAG &DAG) const;
    SDValue LowerGlobalAddress(SDValue Op, SelectionDAG &DAG) const;
    SDValue LowerGlobalTLSAddress(SDValue Op, SelectionDAG &DAG) const;
    SDValue LowerExternalSymbol(SDValue Op, SelectionDAG &DAG) const;
    SDValue LowerSINT_TO_FP(SDValue Op, SelectionDAG &DAG) const;
    SDValue LowerUINT_TO_FP(SDValue Op, SelectionDAG &DAG) const;
    SDValue LowerUINT_TO_FP_i64(SDValue Op, SelectionDAG &DAG) const;
    SDValue LowerUINT_TO_FP_i32(SDValue Op, SelectionDAG &DAG) const;
    SDValue lowerUINT_TO_FP_vec(SDValue Op, SelectionDAG &DAG) const;
    SDValue LowerTRUNCATE(SDValue Op, SelectionDAG &DAG) const;
    SDValue LowerFP_TO_SINT(SDValue Op, SelectionDAG &DAG) const;
    SDValue LowerFP_TO_UINT(SDValue Op, SelectionDAG &DAG) const;
    SDValue LowerToBT(SDValue And, ISD::CondCode CC, const SDLoc &dl,
                      SelectionDAG &DAG) const;
    SDValue LowerSETCC(SDValue Op, SelectionDAG &DAG) const;
    SDValue LowerSETCCE(SDValue Op, SelectionDAG &DAG) const;
    SDValue LowerSELECT(SDValue Op, SelectionDAG &DAG) const;
    SDValue LowerBRCOND(SDValue Op, SelectionDAG &DAG) const;
    SDValue LowerJumpTable(SDValue Op, SelectionDAG &DAG) const;
    SDValue LowerDYNAMIC_STACKALLOC(SDValue Op, SelectionDAG &DAG) const;
    SDValue LowerVASTART(SDValue Op, SelectionDAG &DAG) const;
    SDValue LowerVAARG(SDValue Op, SelectionDAG &DAG) const;
    SDValue LowerRETURNADDR(SDValue Op, SelectionDAG &DAG) const;
    SDValue LowerFRAMEADDR(SDValue Op, SelectionDAG &DAG) const;
    SDValue LowerFRAME_TO_ARGS_OFFSET(SDValue Op, SelectionDAG &DAG) const;
    SDValue LowerEH_RETURN(SDValue Op, SelectionDAG &DAG) const;
    SDValue lowerEH_SJLJ_SETJMP(SDValue Op, SelectionDAG &DAG) const;
    SDValue lowerEH_SJLJ_LONGJMP(SDValue Op, SelectionDAG &DAG) const;
    SDValue lowerEH_SJLJ_SETUP_DISPATCH(SDValue Op, SelectionDAG &DAG) const;
    SDValue LowerINIT_TRAMPOLINE(SDValue Op, SelectionDAG &DAG) const;
    SDValue LowerFLT_ROUNDS_(SDValue Op, SelectionDAG &DAG) const;
    SDValue LowerWin64_i128OP(SDValue Op, SelectionDAG &DAG) const;
    SDValue LowerGC_TRANSITION_START(SDValue Op, SelectionDAG &DAG) const;
    SDValue LowerGC_TRANSITION_END(SDValue Op, SelectionDAG &DAG) const;

    SDValue
    LowerFormalArguments(SDValue Chain, CallingConv::ID CallConv, bool isVarArg,
                         const SmallVectorImpl<ISD::InputArg> &Ins,
                         const SDLoc &dl, SelectionDAG &DAG,
                         SmallVectorImpl<SDValue> &InVals) const override;
    SDValue LowerCall(CallLoweringInfo &CLI,
                      SmallVectorImpl<SDValue> &InVals) const override;

    SDValue LowerReturn(SDValue Chain, CallingConv::ID CallConv, bool isVarArg,
                        const SmallVectorImpl<ISD::OutputArg> &Outs,
                        const SmallVectorImpl<SDValue> &OutVals,
                        const SDLoc &dl, SelectionDAG &DAG) const override;

    bool supportSplitCSR(MachineFunction *MF) const override {
      return MF->getFunction()->getCallingConv() == CallingConv::CXX_FAST_TLS &&
          MF->getFunction()->hasFnAttribute(Attribute::NoUnwind);
    }
    void initializeSplitCSR(MachineBasicBlock *Entry) const override;
    void insertCopiesSplitCSR(
      MachineBasicBlock *Entry,
      const SmallVectorImpl<MachineBasicBlock *> &Exits) const override;

    bool isUsedByReturnOnly(SDNode *N, SDValue &Chain) const override;

    bool mayBeEmittedAsTailCall(CallInst *CI) const override;

    EVT getTypeForExtReturn(LLVMContext &Context, EVT VT,
                            ISD::NodeType ExtendKind) const override;

    bool CanLowerReturn(CallingConv::ID CallConv, MachineFunction &MF,
                        bool isVarArg,
                        const SmallVectorImpl<ISD::OutputArg> &Outs,
                        LLVMContext &Context) const override;

    const MCPhysReg *getScratchRegisters(CallingConv::ID CC) const override;

    TargetLoweringBase::AtomicExpansionKind
    shouldExpandAtomicLoadInIR(LoadInst *SI) const override;
    bool shouldExpandAtomicStoreInIR(StoreInst *SI) const override;
    TargetLoweringBase::AtomicExpansionKind
    shouldExpandAtomicRMWInIR(AtomicRMWInst *AI) const override;

    LoadInst *
    lowerIdempotentRMWIntoFencedLoad(AtomicRMWInst *AI) const override;

    bool needsCmpXchgNb(Type *MemType) const;

    void SetupEntryBlockForSjLj(MachineInstr &MI, MachineBasicBlock *MBB,
                                MachineBasicBlock *DispatchBB, int FI) const;

    // Utility function to emit the low-level va_arg code for X86-64.
    MachineBasicBlock *
    EmitVAARG64WithCustomInserter(MachineInstr &MI,
                                  MachineBasicBlock *MBB) const;

    /// Utility function to emit the xmm reg save portion of va_start.
    MachineBasicBlock *
    EmitVAStartSaveXMMRegsWithCustomInserter(MachineInstr &BInstr,
                                             MachineBasicBlock *BB) const;

    MachineBasicBlock *EmitLoweredSelect(MachineInstr &I,
                                         MachineBasicBlock *BB) const;

    MachineBasicBlock *EmitLoweredAtomicFP(MachineInstr &I,
                                           MachineBasicBlock *BB) const;

    MachineBasicBlock *EmitLoweredCatchRet(MachineInstr &MI,
                                           MachineBasicBlock *BB) const;

    MachineBasicBlock *EmitLoweredCatchPad(MachineInstr &MI,
                                           MachineBasicBlock *BB) const;

    MachineBasicBlock *EmitLoweredSegAlloca(MachineInstr &MI,
                                            MachineBasicBlock *BB) const;

<<<<<<< HEAD
    MachineBasicBlock *EmitLoweredTLSAddr(MachineInstr *MI,
                                          MachineBasicBlock *BB) const;

    MachineBasicBlock *EmitLoweredTLSCall(MachineInstr *MI,
=======
    MachineBasicBlock *EmitLoweredTLSAddr(MachineInstr &MI,
                                          MachineBasicBlock *BB) const;

    MachineBasicBlock *EmitLoweredTLSCall(MachineInstr &MI,
>>>>>>> 7177ff55
                                          MachineBasicBlock *BB) const;

    MachineBasicBlock *emitEHSjLjSetJmp(MachineInstr &MI,
                                        MachineBasicBlock *MBB) const;

    MachineBasicBlock *emitEHSjLjLongJmp(MachineInstr &MI,
                                         MachineBasicBlock *MBB) const;

    MachineBasicBlock *emitFMA3Instr(MachineInstr &MI,
                                     MachineBasicBlock *MBB) const;

    MachineBasicBlock *EmitSjLjDispatchBlock(MachineInstr &MI,
                                             MachineBasicBlock *MBB) const;

    /// Emit nodes that will be selected as "test Op0,Op0", or something
    /// equivalent, for use with the given x86 condition code.
    SDValue EmitTest(SDValue Op0, unsigned X86CC, const SDLoc &dl,
                     SelectionDAG &DAG) const;

    /// Emit nodes that will be selected as "cmp Op0,Op1", or something
    /// equivalent, for use with the given x86 condition code.
    SDValue EmitCmp(SDValue Op0, SDValue Op1, unsigned X86CC, const SDLoc &dl,
                    SelectionDAG &DAG) const;

    /// Convert a comparison if required by the subtarget.
    SDValue ConvertCmpIfNecessary(SDValue Cmp, SelectionDAG &DAG) const;

    /// Check if replacement of SQRT with RSQRT should be disabled.
    bool isFsqrtCheap(SDValue Operand, SelectionDAG &DAG) const override;

    /// Use rsqrt* to speed up sqrt calculations.
    SDValue getRsqrtEstimate(SDValue Operand, DAGCombinerInfo &DCI,
                             unsigned &RefinementSteps,
                             bool &UseOneConstNR) const override;

    /// Use rcp* to speed up fdiv calculations.
    SDValue getRecipEstimate(SDValue Operand, DAGCombinerInfo &DCI,
                             unsigned &RefinementSteps) const override;

    /// Reassociate floating point divisions into multiply by reciprocal.
    unsigned combineRepeatedFPDivisors() const override;
  };

  namespace X86 {
    FastISel *createFastISel(FunctionLoweringInfo &funcInfo,
                             const TargetLibraryInfo *libInfo);
  } // end namespace X86
} // end namespace llvm

#endif // LLVM_LIB_TARGET_X86_X86ISELLOWERING_H<|MERGE_RESOLUTION|>--- conflicted
+++ resolved
@@ -1188,17 +1188,10 @@
     MachineBasicBlock *EmitLoweredSegAlloca(MachineInstr &MI,
                                             MachineBasicBlock *BB) const;
 
-<<<<<<< HEAD
-    MachineBasicBlock *EmitLoweredTLSAddr(MachineInstr *MI,
-                                          MachineBasicBlock *BB) const;
-
-    MachineBasicBlock *EmitLoweredTLSCall(MachineInstr *MI,
-=======
     MachineBasicBlock *EmitLoweredTLSAddr(MachineInstr &MI,
                                           MachineBasicBlock *BB) const;
 
     MachineBasicBlock *EmitLoweredTLSCall(MachineInstr &MI,
->>>>>>> 7177ff55
                                           MachineBasicBlock *BB) const;
 
     MachineBasicBlock *emitEHSjLjSetJmp(MachineInstr &MI,
