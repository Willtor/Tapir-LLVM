--- conflicted
+++ resolved
@@ -5886,12 +5886,9 @@
           BECount = EL0.Exact;
       }
 
-<<<<<<< HEAD
-=======
       SCEVUnionPredicate NP;
       NP.add(&EL0.Pred);
       NP.add(&EL1.Pred);
->>>>>>> 7177ff55
       // There are cases (e.g. PR26207) where computeExitLimitFromCond is able
       // to be more aggressive when computing BECount than when computing
       // MaxBECount.  In these cases it is possible for EL0.Exact and EL1.Exact
@@ -5900,11 +5897,7 @@
           !isa<SCEVCouldNotCompute>(BECount))
         MaxBECount = BECount;
 
-<<<<<<< HEAD
-      return ExitLimit(BECount, MaxBECount);
-=======
       return ExitLimit(BECount, MaxBECount, NP);
->>>>>>> 7177ff55
     }
     if (BO->getOpcode() == Instruction::Or) {
       // Recurse on the operands of the or.
