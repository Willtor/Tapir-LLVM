--- conflicted
+++ resolved
@@ -109,11 +109,7 @@
       (void) llvm::createIPSCCPPass();
       (void) llvm::createInductiveRangeCheckEliminationPass();
       (void) llvm::createIndVarSimplifyPass();
-<<<<<<< HEAD
-      (void) llvm::createLoop2CilkPass();
-=======
       (void) llvm::createLoopSpawningPass();
->>>>>>> 18687546
       (void) llvm::createInstructionCombiningPass();
       (void) llvm::createInternalizePass();
       (void) llvm::createLCSSAPass();
