--- conflicted
+++ resolved
@@ -169,17 +169,14 @@
   RetTy visitIndirectBrInst(IndirectBrInst &I)    { DELEGATE(TerminatorInst);}
   RetTy visitResumeInst(ResumeInst &I)            { DELEGATE(TerminatorInst);}
   RetTy visitUnreachableInst(UnreachableInst &I)  { DELEGATE(TerminatorInst);}
-<<<<<<< HEAD
-  RetTy visitDetachInst(DetachInst &I)            { DELEGATE(TerminatorInst);}
-  RetTy visitReattachInst(ReattachInst &I)        { DELEGATE(TerminatorInst);}
-  RetTy visitSyncInst(SyncInst &I)                { DELEGATE(TerminatorInst);}
-=======
   RetTy visitCleanupReturnInst(CleanupReturnInst &I) { DELEGATE(TerminatorInst);}
   RetTy visitCatchReturnInst(CatchReturnInst &I)  { DELEGATE(TerminatorInst);}
   RetTy visitCatchPadInst(CatchPadInst &I)    { DELEGATE(TerminatorInst);}
   RetTy visitCatchEndPadInst(CatchEndPadInst &I) { DELEGATE(TerminatorInst); }
   RetTy visitTerminatePadInst(TerminatePadInst &I) { DELEGATE(TerminatorInst);}
->>>>>>> a639e155
+  RetTy visitDetachInst(DetachInst &I)            { DELEGATE(TerminatorInst);}
+  RetTy visitReattachInst(ReattachInst &I)        { DELEGATE(TerminatorInst);}
+  RetTy visitSyncInst(SyncInst &I)                { DELEGATE(TerminatorInst);}
   RetTy visitICmpInst(ICmpInst &I)                { DELEGATE(CmpInst);}
   RetTy visitFCmpInst(FCmpInst &I)                { DELEGATE(CmpInst);}
   RetTy visitAllocaInst(AllocaInst &I)            { DELEGATE(UnaryInstruction);}
