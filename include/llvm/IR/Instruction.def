--- conflicted
+++ resolved
@@ -116,178 +116,88 @@
 HANDLE_TERM_INST  ( 7, Unreachable, UnreachableInst)
 HANDLE_TERM_INST  ( 8, CleanupRet    , CleanupReturnInst)
 HANDLE_TERM_INST  ( 9, CatchRet      , CatchReturnInst)
-<<<<<<< HEAD
-<<<<<<< HEAD
-HANDLE_TERM_INST  (10, CatchPad      , CatchPadInst)
-HANDLE_TERM_INST  (11, TerminatePad  , TerminatePadInst)
-HANDLE_TERM_INST  (12, CatchEndPad   , CatchEndPadInst)
-=======
-HANDLE_TERM_INST  (10, CatchPad    , CatchPadInst)
-HANDLE_TERM_INST  (11, TerminatePad, TerminatePadInst)
-HANDLE_TERM_INST  (12, CatchEndPad , CatchEndPadInst)
->>>>>>> 8d00ea68834b61ce260b8111beb594cbdc8c78b9
-HANDLE_TERM_INST  (13, CleanupEndPad , CleanupEndPadInst)
-HANDLE_TERM_INST  (14, Detach     , DetachInst)
-HANDLE_TERM_INST  (15, Reattach   , ReattachInst)
-HANDLE_TERM_INST  (16, Sync       , SyncInst)
-  LAST_TERM_INST  (16)
+HANDLE_TERM_INST  (10, CatchSwitch   , CatchSwitchInst)
+HANDLE_TERM_INST  (11, Detach     , DetachInst)
+HANDLE_TERM_INST  (12, Reattach   , ReattachInst)
+HANDLE_TERM_INST  (13, Sync       , SyncInst)
+  LAST_TERM_INST  (13)
 
 // Standard binary operators...
- FIRST_BINARY_INST(17)
-HANDLE_BINARY_INST(17, Add  , BinaryOperator)
-HANDLE_BINARY_INST(18, FAdd , BinaryOperator)
-HANDLE_BINARY_INST(19, Sub  , BinaryOperator)
-HANDLE_BINARY_INST(20, FSub , BinaryOperator)
-HANDLE_BINARY_INST(21, Mul  , BinaryOperator)
-HANDLE_BINARY_INST(22, FMul , BinaryOperator)
-HANDLE_BINARY_INST(23, UDiv , BinaryOperator)
-HANDLE_BINARY_INST(24, SDiv , BinaryOperator)
-HANDLE_BINARY_INST(25, FDiv , BinaryOperator)
-HANDLE_BINARY_INST(26, URem , BinaryOperator)
-HANDLE_BINARY_INST(27, SRem , BinaryOperator)
-HANDLE_BINARY_INST(28, FRem , BinaryOperator)
+ FIRST_BINARY_INST(14)
+HANDLE_BINARY_INST(14, Add  , BinaryOperator)
+HANDLE_BINARY_INST(15, FAdd , BinaryOperator)
+HANDLE_BINARY_INST(16, Sub  , BinaryOperator)
+HANDLE_BINARY_INST(17, FSub , BinaryOperator)
+HANDLE_BINARY_INST(18, Mul  , BinaryOperator)
+HANDLE_BINARY_INST(19, FMul , BinaryOperator)
+HANDLE_BINARY_INST(20, UDiv , BinaryOperator)
+HANDLE_BINARY_INST(21, SDiv , BinaryOperator)
+HANDLE_BINARY_INST(22, FDiv , BinaryOperator)
+HANDLE_BINARY_INST(23, URem , BinaryOperator)
+HANDLE_BINARY_INST(24, SRem , BinaryOperator)
+HANDLE_BINARY_INST(25, FRem , BinaryOperator)
 
 // Logical operators (integer operands)
-HANDLE_BINARY_INST(29, Shl  , BinaryOperator) // Shift left  (logical)
-HANDLE_BINARY_INST(30, LShr , BinaryOperator) // Shift right (logical)
-HANDLE_BINARY_INST(31, AShr , BinaryOperator) // Shift right (arithmetic)
-HANDLE_BINARY_INST(32, And  , BinaryOperator)
-HANDLE_BINARY_INST(33, Or   , BinaryOperator)
-HANDLE_BINARY_INST(34, Xor  , BinaryOperator)
-  LAST_BINARY_INST(34)
+HANDLE_BINARY_INST(26, Shl  , BinaryOperator) // Shift left  (logical)
+HANDLE_BINARY_INST(27, LShr , BinaryOperator) // Shift right (logical)
+HANDLE_BINARY_INST(28, AShr , BinaryOperator) // Shift right (arithmetic)
+HANDLE_BINARY_INST(29, And  , BinaryOperator)
+HANDLE_BINARY_INST(30, Or   , BinaryOperator)
+HANDLE_BINARY_INST(31, Xor  , BinaryOperator)
+  LAST_BINARY_INST(31)
 
 // Memory operators...
- FIRST_MEMORY_INST(35)
-HANDLE_MEMORY_INST(35, Alloca, AllocaInst)  // Stack management
-HANDLE_MEMORY_INST(36, Load  , LoadInst  )  // Memory manipulation instrs
-HANDLE_MEMORY_INST(37, Store , StoreInst )
-HANDLE_MEMORY_INST(38, GetElementPtr, GetElementPtrInst)
-HANDLE_MEMORY_INST(39, Fence , FenceInst )
-HANDLE_MEMORY_INST(40, AtomicCmpXchg , AtomicCmpXchgInst )
-HANDLE_MEMORY_INST(41, AtomicRMW , AtomicRMWInst )
-  LAST_MEMORY_INST(41)
-
-<<<<<<< HEAD
-=======
+ FIRST_MEMORY_INST(32)
+HANDLE_MEMORY_INST(32, Alloca, AllocaInst)  // Stack management
+HANDLE_MEMORY_INST(33, Load  , LoadInst  )  // Memory manipulation instrs
+HANDLE_MEMORY_INST(34, Store , StoreInst )
+HANDLE_MEMORY_INST(35, GetElementPtr, GetElementPtrInst)
+HANDLE_MEMORY_INST(36, Fence , FenceInst )
+HANDLE_MEMORY_INST(37, AtomicCmpXchg , AtomicCmpXchgInst )
+HANDLE_MEMORY_INST(38, AtomicRMW , AtomicRMWInst )
+  LAST_MEMORY_INST(38)
+
 // Cast operators ...
 // NOTE: The order matters here because CastInst::isEliminableCastPair
 // NOTE: (see Instructions.cpp) encodes a table based on this ordering.
->>>>>>> 8d00ea68834b61ce260b8111beb594cbdc8c78b9
- FIRST_CAST_INST(42)
-HANDLE_CAST_INST(42, Trunc   , TruncInst   )  // Truncate integers
-HANDLE_CAST_INST(43, ZExt    , ZExtInst    )  // Zero extend integers
-HANDLE_CAST_INST(44, SExt    , SExtInst    )  // Sign extend integers
-HANDLE_CAST_INST(45, FPToUI  , FPToUIInst  )  // floating point -> UInt
-HANDLE_CAST_INST(46, FPToSI  , FPToSIInst  )  // floating point -> SInt
-HANDLE_CAST_INST(47, UIToFP  , UIToFPInst  )  // UInt -> floating point
-HANDLE_CAST_INST(48, SIToFP  , SIToFPInst  )  // SInt -> floating point
-HANDLE_CAST_INST(49, FPTrunc , FPTruncInst )  // Truncate floating point
-HANDLE_CAST_INST(50, FPExt   , FPExtInst   )  // Extend floating point
-HANDLE_CAST_INST(51, PtrToInt, PtrToIntInst)  // Pointer -> Integer
-HANDLE_CAST_INST(52, IntToPtr, IntToPtrInst)  // Integer -> Pointer
-HANDLE_CAST_INST(53, BitCast , BitCastInst )  // Type cast
-HANDLE_CAST_INST(54, AddrSpaceCast, AddrSpaceCastInst)  // addrspace cast
-  LAST_CAST_INST(54)
+ FIRST_CAST_INST(39)
+HANDLE_CAST_INST(39, Trunc   , TruncInst   )  // Truncate integers
+HANDLE_CAST_INST(40, ZExt    , ZExtInst    )  // Zero extend integers
+HANDLE_CAST_INST(41, SExt    , SExtInst    )  // Sign extend integers
+HANDLE_CAST_INST(42, FPToUI  , FPToUIInst  )  // floating point -> UInt
+HANDLE_CAST_INST(43, FPToSI  , FPToSIInst  )  // floating point -> SInt
+HANDLE_CAST_INST(44, UIToFP  , UIToFPInst  )  // UInt -> floating point
+HANDLE_CAST_INST(45, SIToFP  , SIToFPInst  )  // SInt -> floating point
+HANDLE_CAST_INST(46, FPTrunc , FPTruncInst )  // Truncate floating point
+HANDLE_CAST_INST(47, FPExt   , FPExtInst   )  // Extend floating point
+HANDLE_CAST_INST(48, PtrToInt, PtrToIntInst)  // Pointer -> Integer
+HANDLE_CAST_INST(49, IntToPtr, IntToPtrInst)  // Integer -> Pointer
+HANDLE_CAST_INST(50, BitCast , BitCastInst )  // Type cast
+HANDLE_CAST_INST(51, AddrSpaceCast, AddrSpaceCastInst)  // addrspace cast
+  LAST_CAST_INST(51)
+
+ FIRST_FUNCLETPAD_INST(52)
+HANDLE_FUNCLETPAD_INST(52, CleanupPad, CleanupPadInst)
+HANDLE_FUNCLETPAD_INST(53, CatchPad  , CatchPadInst)
+  LAST_FUNCLETPAD_INST(53)
 
 // Other operators...
- FIRST_OTHER_INST(55)
-HANDLE_OTHER_INST(55, ICmp   , ICmpInst   )  // Integer comparison instruction
-HANDLE_OTHER_INST(56, FCmp   , FCmpInst   )  // Floating point comparison instr.
-HANDLE_OTHER_INST(57, PHI    , PHINode    )  // PHI node instruction
-HANDLE_OTHER_INST(58, Call   , CallInst   )  // Call a function
-HANDLE_OTHER_INST(59, Select , SelectInst )  // select instruction
-HANDLE_OTHER_INST(60, UserOp1, Instruction)  // May be used internally in a pass
-HANDLE_OTHER_INST(61, UserOp2, Instruction)  // Internal to passes only
-HANDLE_OTHER_INST(62, VAArg  , VAArgInst  )  // vaarg instruction
-HANDLE_OTHER_INST(63, ExtractElement, ExtractElementInst)// extract from vector
-HANDLE_OTHER_INST(64, InsertElement, InsertElementInst)  // insert into vector
-HANDLE_OTHER_INST(65, ShuffleVector, ShuffleVectorInst)  // shuffle two vectors.
-HANDLE_OTHER_INST(66, ExtractValue, ExtractValueInst)// extract from aggregate
-HANDLE_OTHER_INST(67, InsertValue, InsertValueInst)  // insert into aggregate
-HANDLE_OTHER_INST(68, LandingPad, LandingPadInst)  // Landing pad instruction.
-HANDLE_OTHER_INST(69, CleanupPad, CleanupPadInst)
-  LAST_OTHER_INST(69)
-=======
-HANDLE_TERM_INST  (10, CatchSwitch   , CatchSwitchInst)
-  LAST_TERM_INST  (10)
-
-// Standard binary operators...
- FIRST_BINARY_INST(11)
-HANDLE_BINARY_INST(11, Add  , BinaryOperator)
-HANDLE_BINARY_INST(12, FAdd , BinaryOperator)
-HANDLE_BINARY_INST(13, Sub  , BinaryOperator)
-HANDLE_BINARY_INST(14, FSub , BinaryOperator)
-HANDLE_BINARY_INST(15, Mul  , BinaryOperator)
-HANDLE_BINARY_INST(16, FMul , BinaryOperator)
-HANDLE_BINARY_INST(17, UDiv , BinaryOperator)
-HANDLE_BINARY_INST(18, SDiv , BinaryOperator)
-HANDLE_BINARY_INST(19, FDiv , BinaryOperator)
-HANDLE_BINARY_INST(20, URem , BinaryOperator)
-HANDLE_BINARY_INST(21, SRem , BinaryOperator)
-HANDLE_BINARY_INST(22, FRem , BinaryOperator)
-
-// Logical operators (integer operands)
-HANDLE_BINARY_INST(23, Shl  , BinaryOperator) // Shift left  (logical)
-HANDLE_BINARY_INST(24, LShr , BinaryOperator) // Shift right (logical)
-HANDLE_BINARY_INST(25, AShr , BinaryOperator) // Shift right (arithmetic)
-HANDLE_BINARY_INST(26, And  , BinaryOperator)
-HANDLE_BINARY_INST(27, Or   , BinaryOperator)
-HANDLE_BINARY_INST(28, Xor  , BinaryOperator)
-  LAST_BINARY_INST(28)
-
-// Memory operators...
- FIRST_MEMORY_INST(29)
-HANDLE_MEMORY_INST(29, Alloca, AllocaInst)  // Stack management
-HANDLE_MEMORY_INST(30, Load  , LoadInst  )  // Memory manipulation instrs
-HANDLE_MEMORY_INST(31, Store , StoreInst )
-HANDLE_MEMORY_INST(32, GetElementPtr, GetElementPtrInst)
-HANDLE_MEMORY_INST(33, Fence , FenceInst )
-HANDLE_MEMORY_INST(34, AtomicCmpXchg , AtomicCmpXchgInst )
-HANDLE_MEMORY_INST(35, AtomicRMW , AtomicRMWInst )
-  LAST_MEMORY_INST(35)
-
-// Cast operators ...
-// NOTE: The order matters here because CastInst::isEliminableCastPair
-// NOTE: (see Instructions.cpp) encodes a table based on this ordering.
- FIRST_CAST_INST(36)
-HANDLE_CAST_INST(36, Trunc   , TruncInst   )  // Truncate integers
-HANDLE_CAST_INST(37, ZExt    , ZExtInst    )  // Zero extend integers
-HANDLE_CAST_INST(38, SExt    , SExtInst    )  // Sign extend integers
-HANDLE_CAST_INST(39, FPToUI  , FPToUIInst  )  // floating point -> UInt
-HANDLE_CAST_INST(40, FPToSI  , FPToSIInst  )  // floating point -> SInt
-HANDLE_CAST_INST(41, UIToFP  , UIToFPInst  )  // UInt -> floating point
-HANDLE_CAST_INST(42, SIToFP  , SIToFPInst  )  // SInt -> floating point
-HANDLE_CAST_INST(43, FPTrunc , FPTruncInst )  // Truncate floating point
-HANDLE_CAST_INST(44, FPExt   , FPExtInst   )  // Extend floating point
-HANDLE_CAST_INST(45, PtrToInt, PtrToIntInst)  // Pointer -> Integer
-HANDLE_CAST_INST(46, IntToPtr, IntToPtrInst)  // Integer -> Pointer
-HANDLE_CAST_INST(47, BitCast , BitCastInst )  // Type cast
-HANDLE_CAST_INST(48, AddrSpaceCast, AddrSpaceCastInst)  // addrspace cast
-  LAST_CAST_INST(48)
-
- FIRST_FUNCLETPAD_INST(49)
-HANDLE_FUNCLETPAD_INST(49, CleanupPad, CleanupPadInst)
-HANDLE_FUNCLETPAD_INST(50, CatchPad  , CatchPadInst)
-  LAST_FUNCLETPAD_INST(50)
-
-// Other operators...
- FIRST_OTHER_INST(51)
-HANDLE_OTHER_INST(51, ICmp   , ICmpInst   )  // Integer comparison instruction
-HANDLE_OTHER_INST(52, FCmp   , FCmpInst   )  // Floating point comparison instr.
-HANDLE_OTHER_INST(53, PHI    , PHINode    )  // PHI node instruction
-HANDLE_OTHER_INST(54, Call   , CallInst   )  // Call a function
-HANDLE_OTHER_INST(55, Select , SelectInst )  // select instruction
-HANDLE_OTHER_INST(56, UserOp1, Instruction)  // May be used internally in a pass
-HANDLE_OTHER_INST(57, UserOp2, Instruction)  // Internal to passes only
-HANDLE_OTHER_INST(58, VAArg  , VAArgInst  )  // vaarg instruction
-HANDLE_OTHER_INST(59, ExtractElement, ExtractElementInst)// extract from vector
-HANDLE_OTHER_INST(60, InsertElement, InsertElementInst)  // insert into vector
-HANDLE_OTHER_INST(61, ShuffleVector, ShuffleVectorInst)  // shuffle two vectors.
-HANDLE_OTHER_INST(62, ExtractValue, ExtractValueInst)// extract from aggregate
-HANDLE_OTHER_INST(63, InsertValue, InsertValueInst)  // insert into aggregate
-HANDLE_OTHER_INST(64, LandingPad, LandingPadInst)  // Landing pad instruction.
-  LAST_OTHER_INST(64)
->>>>>>> 8a32dc47
+ FIRST_OTHER_INST(54)
+HANDLE_OTHER_INST(54, ICmp   , ICmpInst   )  // Integer comparison instruction
+HANDLE_OTHER_INST(55, FCmp   , FCmpInst   )  // Floating point comparison instr.
+HANDLE_OTHER_INST(56, PHI    , PHINode    )  // PHI node instruction
+HANDLE_OTHER_INST(57, Call   , CallInst   )  // Call a function
+HANDLE_OTHER_INST(58, Select , SelectInst )  // select instruction
+HANDLE_OTHER_INST(59, UserOp1, Instruction)  // May be used internally in a pass
+HANDLE_OTHER_INST(60, UserOp2, Instruction)  // Internal to passes only
+HANDLE_OTHER_INST(61, VAArg  , VAArgInst  )  // vaarg instruction
+HANDLE_OTHER_INST(62, ExtractElement, ExtractElementInst)// extract from vector
+HANDLE_OTHER_INST(63, InsertElement, InsertElementInst)  // insert into vector
+HANDLE_OTHER_INST(64, ShuffleVector, ShuffleVectorInst)  // shuffle two vectors.
+HANDLE_OTHER_INST(65, ExtractValue, ExtractValueInst)// extract from aggregate
+HANDLE_OTHER_INST(66, InsertValue, InsertValueInst)  // insert into aggregate
+HANDLE_OTHER_INST(67, LandingPad, LandingPadInst)  // Landing pad instruction.
+  LAST_OTHER_INST(67)
 
 #undef  FIRST_TERM_INST
 #undef HANDLE_TERM_INST
