//===- LoopPass.cpp - Loop Pass and Loop Pass Manager ---------------------===//
//
//                     The LLVM Compiler Infrastructure
//
// This file is distributed under the University of Illinois Open Source
// License. See LICENSE.TXT for details.
//
//===----------------------------------------------------------------------===//
//
// This file implements LoopPass and LPPassManager. All loop optimization
// and transformation passes are derived from LoopPass. LPPassManager is
// responsible for managing LoopPasses.
//
//===----------------------------------------------------------------------===//

#include "llvm/Analysis/LoopPass.h"
#include "llvm/Analysis/LoopPassManager.h"
#include "llvm/IR/IRPrintingPasses.h"
#include "llvm/IR/LLVMContext.h"
#include "llvm/IR/OptBisect.h"
#include "llvm/IR/PassManager.h"
#include "llvm/Support/Debug.h"
#include "llvm/Support/Timer.h"
#include "llvm/Support/raw_ostream.h"
using namespace llvm;

#define DEBUG_TYPE "loop-pass-manager"

namespace {

/// PrintLoopPass - Print a Function corresponding to a Loop.
///
class PrintLoopPassWrapper : public LoopPass {
  PrintLoopPass P;

public:
  static char ID;
  PrintLoopPassWrapper() : LoopPass(ID) {}
  PrintLoopPassWrapper(raw_ostream &OS, const std::string &Banner)
      : LoopPass(ID), P(OS, Banner) {}

  void getAnalysisUsage(AnalysisUsage &AU) const override {
    AU.setPreservesAll();
  }

  bool runOnLoop(Loop *L, LPPassManager &) override {
    auto BBI = find_if(L->blocks().begin(), L->blocks().end(),
                       [](BasicBlock *BB) { return BB; });
    if (BBI != L->blocks().end() &&
        isFunctionInPrintList((*BBI)->getParent()->getName())) {
      LoopAnalysisManager DummyLAM;
      P.run(*L, DummyLAM);
    }
    return false;
  }
};

char PrintLoopPassWrapper::ID = 0;
}

//===----------------------------------------------------------------------===//
// LPPassManager
//

char LPPassManager::ID = 0;

LPPassManager::LPPassManager()
  : FunctionPass(ID), PMDataManager() {
  LI = nullptr;
  CurrentLoop = nullptr;
}

// Inset loop into loop nest (LoopInfo) and loop queue (LQ).
Loop &LPPassManager::addLoop(Loop *ParentLoop) {
  // Create a new loop. LI will take ownership.
  Loop *L = new Loop();

  // Insert into the loop nest and the loop queue.
  if (!ParentLoop) {
    // This is the top level loop.
    LI->addTopLevelLoop(L);
    LQ.push_front(L);
    return *L;
  }

  ParentLoop->addChildLoop(L);
  // Insert L into the loop queue after the parent loop.
  for (auto I = LQ.begin(), E = LQ.end(); I != E; ++I) {
    if (*I == L->getParentLoop()) {
      // deque does not support insert after.
      ++I;
      LQ.insert(I, 1, L);
      break;
    }
  }
  return *L;
}

/// cloneBasicBlockSimpleAnalysis - Invoke cloneBasicBlockAnalysis hook for
/// all loop passes.
void LPPassManager::cloneBasicBlockSimpleAnalysis(BasicBlock *From,
                                                  BasicBlock *To, Loop *L) {
  for (unsigned Index = 0; Index < getNumContainedPasses(); ++Index) {
    LoopPass *LP = getContainedPass(Index);
    LP->cloneBasicBlockAnalysis(From, To, L);
  }
}

/// deleteSimpleAnalysisValue - Invoke deleteAnalysisValue hook for all passes.
void LPPassManager::deleteSimpleAnalysisValue(Value *V, Loop *L) {
  if (BasicBlock *BB = dyn_cast<BasicBlock>(V)) {
    for (Instruction &I : *BB) {
      deleteSimpleAnalysisValue(&I, L);
    }
  }
  for (unsigned Index = 0; Index < getNumContainedPasses(); ++Index) {
    LoopPass *LP = getContainedPass(Index);
    LP->deleteAnalysisValue(V, L);
  }
}

/// Invoke deleteAnalysisLoop hook for all passes.
void LPPassManager::deleteSimpleAnalysisLoop(Loop *L) {
  for (unsigned Index = 0; Index < getNumContainedPasses(); ++Index) {
    LoopPass *LP = getContainedPass(Index);
    LP->deleteAnalysisLoop(L);
  }
}


// Recurse through all subloops and all loops  into LQ.
static void addLoopIntoQueue(Loop *L, std::deque<Loop *> &LQ) {
  LQ.push_back(L);
  for (Loop *I : reverse(*L))
    addLoopIntoQueue(I, LQ);
}

/// Pass Manager itself does not invalidate any analysis info.
void LPPassManager::getAnalysisUsage(AnalysisUsage &Info) const {
  // LPPassManager needs LoopInfo. In the long term LoopInfo class will
  // become part of LPPassManager.
  Info.addRequired<LoopInfoWrapperPass>();
  Info.setPreservesAll();
}

/// run - Execute all of the passes scheduled for execution.  Keep track of
/// whether any of the passes modifies the function, and if so, return true.
bool LPPassManager::runOnFunction(Function &F) {
  auto &LIWP = getAnalysis<LoopInfoWrapperPass>();
  LI = &LIWP.getLoopInfo();
  bool Changed = false;

  // Collect inherited analysis from Module level pass manager.
  populateInheritedAnalysis(TPM->activeStack);

  // Populate the loop queue in reverse program order. There is no clear need to
  // process sibling loops in either forward or reverse order. There may be some
  // advantage in deleting uses in a later loop before optimizing the
  // definitions in an earlier loop. If we find a clear reason to process in
  // forward order, then a forward variant of LoopPassManager should be created.
  //
  // Note that LoopInfo::iterator visits loops in reverse program
  // order. Here, reverse_iterator gives us a forward order, and the LoopQueue
  // reverses the order a third time by popping from the back.
  for (Loop *L : reverse(*LI))
    addLoopIntoQueue(L, LQ);

  if (LQ.empty()) // No loops, skip calling finalizers
    return false;

  // Initialization
  for (Loop *L : LQ) {
    for (unsigned Index = 0; Index < getNumContainedPasses(); ++Index) {
      LoopPass *P = getContainedPass(Index);
      Changed |= P->doInitialization(L, *this);
    }
  }

  // Walk Loops
  while (!LQ.empty()) {
    bool LoopWasDeleted = false;
    CurrentLoop = LQ.back();

    // Run all passes on the current Loop.
    for (unsigned Index = 0; Index < getNumContainedPasses(); ++Index) {
      LoopPass *P = getContainedPass(Index);

      dumpPassInfo(P, EXECUTION_MSG, ON_LOOP_MSG,
                   CurrentLoop->getHeader()->getName());
      dumpRequiredSet(P);

      initializeAnalysisImpl(P);

      {
        PassManagerPrettyStackEntry X(P, *CurrentLoop->getHeader());
        TimeRegion PassTimer(getPassTimer(P));

        Changed |= P->runOnLoop(CurrentLoop, *this);
      }
      LoopWasDeleted = CurrentLoop->isInvalid();

      if (Changed)
        dumpPassInfo(P, MODIFICATION_MSG, ON_LOOP_MSG,
                     LoopWasDeleted ? "<deleted>"
                                    : CurrentLoop->getHeader()->getName());
      dumpPreservedSet(P);

      if (LoopWasDeleted) {
        // Notify passes that the loop is being deleted.
        deleteSimpleAnalysisLoop(CurrentLoop);
      } else {
        // Manually check that this loop is still healthy. This is done
        // instead of relying on LoopInfo::verifyLoop since LoopInfo
        // is a function pass and it's really expensive to verify every
        // loop in the function every time. That level of checking can be
        // enabled with the -verify-loop-info option.
        {
          TimeRegion PassTimer(getPassTimer(&LIWP));
          CurrentLoop->verifyLoop();
        }

        // Then call the regular verifyAnalysis functions.
        verifyPreservedAnalysis(P);

        F.getContext().yield();
      }

      removeNotPreservedAnalysis(P);
      recordAvailableAnalysis(P);
      removeDeadPasses(P, LoopWasDeleted ? "<deleted>"
                                         : CurrentLoop->getHeader()->getName(),
                       ON_LOOP_MSG);

      if (LoopWasDeleted)
        // Do not run other passes on this loop.
        break;
    }

    // If the loop was deleted, release all the loop passes. This frees up
    // some memory, and avoids trouble with the pass manager trying to call
    // verifyAnalysis on them.
    if (LoopWasDeleted) {
      for (unsigned Index = 0; Index < getNumContainedPasses(); ++Index) {
        Pass *P = getContainedPass(Index);
        freePass(P, "<deleted>", ON_LOOP_MSG);
      }
    }

    // Pop the loop from queue after running all passes.
    LQ.pop_back();
  }

  // Finalization
  for (unsigned Index = 0; Index < getNumContainedPasses(); ++Index) {
    LoopPass *P = getContainedPass(Index);
    Changed |= P->doFinalization();
  }

  return Changed;
}

/// Print passes managed by this manager
void LPPassManager::dumpPassStructure(unsigned Offset) {
  errs().indent(Offset*2) << "Loop Pass Manager\n";
  for (unsigned Index = 0; Index < getNumContainedPasses(); ++Index) {
    Pass *P = getContainedPass(Index);
    P->dumpPassStructure(Offset + 1);
    dumpLastUses(P, Offset+1);
  }
}


//===----------------------------------------------------------------------===//
// LoopPass

Pass *LoopPass::createPrinterPass(raw_ostream &O,
                                  const std::string &Banner) const {
  return new PrintLoopPassWrapper(O, Banner);
}

// Check if this pass is suitable for the current LPPassManager, if
// available. This pass P is not suitable for a LPPassManager if P
// is not preserving higher level analysis info used by other
// LPPassManager passes. In such case, pop LPPassManager from the
// stack. This will force assignPassManager() to create new
// LPPassManger as expected.
void LoopPass::preparePassManager(PMStack &PMS) {

  // Find LPPassManager
  while (!PMS.empty() &&
         PMS.top()->getPassManagerType() > PMT_LoopPassManager)
    PMS.pop();

  // If this pass is destroying high level information that is used
  // by other passes that are managed by LPM then do not insert
  // this pass in current LPM. Use new LPPassManager.
  if (PMS.top()->getPassManagerType() == PMT_LoopPassManager &&
      !PMS.top()->preserveHigherLevelAnalysis(this))
    PMS.pop();
}

/// Assign pass manager to manage this pass.
void LoopPass::assignPassManager(PMStack &PMS,
                                 PassManagerType PreferredType) {
  // Find LPPassManager
  while (!PMS.empty() &&
         PMS.top()->getPassManagerType() > PMT_LoopPassManager)
    PMS.pop();

  LPPassManager *LPPM;
  if (PMS.top()->getPassManagerType() == PMT_LoopPassManager)
    LPPM = (LPPassManager*)PMS.top();
  else {
    // Create new Loop Pass Manager if it does not exist.
    assert (!PMS.empty() && "Unable to create Loop Pass Manager");
    PMDataManager *PMD = PMS.top();

    // [1] Create new Loop Pass Manager
    LPPM = new LPPassManager();
    LPPM->populateInheritedAnalysis(PMS);

    // [2] Set up new manager's top level manager
    PMTopLevelManager *TPM = PMD->getTopLevelManager();
    TPM->addIndirectPassManager(LPPM);

    // [3] Assign manager to manage this new manager. This may create
    // and push new managers into PMS
    Pass *P = LPPM->getAsPass();
    TPM->schedulePass(P);

    // [4] Push new manager into PMS
    PMS.push(LPPM);
  }

  LPPM->add(this);
}

bool LoopPass::skipLoop(const Loop *L) const {
  const Function *F = L->getHeader()->getParent();
<<<<<<< HEAD
  if (F && (F->hasFnAttribute(Attribute::OptimizeNone) || F->hasFnAttribute(Attribute::DisableOpts)) ) {
=======
  if (!F)
    return false;
  // Check the opt bisect limit.
  LLVMContext &Context = F->getContext();
  if (!Context.getOptBisect().shouldRunPass(this, *L))
    return true;
  // Check for the OptimizeNone attribute.
  if (F->hasFnAttribute(Attribute::OptimizeNone)) {
>>>>>>> 7177ff55
    // FIXME: Report this to dbgs() only once per function.
    DEBUG(dbgs() << "Skipping pass '" << getPassName()
          << "' in function " << F->getName() << "\n");
    // FIXME: Delete loop from pass manager's queue?
    return true;
  }
  return false;
}<|MERGE_RESOLUTION|>--- conflicted
+++ resolved
@@ -337,9 +337,6 @@
 
 bool LoopPass::skipLoop(const Loop *L) const {
   const Function *F = L->getHeader()->getParent();
-<<<<<<< HEAD
-  if (F && (F->hasFnAttribute(Attribute::OptimizeNone) || F->hasFnAttribute(Attribute::DisableOpts)) ) {
-=======
   if (!F)
     return false;
   // Check the opt bisect limit.
@@ -348,7 +345,6 @@
     return true;
   // Check for the OptimizeNone attribute.
   if (F->hasFnAttribute(Attribute::OptimizeNone)) {
->>>>>>> 7177ff55
     // FIXME: Report this to dbgs() only once per function.
     DEBUG(dbgs() << "Skipping pass '" << getPassName()
           << "' in function " << F->getName() << "\n");
