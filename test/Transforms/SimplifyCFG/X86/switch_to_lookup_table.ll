--- conflicted
+++ resolved
@@ -1306,13 +1306,8 @@
 ; Speculation depth must be limited to avoid a zero-cost instruction cycle.
 
 ; CHECK-LABEL: @PR26308(
-<<<<<<< HEAD
-; CHECK:       cleanup4:
-; CHECK-NEXT:  br label %cleanup4
-=======
 ; CHECK:       while.body:
 ; CHECK-NEXT:  br label %while.body
->>>>>>> 7177ff55
 
 define i32 @PR26308(i1 %B, i64 %load) {
 entry:
