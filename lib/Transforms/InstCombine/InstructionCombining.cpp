//===- InstructionCombining.cpp - Combine multiple instructions -----------===//
//
//                     The LLVM Compiler Infrastructure
//
// This file is distributed under the University of Illinois Open Source
// License. See LICENSE.TXT for details.
//
//===----------------------------------------------------------------------===//
//
// InstructionCombining - Combine instructions to form fewer, simple
// instructions.  This pass does not modify the CFG.  This pass is where
// algebraic simplification happens.
//
// This pass combines things like:
//    %Y = add i32 %X, 1
//    %Z = add i32 %Y, 1
// into:
//    %Z = add i32 %X, 2
//
// This is a simple worklist driven algorithm.
//
// This pass guarantees that the following canonicalizations are performed on
// the program:
//    1. If a binary operator has a constant operand, it is moved to the RHS
//    2. Bitwise operators with constant operands are always grouped so that
//       shifts are performed first, then or's, then and's, then xor's.
//    3. Compare instructions are converted from <,>,<=,>= to ==,!= if possible
//    4. All cmp instructions on boolean values are replaced with logical ops
//    5. add X, X is represented as (X*2) => (X << 1)
//    6. Multiplies with a power-of-two constant argument are transformed into
//       shifts.
//   ... etc.
//
//===----------------------------------------------------------------------===//

#include "llvm/Transforms/InstCombine/InstCombine.h"
#include "InstCombineInternal.h"
#include "llvm-c/Initialization.h"
#include "llvm/ADT/SmallPtrSet.h"
#include "llvm/ADT/Statistic.h"
#include "llvm/ADT/StringSwitch.h"
#include "llvm/Analysis/AliasAnalysis.h"
#include "llvm/Analysis/AssumptionCache.h"
#include "llvm/Analysis/BasicAliasAnalysis.h"
#include "llvm/Analysis/CFG.h"
#include "llvm/Analysis/ConstantFolding.h"
#include "llvm/Analysis/EHPersonalities.h"
#include "llvm/Analysis/GlobalsModRef.h"
#include "llvm/Analysis/InstructionSimplify.h"
#include "llvm/Analysis/LoopInfo.h"
#include "llvm/Analysis/MemoryBuiltins.h"
#include "llvm/Analysis/TargetLibraryInfo.h"
#include "llvm/Analysis/ValueTracking.h"
#include "llvm/IR/CFG.h"
#include "llvm/IR/DataLayout.h"
#include "llvm/IR/Dominators.h"
#include "llvm/IR/GetElementPtrTypeIterator.h"
#include "llvm/IR/IntrinsicInst.h"
#include "llvm/IR/PatternMatch.h"
#include "llvm/IR/ValueHandle.h"
#include "llvm/Support/CommandLine.h"
#include "llvm/Support/Debug.h"
#include "llvm/Support/raw_ostream.h"
#include "llvm/Transforms/Scalar.h"
#include "llvm/Transforms/Utils/Local.h"
#include <algorithm>
#include <climits>
using namespace llvm;
using namespace llvm::PatternMatch;

#define DEBUG_TYPE "instcombine"

STATISTIC(NumCombined , "Number of insts combined");
STATISTIC(NumConstProp, "Number of constant folds");
STATISTIC(NumDeadInst , "Number of dead inst eliminated");
STATISTIC(NumSunkInst , "Number of instructions sunk");
STATISTIC(NumExpand,    "Number of expansions");
STATISTIC(NumFactor   , "Number of factorizations");
STATISTIC(NumReassoc  , "Number of reassociations");

static cl::opt<bool>
EnableExpensiveCombines("expensive-combines",
                        cl::desc("Enable expensive instruction combines"));

Value *InstCombiner::EmitGEPOffset(User *GEP) {
  return llvm::EmitGEPOffset(Builder, DL, GEP);
}

/// Return true if it is desirable to convert an integer computation from a
/// given bit width to a new bit width.
/// We don't want to convert from a legal to an illegal type for example or from
/// a smaller to a larger illegal type.
bool InstCombiner::ShouldChangeType(unsigned FromWidth,
                                    unsigned ToWidth) const {
  bool FromLegal = DL.isLegalInteger(FromWidth);
  bool ToLegal = DL.isLegalInteger(ToWidth);

  // If this is a legal integer from type, and the result would be an illegal
  // type, don't do the transformation.
  if (FromLegal && !ToLegal)
    return false;

  // Otherwise, if both are illegal, do not increase the size of the result. We
  // do allow things like i160 -> i64, but not i64 -> i160.
  if (!FromLegal && !ToLegal && ToWidth > FromWidth)
    return false;

  return true;
}

/// Return true if it is desirable to convert a computation from 'From' to 'To'.
/// We don't want to convert from a legal to an illegal type for example or from
/// a smaller to a larger illegal type.
bool InstCombiner::ShouldChangeType(Type *From, Type *To) const {
  assert(From->isIntegerTy() && To->isIntegerTy());

  unsigned FromWidth = From->getPrimitiveSizeInBits();
  unsigned ToWidth = To->getPrimitiveSizeInBits();
  return ShouldChangeType(FromWidth, ToWidth);
}

// Return true, if No Signed Wrap should be maintained for I.
// The No Signed Wrap flag can be kept if the operation "B (I.getOpcode) C",
// where both B and C should be ConstantInts, results in a constant that does
// not overflow. This function only handles the Add and Sub opcodes. For
// all other opcodes, the function conservatively returns false.
static bool MaintainNoSignedWrap(BinaryOperator &I, Value *B, Value *C) {
  OverflowingBinaryOperator *OBO = dyn_cast<OverflowingBinaryOperator>(&I);
  if (!OBO || !OBO->hasNoSignedWrap())
    return false;

  // We reason about Add and Sub Only.
  Instruction::BinaryOps Opcode = I.getOpcode();
  if (Opcode != Instruction::Add && Opcode != Instruction::Sub)
    return false;

  const APInt *BVal, *CVal;
  if (!match(B, m_APInt(BVal)) || !match(C, m_APInt(CVal)))
    return false;

  bool Overflow = false;
  if (Opcode == Instruction::Add)
    BVal->sadd_ov(*CVal, Overflow);
  else
    BVal->ssub_ov(*CVal, Overflow);

  return !Overflow;
}

/// Conservatively clears subclassOptionalData after a reassociation or
/// commutation. We preserve fast-math flags when applicable as they can be
/// preserved.
static void ClearSubclassDataAfterReassociation(BinaryOperator &I) {
  FPMathOperator *FPMO = dyn_cast<FPMathOperator>(&I);
  if (!FPMO) {
    I.clearSubclassOptionalData();
    return;
  }

  FastMathFlags FMF = I.getFastMathFlags();
  I.clearSubclassOptionalData();
  I.setFastMathFlags(FMF);
}

/// Combine constant operands of associative operations either before or after a
/// cast to eliminate one of the associative operations:
/// (op (cast (op X, C2)), C1) --> (cast (op X, op (C1, C2)))
/// (op (cast (op X, C2)), C1) --> (op (cast X), op (C1, C2))
static bool simplifyAssocCastAssoc(BinaryOperator *BinOp1) {
  auto *Cast = dyn_cast<CastInst>(BinOp1->getOperand(0));
  if (!Cast || !Cast->hasOneUse())
    return false;

  // TODO: Enhance logic for other casts and remove this check.
  auto CastOpcode = Cast->getOpcode();
  if (CastOpcode != Instruction::ZExt)
    return false;

  // TODO: Enhance logic for other BinOps and remove this check.
  if (!BinOp1->isBitwiseLogicOp())
    return false;

  auto AssocOpcode = BinOp1->getOpcode();
  auto *BinOp2 = dyn_cast<BinaryOperator>(Cast->getOperand(0));
  if (!BinOp2 || !BinOp2->hasOneUse() || BinOp2->getOpcode() != AssocOpcode)
    return false;

  Constant *C1, *C2;
  if (!match(BinOp1->getOperand(1), m_Constant(C1)) ||
      !match(BinOp2->getOperand(1), m_Constant(C2)))
    return false;

  // TODO: This assumes a zext cast.
  // Eg, if it was a trunc, we'd cast C1 to the source type because casting C2
  // to the destination type might lose bits.

  // Fold the constants together in the destination type:
  // (op (cast (op X, C2)), C1) --> (op (cast X), FoldedC)
  Type *DestTy = C1->getType();
  Constant *CastC2 = ConstantExpr::getCast(CastOpcode, C2, DestTy);
  Constant *FoldedC = ConstantExpr::get(AssocOpcode, C1, CastC2);
  Cast->setOperand(0, BinOp2->getOperand(0));
  BinOp1->setOperand(1, FoldedC);
  return true;
}

/// This performs a few simplifications for operators that are associative or
/// commutative:
///
///  Commutative operators:
///
///  1. Order operands such that they are listed from right (least complex) to
///     left (most complex).  This puts constants before unary operators before
///     binary operators.
///
///  Associative operators:
///
///  2. Transform: "(A op B) op C" ==> "A op (B op C)" if "B op C" simplifies.
///  3. Transform: "A op (B op C)" ==> "(A op B) op C" if "A op B" simplifies.
///
///  Associative and commutative operators:
///
///  4. Transform: "(A op B) op C" ==> "(C op A) op B" if "C op A" simplifies.
///  5. Transform: "A op (B op C)" ==> "B op (C op A)" if "C op A" simplifies.
///  6. Transform: "(A op C1) op (B op C2)" ==> "(A op B) op (C1 op C2)"
///     if C1 and C2 are constants.
bool InstCombiner::SimplifyAssociativeOrCommutative(BinaryOperator &I) {
  Instruction::BinaryOps Opcode = I.getOpcode();
  bool Changed = false;

  do {
    // Order operands such that they are listed from right (least complex) to
    // left (most complex).  This puts constants before unary operators before
    // binary operators.
    if (I.isCommutative() && getComplexity(I.getOperand(0)) <
        getComplexity(I.getOperand(1)))
      Changed = !I.swapOperands();

    BinaryOperator *Op0 = dyn_cast<BinaryOperator>(I.getOperand(0));
    BinaryOperator *Op1 = dyn_cast<BinaryOperator>(I.getOperand(1));

    if (I.isAssociative()) {
      // Transform: "(A op B) op C" ==> "A op (B op C)" if "B op C" simplifies.
      if (Op0 && Op0->getOpcode() == Opcode) {
        Value *A = Op0->getOperand(0);
        Value *B = Op0->getOperand(1);
        Value *C = I.getOperand(1);

        // Does "B op C" simplify?
        if (Value *V = SimplifyBinOp(Opcode, B, C, DL)) {
          // It simplifies to V.  Form "A op V".
          I.setOperand(0, A);
          I.setOperand(1, V);
          // Conservatively clear the optional flags, since they may not be
          // preserved by the reassociation.
          if (MaintainNoSignedWrap(I, B, C) &&
              (!Op0 || (isa<BinaryOperator>(Op0) && Op0->hasNoSignedWrap()))) {
            // Note: this is only valid because SimplifyBinOp doesn't look at
            // the operands to Op0.
            I.clearSubclassOptionalData();
            I.setHasNoSignedWrap(true);
          } else {
            ClearSubclassDataAfterReassociation(I);
          }

          Changed = true;
          ++NumReassoc;
          continue;
        }
      }

      // Transform: "A op (B op C)" ==> "(A op B) op C" if "A op B" simplifies.
      if (Op1 && Op1->getOpcode() == Opcode) {
        Value *A = I.getOperand(0);
        Value *B = Op1->getOperand(0);
        Value *C = Op1->getOperand(1);

        // Does "A op B" simplify?
        if (Value *V = SimplifyBinOp(Opcode, A, B, DL)) {
          // It simplifies to V.  Form "V op C".
          I.setOperand(0, V);
          I.setOperand(1, C);
          // Conservatively clear the optional flags, since they may not be
          // preserved by the reassociation.
          ClearSubclassDataAfterReassociation(I);
          Changed = true;
          ++NumReassoc;
          continue;
        }
      }
    }

    if (I.isAssociative() && I.isCommutative()) {
      if (simplifyAssocCastAssoc(&I)) {
        Changed = true;
        ++NumReassoc;
        continue;
      }

      // Transform: "(A op B) op C" ==> "(C op A) op B" if "C op A" simplifies.
      if (Op0 && Op0->getOpcode() == Opcode) {
        Value *A = Op0->getOperand(0);
        Value *B = Op0->getOperand(1);
        Value *C = I.getOperand(1);

        // Does "C op A" simplify?
        if (Value *V = SimplifyBinOp(Opcode, C, A, DL)) {
          // It simplifies to V.  Form "V op B".
          I.setOperand(0, V);
          I.setOperand(1, B);
          // Conservatively clear the optional flags, since they may not be
          // preserved by the reassociation.
          ClearSubclassDataAfterReassociation(I);
          Changed = true;
          ++NumReassoc;
          continue;
        }
      }

      // Transform: "A op (B op C)" ==> "B op (C op A)" if "C op A" simplifies.
      if (Op1 && Op1->getOpcode() == Opcode) {
        Value *A = I.getOperand(0);
        Value *B = Op1->getOperand(0);
        Value *C = Op1->getOperand(1);

        // Does "C op A" simplify?
        if (Value *V = SimplifyBinOp(Opcode, C, A, DL)) {
          // It simplifies to V.  Form "B op V".
          I.setOperand(0, B);
          I.setOperand(1, V);
          // Conservatively clear the optional flags, since they may not be
          // preserved by the reassociation.
          ClearSubclassDataAfterReassociation(I);
          Changed = true;
          ++NumReassoc;
          continue;
        }
      }

      // Transform: "(A op C1) op (B op C2)" ==> "(A op B) op (C1 op C2)"
      // if C1 and C2 are constants.
      if (Op0 && Op1 &&
          Op0->getOpcode() == Opcode && Op1->getOpcode() == Opcode &&
          isa<Constant>(Op0->getOperand(1)) &&
          isa<Constant>(Op1->getOperand(1)) &&
          Op0->hasOneUse() && Op1->hasOneUse()) {
        Value *A = Op0->getOperand(0);
        Constant *C1 = cast<Constant>(Op0->getOperand(1));
        Value *B = Op1->getOperand(0);
        Constant *C2 = cast<Constant>(Op1->getOperand(1));

        Constant *Folded = ConstantExpr::get(Opcode, C1, C2);
        BinaryOperator *New = BinaryOperator::Create(Opcode, A, B);
        if (isa<FPMathOperator>(New)) {
          FastMathFlags Flags = I.getFastMathFlags();
          Flags &= Op0->getFastMathFlags();
          Flags &= Op1->getFastMathFlags();
          New->setFastMathFlags(Flags);
        }
        InsertNewInstWith(New, I);
        New->takeName(Op1);
        I.setOperand(0, New);
        I.setOperand(1, Folded);
        // Conservatively clear the optional flags, since they may not be
        // preserved by the reassociation.
        ClearSubclassDataAfterReassociation(I);

        Changed = true;
        continue;
      }
    }

    // No further simplifications.
    return Changed;
  } while (1);
}

/// Return whether "X LOp (Y ROp Z)" is always equal to
/// "(X LOp Y) ROp (X LOp Z)".
static bool LeftDistributesOverRight(Instruction::BinaryOps LOp,
                                     Instruction::BinaryOps ROp) {
  switch (LOp) {
  default:
    return false;

  case Instruction::And:
    // And distributes over Or and Xor.
    switch (ROp) {
    default:
      return false;
    case Instruction::Or:
    case Instruction::Xor:
      return true;
    }

  case Instruction::Mul:
    // Multiplication distributes over addition and subtraction.
    switch (ROp) {
    default:
      return false;
    case Instruction::Add:
    case Instruction::Sub:
      return true;
    }

  case Instruction::Or:
    // Or distributes over And.
    switch (ROp) {
    default:
      return false;
    case Instruction::And:
      return true;
    }
  }
}

/// Return whether "(X LOp Y) ROp Z" is always equal to
/// "(X ROp Z) LOp (Y ROp Z)".
static bool RightDistributesOverLeft(Instruction::BinaryOps LOp,
                                     Instruction::BinaryOps ROp) {
  if (Instruction::isCommutative(ROp))
    return LeftDistributesOverRight(ROp, LOp);

  switch (LOp) {
  default:
    return false;
  // (X >> Z) & (Y >> Z)  -> (X&Y) >> Z  for all shifts.
  // (X >> Z) | (Y >> Z)  -> (X|Y) >> Z  for all shifts.
  // (X >> Z) ^ (Y >> Z)  -> (X^Y) >> Z  for all shifts.
  case Instruction::And:
  case Instruction::Or:
  case Instruction::Xor:
    switch (ROp) {
    default:
      return false;
    case Instruction::Shl:
    case Instruction::LShr:
    case Instruction::AShr:
      return true;
    }
  }
  // TODO: It would be nice to handle division, aka "(X + Y)/Z = X/Z + Y/Z",
  // but this requires knowing that the addition does not overflow and other
  // such subtleties.
  return false;
}

/// This function returns identity value for given opcode, which can be used to
/// factor patterns like (X * 2) + X ==> (X * 2) + (X * 1) ==> X * (2 + 1).
static Value *getIdentityValue(Instruction::BinaryOps OpCode, Value *V) {
  if (isa<Constant>(V))
    return nullptr;

  if (OpCode == Instruction::Mul)
    return ConstantInt::get(V->getType(), 1);

  // TODO: We can handle other cases e.g. Instruction::And, Instruction::Or etc.

  return nullptr;
}

/// This function factors binary ops which can be combined using distributive
/// laws. This function tries to transform 'Op' based TopLevelOpcode to enable
/// factorization e.g for ADD(SHL(X , 2), MUL(X, 5)), When this function called
/// with TopLevelOpcode == Instruction::Add and Op = SHL(X, 2), transforms
/// SHL(X, 2) to MUL(X, 4) i.e. returns Instruction::Mul with LHS set to 'X' and
/// RHS to 4.
static Instruction::BinaryOps
getBinOpsForFactorization(Instruction::BinaryOps TopLevelOpcode,
                          BinaryOperator *Op, Value *&LHS, Value *&RHS) {
  if (!Op)
    return Instruction::BinaryOpsEnd;

  LHS = Op->getOperand(0);
  RHS = Op->getOperand(1);

  switch (TopLevelOpcode) {
  default:
    return Op->getOpcode();

  case Instruction::Add:
  case Instruction::Sub:
    if (Op->getOpcode() == Instruction::Shl) {
      if (Constant *CST = dyn_cast<Constant>(Op->getOperand(1))) {
        // The multiplier is really 1 << CST.
        RHS = ConstantExpr::getShl(ConstantInt::get(Op->getType(), 1), CST);
        return Instruction::Mul;
      }
    }
    return Op->getOpcode();
  }

  // TODO: We can add other conversions e.g. shr => div etc.
}

/// This tries to simplify binary operations by factorizing out common terms
/// (e. g. "(A*B)+(A*C)" -> "A*(B+C)").
static Value *tryFactorization(InstCombiner::BuilderTy *Builder,
                               const DataLayout &DL, BinaryOperator &I,
                               Instruction::BinaryOps InnerOpcode, Value *A,
                               Value *B, Value *C, Value *D) {

  // If any of A, B, C, D are null, we can not factor I, return early.
  // Checking A and C should be enough.
  if (!A || !C || !B || !D)
    return nullptr;

  Value *V = nullptr;
  Value *SimplifiedInst = nullptr;
  Value *LHS = I.getOperand(0), *RHS = I.getOperand(1);
  Instruction::BinaryOps TopLevelOpcode = I.getOpcode();

  // Does "X op' Y" always equal "Y op' X"?
  bool InnerCommutative = Instruction::isCommutative(InnerOpcode);

  // Does "X op' (Y op Z)" always equal "(X op' Y) op (X op' Z)"?
  if (LeftDistributesOverRight(InnerOpcode, TopLevelOpcode))
    // Does the instruction have the form "(A op' B) op (A op' D)" or, in the
    // commutative case, "(A op' B) op (C op' A)"?
    if (A == C || (InnerCommutative && A == D)) {
      if (A != C)
        std::swap(C, D);
      // Consider forming "A op' (B op D)".
      // If "B op D" simplifies then it can be formed with no cost.
      V = SimplifyBinOp(TopLevelOpcode, B, D, DL);
      // If "B op D" doesn't simplify then only go on if both of the existing
      // operations "A op' B" and "C op' D" will be zapped as no longer used.
      if (!V && LHS->hasOneUse() && RHS->hasOneUse())
        V = Builder->CreateBinOp(TopLevelOpcode, B, D, RHS->getName());
      if (V) {
        SimplifiedInst = Builder->CreateBinOp(InnerOpcode, A, V);
      }
    }

  // Does "(X op Y) op' Z" always equal "(X op' Z) op (Y op' Z)"?
  if (!SimplifiedInst && RightDistributesOverLeft(TopLevelOpcode, InnerOpcode))
    // Does the instruction have the form "(A op' B) op (C op' B)" or, in the
    // commutative case, "(A op' B) op (B op' D)"?
    if (B == D || (InnerCommutative && B == C)) {
      if (B != D)
        std::swap(C, D);
      // Consider forming "(A op C) op' B".
      // If "A op C" simplifies then it can be formed with no cost.
      V = SimplifyBinOp(TopLevelOpcode, A, C, DL);

      // If "A op C" doesn't simplify then only go on if both of the existing
      // operations "A op' B" and "C op' D" will be zapped as no longer used.
      if (!V && LHS->hasOneUse() && RHS->hasOneUse())
        V = Builder->CreateBinOp(TopLevelOpcode, A, C, LHS->getName());
      if (V) {
        SimplifiedInst = Builder->CreateBinOp(InnerOpcode, V, B);
      }
    }

  if (SimplifiedInst) {
    ++NumFactor;
    SimplifiedInst->takeName(&I);

    // Check if we can add NSW flag to SimplifiedInst. If so, set NSW flag.
    // TODO: Check for NUW.
    if (BinaryOperator *BO = dyn_cast<BinaryOperator>(SimplifiedInst)) {
      if (isa<OverflowingBinaryOperator>(SimplifiedInst)) {
        bool HasNSW = false;
        if (isa<OverflowingBinaryOperator>(&I))
          HasNSW = I.hasNoSignedWrap();

        if (BinaryOperator *Op0 = dyn_cast<BinaryOperator>(LHS))
          if (isa<OverflowingBinaryOperator>(Op0))
            HasNSW &= Op0->hasNoSignedWrap();

        if (BinaryOperator *Op1 = dyn_cast<BinaryOperator>(RHS))
          if (isa<OverflowingBinaryOperator>(Op1))
            HasNSW &= Op1->hasNoSignedWrap();

        // We can propagate 'nsw' if we know that
        //  %Y = mul nsw i16 %X, C
        //  %Z = add nsw i16 %Y, %X
        // =>
        //  %Z = mul nsw i16 %X, C+1
        //
        // iff C+1 isn't INT_MIN
        const APInt *CInt;
        if (TopLevelOpcode == Instruction::Add &&
            InnerOpcode == Instruction::Mul)
          if (match(V, m_APInt(CInt)) && !CInt->isMinSignedValue())
            BO->setHasNoSignedWrap(HasNSW);
      }
    }
  }
  return SimplifiedInst;
}

/// This tries to simplify binary operations which some other binary operation
/// distributes over either by factorizing out common terms
/// (eg "(A*B)+(A*C)" -> "A*(B+C)") or expanding out if this results in
/// simplifications (eg: "A & (B | C) -> (A&B) | (A&C)" if this is a win).
/// Returns the simplified value, or null if it didn't simplify.
Value *InstCombiner::SimplifyUsingDistributiveLaws(BinaryOperator &I) {
  Value *LHS = I.getOperand(0), *RHS = I.getOperand(1);
  BinaryOperator *Op0 = dyn_cast<BinaryOperator>(LHS);
  BinaryOperator *Op1 = dyn_cast<BinaryOperator>(RHS);

  // Factorization.
  Value *A = nullptr, *B = nullptr, *C = nullptr, *D = nullptr;
  auto TopLevelOpcode = I.getOpcode();
  auto LHSOpcode = getBinOpsForFactorization(TopLevelOpcode, Op0, A, B);
  auto RHSOpcode = getBinOpsForFactorization(TopLevelOpcode, Op1, C, D);

  // The instruction has the form "(A op' B) op (C op' D)".  Try to factorize
  // a common term.
  if (LHSOpcode == RHSOpcode) {
    if (Value *V = tryFactorization(Builder, DL, I, LHSOpcode, A, B, C, D))
      return V;
  }

  // The instruction has the form "(A op' B) op (C)".  Try to factorize common
  // term.
  if (Value *V = tryFactorization(Builder, DL, I, LHSOpcode, A, B, RHS,
                                  getIdentityValue(LHSOpcode, RHS)))
    return V;

  // The instruction has the form "(B) op (C op' D)".  Try to factorize common
  // term.
  if (Value *V = tryFactorization(Builder, DL, I, RHSOpcode, LHS,
                                  getIdentityValue(RHSOpcode, LHS), C, D))
    return V;

  // Expansion.
  if (Op0 && RightDistributesOverLeft(Op0->getOpcode(), TopLevelOpcode)) {
    // The instruction has the form "(A op' B) op C".  See if expanding it out
    // to "(A op C) op' (B op C)" results in simplifications.
    Value *A = Op0->getOperand(0), *B = Op0->getOperand(1), *C = RHS;
    Instruction::BinaryOps InnerOpcode = Op0->getOpcode(); // op'

    // Do "A op C" and "B op C" both simplify?
    if (Value *L = SimplifyBinOp(TopLevelOpcode, A, C, DL))
      if (Value *R = SimplifyBinOp(TopLevelOpcode, B, C, DL)) {
        // They do! Return "L op' R".
        ++NumExpand;
        // If "L op' R" equals "A op' B" then "L op' R" is just the LHS.
        if ((L == A && R == B) ||
            (Instruction::isCommutative(InnerOpcode) && L == B && R == A))
          return Op0;
        // Otherwise return "L op' R" if it simplifies.
        if (Value *V = SimplifyBinOp(InnerOpcode, L, R, DL))
          return V;
        // Otherwise, create a new instruction.
        C = Builder->CreateBinOp(InnerOpcode, L, R);
        C->takeName(&I);
        return C;
      }
  }

  if (Op1 && LeftDistributesOverRight(TopLevelOpcode, Op1->getOpcode())) {
    // The instruction has the form "A op (B op' C)".  See if expanding it out
    // to "(A op B) op' (A op C)" results in simplifications.
    Value *A = LHS, *B = Op1->getOperand(0), *C = Op1->getOperand(1);
    Instruction::BinaryOps InnerOpcode = Op1->getOpcode(); // op'

    // Do "A op B" and "A op C" both simplify?
    if (Value *L = SimplifyBinOp(TopLevelOpcode, A, B, DL))
      if (Value *R = SimplifyBinOp(TopLevelOpcode, A, C, DL)) {
        // They do! Return "L op' R".
        ++NumExpand;
        // If "L op' R" equals "B op' C" then "L op' R" is just the RHS.
        if ((L == B && R == C) ||
            (Instruction::isCommutative(InnerOpcode) && L == C && R == B))
          return Op1;
        // Otherwise return "L op' R" if it simplifies.
        if (Value *V = SimplifyBinOp(InnerOpcode, L, R, DL))
          return V;
        // Otherwise, create a new instruction.
        A = Builder->CreateBinOp(InnerOpcode, L, R);
        A->takeName(&I);
        return A;
      }
  }

  // (op (select (a, c, b)), (select (a, d, b))) -> (select (a, (op c, d), 0))
  // (op (select (a, b, c)), (select (a, b, d))) -> (select (a, 0, (op c, d)))
  if (auto *SI0 = dyn_cast<SelectInst>(LHS)) {
    if (auto *SI1 = dyn_cast<SelectInst>(RHS)) {
      if (SI0->getCondition() == SI1->getCondition()) {
        Value *SI = nullptr;
        if (Value *V = SimplifyBinOp(TopLevelOpcode, SI0->getFalseValue(),
                                     SI1->getFalseValue(), DL, &TLI, &DT, &AC))
          SI = Builder->CreateSelect(SI0->getCondition(),
                                     Builder->CreateBinOp(TopLevelOpcode,
                                                          SI0->getTrueValue(),
                                                          SI1->getTrueValue()),
                                     V);
        if (Value *V = SimplifyBinOp(TopLevelOpcode, SI0->getTrueValue(),
                                     SI1->getTrueValue(), DL, &TLI, &DT, &AC))
          SI = Builder->CreateSelect(
              SI0->getCondition(), V,
              Builder->CreateBinOp(TopLevelOpcode, SI0->getFalseValue(),
                                   SI1->getFalseValue()));
        if (SI) {
          SI->takeName(&I);
          return SI;
        }
      }
    }
  }

  return nullptr;
}

/// Given a 'sub' instruction, return the RHS of the instruction if the LHS is a
/// constant zero (which is the 'negate' form).
Value *InstCombiner::dyn_castNegVal(Value *V) const {
  if (BinaryOperator::isNeg(V))
    return BinaryOperator::getNegArgument(V);

  // Constants can be considered to be negated values if they can be folded.
  if (ConstantInt *C = dyn_cast<ConstantInt>(V))
    return ConstantExpr::getNeg(C);

  if (ConstantDataVector *C = dyn_cast<ConstantDataVector>(V))
    if (C->getType()->getElementType()->isIntegerTy())
      return ConstantExpr::getNeg(C);

  return nullptr;
}

/// Given a 'fsub' instruction, return the RHS of the instruction if the LHS is
/// a constant negative zero (which is the 'negate' form).
Value *InstCombiner::dyn_castFNegVal(Value *V, bool IgnoreZeroSign) const {
  if (BinaryOperator::isFNeg(V, IgnoreZeroSign))
    return BinaryOperator::getFNegArgument(V);

  // Constants can be considered to be negated values if they can be folded.
  if (ConstantFP *C = dyn_cast<ConstantFP>(V))
    return ConstantExpr::getFNeg(C);

  if (ConstantDataVector *C = dyn_cast<ConstantDataVector>(V))
    if (C->getType()->getElementType()->isFloatingPointTy())
      return ConstantExpr::getFNeg(C);

  return nullptr;
}

static Value *foldOperationIntoSelectOperand(Instruction &I, Value *SO,
                                             InstCombiner *IC) {
  if (auto *Cast = dyn_cast<CastInst>(&I))
    return IC->Builder->CreateCast(Cast->getOpcode(), SO, I.getType());

  assert(I.isBinaryOp() && "Unexpected opcode for select folding");

  // Figure out if the constant is the left or the right argument.
  bool ConstIsRHS = isa<Constant>(I.getOperand(1));
  Constant *ConstOperand = cast<Constant>(I.getOperand(ConstIsRHS));

  if (auto *SOC = dyn_cast<Constant>(SO)) {
    if (ConstIsRHS)
      return ConstantExpr::get(I.getOpcode(), SOC, ConstOperand);
    return ConstantExpr::get(I.getOpcode(), ConstOperand, SOC);
  }

  Value *Op0 = SO, *Op1 = ConstOperand;
  if (!ConstIsRHS)
    std::swap(Op0, Op1);

  auto *BO = cast<BinaryOperator>(&I);
  Value *RI = IC->Builder->CreateBinOp(BO->getOpcode(), Op0, Op1,
                                       SO->getName() + ".op");
  auto *FPInst = dyn_cast<Instruction>(RI);
  if (FPInst && isa<FPMathOperator>(FPInst))
    FPInst->copyFastMathFlags(BO);
  return RI;
}

/// Given an instruction with a select as one operand and a constant as the
/// other operand, try to fold the binary operator into the select arguments.
/// This also works for Cast instructions, which obviously do not have a second
/// operand.
Instruction *InstCombiner::FoldOpIntoSelect(Instruction &Op, SelectInst *SI) {
  // Don't modify shared select instructions.
  if (!SI->hasOneUse())
    return nullptr;

  Value *TV = SI->getTrueValue();
  Value *FV = SI->getFalseValue();
  if (!(isa<Constant>(TV) || isa<Constant>(FV)))
    return nullptr;

  // Bool selects with constant operands can be folded to logical ops.
  if (SI->getType()->getScalarType()->isIntegerTy(1))
    return nullptr;

  // If it's a bitcast involving vectors, make sure it has the same number of
  // elements on both sides.
  if (auto *BC = dyn_cast<BitCastInst>(&Op)) {
    VectorType *DestTy = dyn_cast<VectorType>(BC->getDestTy());
    VectorType *SrcTy = dyn_cast<VectorType>(BC->getSrcTy());

    // Verify that either both or neither are vectors.
    if ((SrcTy == nullptr) != (DestTy == nullptr))
      return nullptr;

    // If vectors, verify that they have the same number of elements.
    if (SrcTy && SrcTy->getNumElements() != DestTy->getNumElements())
      return nullptr;
  }

  // Test if a CmpInst instruction is used exclusively by a select as
  // part of a minimum or maximum operation. If so, refrain from doing
  // any other folding. This helps out other analyses which understand
  // non-obfuscated minimum and maximum idioms, such as ScalarEvolution
  // and CodeGen. And in this case, at least one of the comparison
  // operands has at least one user besides the compare (the select),
  // which would often largely negate the benefit of folding anyway.
  if (auto *CI = dyn_cast<CmpInst>(SI->getCondition())) {
    if (CI->hasOneUse()) {
      Value *Op0 = CI->getOperand(0), *Op1 = CI->getOperand(1);
      if ((SI->getOperand(1) == Op0 && SI->getOperand(2) == Op1) ||
          (SI->getOperand(2) == Op0 && SI->getOperand(1) == Op1))
        return nullptr;
    }
  }

  Value *SelectTVal = foldOperationIntoSelectOperand(Op, TV, this);
  Value *SelectFVal = foldOperationIntoSelectOperand(Op, FV, this);
  return SelectInst::Create(SI->getCondition(), SelectTVal, SelectFVal);
}

/// Given a binary operator, cast instruction, or select which has a PHI node as
/// operand #0, see if we can fold the instruction into the PHI (which is only
/// possible if all operands to the PHI are constants).
Instruction *InstCombiner::FoldOpIntoPhi(Instruction &I) {
  PHINode *PN = cast<PHINode>(I.getOperand(0));
  unsigned NumPHIValues = PN->getNumIncomingValues();
  if (NumPHIValues == 0)
    return nullptr;

  // We normally only transform phis with a single use.  However, if a PHI has
  // multiple uses and they are all the same operation, we can fold *all* of the
  // uses into the PHI.
  if (!PN->hasOneUse()) {
    // Walk the use list for the instruction, comparing them to I.
    for (User *U : PN->users()) {
      Instruction *UI = cast<Instruction>(U);
      if (UI != &I && !I.isIdenticalTo(UI))
        return nullptr;
    }
    // Otherwise, we can replace *all* users with the new PHI we form.
  }

  // Check to see if all of the operands of the PHI are simple constants
  // (constantint/constantfp/undef).  If there is one non-constant value,
  // remember the BB it is in.  If there is more than one or if *it* is a PHI,
  // bail out.  We don't do arbitrary constant expressions here because moving
  // their computation can be expensive without a cost model.
  BasicBlock *NonConstBB = nullptr;
  for (unsigned i = 0; i != NumPHIValues; ++i) {
    Value *InVal = PN->getIncomingValue(i);
    if (isa<Constant>(InVal) && !isa<ConstantExpr>(InVal))
      continue;

    if (isa<PHINode>(InVal)) return nullptr;  // Itself a phi.
    if (NonConstBB) return nullptr;  // More than one non-const value.

    NonConstBB = PN->getIncomingBlock(i);

    // If the InVal is an invoke at the end of the pred block, then we can't
    // insert a computation after it without breaking the edge.
    if (InvokeInst *II = dyn_cast<InvokeInst>(InVal))
      if (II->getParent() == NonConstBB)
        return nullptr;

    // If the incoming non-constant value is in I's block, we will remove one
    // instruction, but insert another equivalent one, leading to infinite
    // instcombine.
    if (isPotentiallyReachable(I.getParent(), NonConstBB, &DT, LI))
      return nullptr;
  }

  // If there is exactly one non-constant value, we can insert a copy of the
  // operation in that block.  However, if this is a critical edge, we would be
  // inserting the computation on some other paths (e.g. inside a loop).  Only
  // do this if the pred block is unconditionally branching into the phi block.
  if (NonConstBB != nullptr) {
    BranchInst *BI = dyn_cast<BranchInst>(NonConstBB->getTerminator());
    if (!BI || !BI->isUnconditional()) return nullptr;
  }

  // Okay, we can do the transformation: create the new PHI node.
  PHINode *NewPN = PHINode::Create(I.getType(), PN->getNumIncomingValues());
  InsertNewInstBefore(NewPN, *PN);
  NewPN->takeName(PN);

  // If we are going to have to insert a new computation, do so right before the
  // predecessor's terminator.
  if (NonConstBB)
    Builder->SetInsertPoint(NonConstBB->getTerminator());

  // Next, add all of the operands to the PHI.
  if (SelectInst *SI = dyn_cast<SelectInst>(&I)) {
    // We only currently try to fold the condition of a select when it is a phi,
    // not the true/false values.
    Value *TrueV = SI->getTrueValue();
    Value *FalseV = SI->getFalseValue();
    BasicBlock *PhiTransBB = PN->getParent();
    for (unsigned i = 0; i != NumPHIValues; ++i) {
      BasicBlock *ThisBB = PN->getIncomingBlock(i);
      Value *TrueVInPred = TrueV->DoPHITranslation(PhiTransBB, ThisBB);
      Value *FalseVInPred = FalseV->DoPHITranslation(PhiTransBB, ThisBB);
      Value *InV = nullptr;
      // Beware of ConstantExpr:  it may eventually evaluate to getNullValue,
      // even if currently isNullValue gives false.
      Constant *InC = dyn_cast<Constant>(PN->getIncomingValue(i));
      if (InC && !isa<ConstantExpr>(InC))
        InV = InC->isNullValue() ? FalseVInPred : TrueVInPred;
      else
        InV = Builder->CreateSelect(PN->getIncomingValue(i),
                                    TrueVInPred, FalseVInPred, "phitmp");
      NewPN->addIncoming(InV, ThisBB);
    }
  } else if (CmpInst *CI = dyn_cast<CmpInst>(&I)) {
    Constant *C = cast<Constant>(I.getOperand(1));
    for (unsigned i = 0; i != NumPHIValues; ++i) {
      Value *InV = nullptr;
      if (Constant *InC = dyn_cast<Constant>(PN->getIncomingValue(i)))
        InV = ConstantExpr::getCompare(CI->getPredicate(), InC, C);
      else if (isa<ICmpInst>(CI))
        InV = Builder->CreateICmp(CI->getPredicate(), PN->getIncomingValue(i),
                                  C, "phitmp");
      else
        InV = Builder->CreateFCmp(CI->getPredicate(), PN->getIncomingValue(i),
                                  C, "phitmp");
      NewPN->addIncoming(InV, PN->getIncomingBlock(i));
    }
  } else if (I.getNumOperands() == 2) {
    Constant *C = cast<Constant>(I.getOperand(1));
    for (unsigned i = 0; i != NumPHIValues; ++i) {
      Value *InV = nullptr;
      if (Constant *InC = dyn_cast<Constant>(PN->getIncomingValue(i)))
        InV = ConstantExpr::get(I.getOpcode(), InC, C);
      else
        InV = Builder->CreateBinOp(cast<BinaryOperator>(I).getOpcode(),
                                   PN->getIncomingValue(i), C, "phitmp");
      NewPN->addIncoming(InV, PN->getIncomingBlock(i));
    }
  } else {
    CastInst *CI = cast<CastInst>(&I);
    Type *RetTy = CI->getType();
    for (unsigned i = 0; i != NumPHIValues; ++i) {
      Value *InV;
      if (Constant *InC = dyn_cast<Constant>(PN->getIncomingValue(i)))
        InV = ConstantExpr::getCast(CI->getOpcode(), InC, RetTy);
      else
        InV = Builder->CreateCast(CI->getOpcode(),
                                PN->getIncomingValue(i), I.getType(), "phitmp");
      NewPN->addIncoming(InV, PN->getIncomingBlock(i));
    }
  }

  for (auto UI = PN->user_begin(), E = PN->user_end(); UI != E;) {
    Instruction *User = cast<Instruction>(*UI++);
    if (User == &I) continue;
    replaceInstUsesWith(*User, NewPN);
    eraseInstFromFunction(*User);
  }
  return replaceInstUsesWith(I, NewPN);
}

/// Given a pointer type and a constant offset, determine whether or not there
/// is a sequence of GEP indices into the pointed type that will land us at the
/// specified offset. If so, fill them into NewIndices and return the resultant
/// element type, otherwise return null.
Type *InstCombiner::FindElementAtOffset(PointerType *PtrTy, int64_t Offset,
                                        SmallVectorImpl<Value *> &NewIndices) {
  Type *Ty = PtrTy->getElementType();
  if (!Ty->isSized())
    return nullptr;

  // Start with the index over the outer type.  Note that the type size
  // might be zero (even if the offset isn't zero) if the indexed type
  // is something like [0 x {int, int}]
  Type *IntPtrTy = DL.getIntPtrType(PtrTy);
  int64_t FirstIdx = 0;
  if (int64_t TySize = DL.getTypeAllocSize(Ty)) {
    FirstIdx = Offset/TySize;
    Offset -= FirstIdx*TySize;

    // Handle hosts where % returns negative instead of values [0..TySize).
    if (Offset < 0) {
      --FirstIdx;
      Offset += TySize;
      assert(Offset >= 0);
    }
    assert((uint64_t)Offset < (uint64_t)TySize && "Out of range offset");
  }

  NewIndices.push_back(ConstantInt::get(IntPtrTy, FirstIdx));

  // Index into the types.  If we fail, set OrigBase to null.
  while (Offset) {
    // Indexing into tail padding between struct/array elements.
    if (uint64_t(Offset * 8) >= DL.getTypeSizeInBits(Ty))
      return nullptr;

    if (StructType *STy = dyn_cast<StructType>(Ty)) {
      const StructLayout *SL = DL.getStructLayout(STy);
      assert(Offset < (int64_t)SL->getSizeInBytes() &&
             "Offset must stay within the indexed type");

      unsigned Elt = SL->getElementContainingOffset(Offset);
      NewIndices.push_back(ConstantInt::get(Type::getInt32Ty(Ty->getContext()),
                                            Elt));

      Offset -= SL->getElementOffset(Elt);
      Ty = STy->getElementType(Elt);
    } else if (ArrayType *AT = dyn_cast<ArrayType>(Ty)) {
      uint64_t EltSize = DL.getTypeAllocSize(AT->getElementType());
      assert(EltSize && "Cannot index into a zero-sized array");
      NewIndices.push_back(ConstantInt::get(IntPtrTy,Offset/EltSize));
      Offset %= EltSize;
      Ty = AT->getElementType();
    } else {
      // Otherwise, we can't index into the middle of this atomic type, bail.
      return nullptr;
    }
  }

  return Ty;
}

static bool shouldMergeGEPs(GEPOperator &GEP, GEPOperator &Src) {
  // If this GEP has only 0 indices, it is the same pointer as
  // Src. If Src is not a trivial GEP too, don't combine
  // the indices.
  if (GEP.hasAllZeroIndices() && !Src.hasAllZeroIndices() &&
      !Src.hasOneUse())
    return false;
  return true;
}

/// Return a value X such that Val = X * Scale, or null if none.
/// If the multiplication is known not to overflow, then NoSignedWrap is set.
Value *InstCombiner::Descale(Value *Val, APInt Scale, bool &NoSignedWrap) {
  assert(isa<IntegerType>(Val->getType()) && "Can only descale integers!");
  assert(cast<IntegerType>(Val->getType())->getBitWidth() ==
         Scale.getBitWidth() && "Scale not compatible with value!");

  // If Val is zero or Scale is one then Val = Val * Scale.
  if (match(Val, m_Zero()) || Scale == 1) {
    NoSignedWrap = true;
    return Val;
  }

  // If Scale is zero then it does not divide Val.
  if (Scale.isMinValue())
    return nullptr;

  // Look through chains of multiplications, searching for a constant that is
  // divisible by Scale.  For example, descaling X*(Y*(Z*4)) by a factor of 4
  // will find the constant factor 4 and produce X*(Y*Z).  Descaling X*(Y*8) by
  // a factor of 4 will produce X*(Y*2).  The principle of operation is to bore
  // down from Val:
  //
  //     Val = M1 * X          ||   Analysis starts here and works down
  //      M1 = M2 * Y          ||   Doesn't descend into terms with more
  //      M2 =  Z * 4          \/   than one use
  //
  // Then to modify a term at the bottom:
  //
  //     Val = M1 * X
  //      M1 =  Z * Y          ||   Replaced M2 with Z
  //
  // Then to work back up correcting nsw flags.

  // Op - the term we are currently analyzing.  Starts at Val then drills down.
  // Replaced with its descaled value before exiting from the drill down loop.
  Value *Op = Val;

  // Parent - initially null, but after drilling down notes where Op came from.
  // In the example above, Parent is (Val, 0) when Op is M1, because M1 is the
  // 0'th operand of Val.
  std::pair<Instruction*, unsigned> Parent;

  // Set if the transform requires a descaling at deeper levels that doesn't
  // overflow.
  bool RequireNoSignedWrap = false;

  // Log base 2 of the scale. Negative if not a power of 2.
  int32_t logScale = Scale.exactLogBase2();

  for (;; Op = Parent.first->getOperand(Parent.second)) { // Drill down

    if (ConstantInt *CI = dyn_cast<ConstantInt>(Op)) {
      // If Op is a constant divisible by Scale then descale to the quotient.
      APInt Quotient(Scale), Remainder(Scale); // Init ensures right bitwidth.
      APInt::sdivrem(CI->getValue(), Scale, Quotient, Remainder);
      if (!Remainder.isMinValue())
        // Not divisible by Scale.
        return nullptr;
      // Replace with the quotient in the parent.
      Op = ConstantInt::get(CI->getType(), Quotient);
      NoSignedWrap = true;
      break;
    }

    if (BinaryOperator *BO = dyn_cast<BinaryOperator>(Op)) {

      if (BO->getOpcode() == Instruction::Mul) {
        // Multiplication.
        NoSignedWrap = BO->hasNoSignedWrap();
        if (RequireNoSignedWrap && !NoSignedWrap)
          return nullptr;

        // There are three cases for multiplication: multiplication by exactly
        // the scale, multiplication by a constant different to the scale, and
        // multiplication by something else.
        Value *LHS = BO->getOperand(0);
        Value *RHS = BO->getOperand(1);

        if (ConstantInt *CI = dyn_cast<ConstantInt>(RHS)) {
          // Multiplication by a constant.
          if (CI->getValue() == Scale) {
            // Multiplication by exactly the scale, replace the multiplication
            // by its left-hand side in the parent.
            Op = LHS;
            break;
          }

          // Otherwise drill down into the constant.
          if (!Op->hasOneUse())
            return nullptr;

          Parent = std::make_pair(BO, 1);
          continue;
        }

        // Multiplication by something else. Drill down into the left-hand side
        // since that's where the reassociate pass puts the good stuff.
        if (!Op->hasOneUse())
          return nullptr;

        Parent = std::make_pair(BO, 0);
        continue;
      }

      if (logScale > 0 && BO->getOpcode() == Instruction::Shl &&
          isa<ConstantInt>(BO->getOperand(1))) {
        // Multiplication by a power of 2.
        NoSignedWrap = BO->hasNoSignedWrap();
        if (RequireNoSignedWrap && !NoSignedWrap)
          return nullptr;

        Value *LHS = BO->getOperand(0);
        int32_t Amt = cast<ConstantInt>(BO->getOperand(1))->
          getLimitedValue(Scale.getBitWidth());
        // Op = LHS << Amt.

        if (Amt == logScale) {
          // Multiplication by exactly the scale, replace the multiplication
          // by its left-hand side in the parent.
          Op = LHS;
          break;
        }
        if (Amt < logScale || !Op->hasOneUse())
          return nullptr;

        // Multiplication by more than the scale.  Reduce the multiplying amount
        // by the scale in the parent.
        Parent = std::make_pair(BO, 1);
        Op = ConstantInt::get(BO->getType(), Amt - logScale);
        break;
      }
    }

    if (!Op->hasOneUse())
      return nullptr;

    if (CastInst *Cast = dyn_cast<CastInst>(Op)) {
      if (Cast->getOpcode() == Instruction::SExt) {
        // Op is sign-extended from a smaller type, descale in the smaller type.
        unsigned SmallSize = Cast->getSrcTy()->getPrimitiveSizeInBits();
        APInt SmallScale = Scale.trunc(SmallSize);
        // Suppose Op = sext X, and we descale X as Y * SmallScale.  We want to
        // descale Op as (sext Y) * Scale.  In order to have
        //   sext (Y * SmallScale) = (sext Y) * Scale
        // some conditions need to hold however: SmallScale must sign-extend to
        // Scale and the multiplication Y * SmallScale should not overflow.
        if (SmallScale.sext(Scale.getBitWidth()) != Scale)
          // SmallScale does not sign-extend to Scale.
          return nullptr;
        assert(SmallScale.exactLogBase2() == logScale);
        // Require that Y * SmallScale must not overflow.
        RequireNoSignedWrap = true;

        // Drill down through the cast.
        Parent = std::make_pair(Cast, 0);
        Scale = SmallScale;
        continue;
      }

      if (Cast->getOpcode() == Instruction::Trunc) {
        // Op is truncated from a larger type, descale in the larger type.
        // Suppose Op = trunc X, and we descale X as Y * sext Scale.  Then
        //   trunc (Y * sext Scale) = (trunc Y) * Scale
        // always holds.  However (trunc Y) * Scale may overflow even if
        // trunc (Y * sext Scale) does not, so nsw flags need to be cleared
        // from this point up in the expression (see later).
        if (RequireNoSignedWrap)
          return nullptr;

        // Drill down through the cast.
        unsigned LargeSize = Cast->getSrcTy()->getPrimitiveSizeInBits();
        Parent = std::make_pair(Cast, 0);
        Scale = Scale.sext(LargeSize);
        if (logScale + 1 == (int32_t)Cast->getType()->getPrimitiveSizeInBits())
          logScale = -1;
        assert(Scale.exactLogBase2() == logScale);
        continue;
      }
    }

    // Unsupported expression, bail out.
    return nullptr;
  }

  // If Op is zero then Val = Op * Scale.
  if (match(Op, m_Zero())) {
    NoSignedWrap = true;
    return Op;
  }

  // We know that we can successfully descale, so from here on we can safely
  // modify the IR.  Op holds the descaled version of the deepest term in the
  // expression.  NoSignedWrap is 'true' if multiplying Op by Scale is known
  // not to overflow.

  if (!Parent.first)
    // The expression only had one term.
    return Op;

  // Rewrite the parent using the descaled version of its operand.
  assert(Parent.first->hasOneUse() && "Drilled down when more than one use!");
  assert(Op != Parent.first->getOperand(Parent.second) &&
         "Descaling was a no-op?");
  Parent.first->setOperand(Parent.second, Op);
  Worklist.Add(Parent.first);

  // Now work back up the expression correcting nsw flags.  The logic is based
  // on the following observation: if X * Y is known not to overflow as a signed
  // multiplication, and Y is replaced by a value Z with smaller absolute value,
  // then X * Z will not overflow as a signed multiplication either.  As we work
  // our way up, having NoSignedWrap 'true' means that the descaled value at the
  // current level has strictly smaller absolute value than the original.
  Instruction *Ancestor = Parent.first;
  do {
    if (BinaryOperator *BO = dyn_cast<BinaryOperator>(Ancestor)) {
      // If the multiplication wasn't nsw then we can't say anything about the
      // value of the descaled multiplication, and we have to clear nsw flags
      // from this point on up.
      bool OpNoSignedWrap = BO->hasNoSignedWrap();
      NoSignedWrap &= OpNoSignedWrap;
      if (NoSignedWrap != OpNoSignedWrap) {
        BO->setHasNoSignedWrap(NoSignedWrap);
        Worklist.Add(Ancestor);
      }
    } else if (Ancestor->getOpcode() == Instruction::Trunc) {
      // The fact that the descaled input to the trunc has smaller absolute
      // value than the original input doesn't tell us anything useful about
      // the absolute values of the truncations.
      NoSignedWrap = false;
    }
    assert((Ancestor->getOpcode() != Instruction::SExt || NoSignedWrap) &&
           "Failed to keep proper track of nsw flags while drilling down?");

    if (Ancestor == Val)
      // Got to the top, all done!
      return Val;

    // Move up one level in the expression.
    assert(Ancestor->hasOneUse() && "Drilled down when more than one use!");
    Ancestor = Ancestor->user_back();
  } while (1);
}

/// \brief Creates node of binary operation with the same attributes as the
/// specified one but with other operands.
static Value *CreateBinOpAsGiven(BinaryOperator &Inst, Value *LHS, Value *RHS,
                                 InstCombiner::BuilderTy *B) {
  Value *BO = B->CreateBinOp(Inst.getOpcode(), LHS, RHS);
  // If LHS and RHS are constant, BO won't be a binary operator.
  if (BinaryOperator *NewBO = dyn_cast<BinaryOperator>(BO))
    NewBO->copyIRFlags(&Inst);
  return BO;
}

/// \brief Makes transformation of binary operation specific for vector types.
/// \param Inst Binary operator to transform.
/// \return Pointer to node that must replace the original binary operator, or
///         null pointer if no transformation was made.
Value *InstCombiner::SimplifyVectorOp(BinaryOperator &Inst) {
  if (!Inst.getType()->isVectorTy()) return nullptr;

  // It may not be safe to reorder shuffles and things like div, urem, etc.
  // because we may trap when executing those ops on unknown vector elements.
  // See PR20059.
  if (!isSafeToSpeculativelyExecute(&Inst))
    return nullptr;

  unsigned VWidth = cast<VectorType>(Inst.getType())->getNumElements();
  Value *LHS = Inst.getOperand(0), *RHS = Inst.getOperand(1);
  assert(cast<VectorType>(LHS->getType())->getNumElements() == VWidth);
  assert(cast<VectorType>(RHS->getType())->getNumElements() == VWidth);

  // If both arguments of binary operation are shuffles, which use the same
  // mask and shuffle within a single vector, it is worthwhile to move the
  // shuffle after binary operation:
  //   Op(shuffle(v1, m), shuffle(v2, m)) -> shuffle(Op(v1, v2), m)
  if (isa<ShuffleVectorInst>(LHS) && isa<ShuffleVectorInst>(RHS)) {
    ShuffleVectorInst *LShuf = cast<ShuffleVectorInst>(LHS);
    ShuffleVectorInst *RShuf = cast<ShuffleVectorInst>(RHS);
    if (isa<UndefValue>(LShuf->getOperand(1)) &&
        isa<UndefValue>(RShuf->getOperand(1)) &&
        LShuf->getOperand(0)->getType() == RShuf->getOperand(0)->getType() &&
        LShuf->getMask() == RShuf->getMask()) {
      Value *NewBO = CreateBinOpAsGiven(Inst, LShuf->getOperand(0),
          RShuf->getOperand(0), Builder);
      return Builder->CreateShuffleVector(NewBO,
          UndefValue::get(NewBO->getType()), LShuf->getMask());
    }
  }

  // If one argument is a shuffle within one vector, the other is a constant,
  // try moving the shuffle after the binary operation.
  ShuffleVectorInst *Shuffle = nullptr;
  Constant *C1 = nullptr;
  if (isa<ShuffleVectorInst>(LHS)) Shuffle = cast<ShuffleVectorInst>(LHS);
  if (isa<ShuffleVectorInst>(RHS)) Shuffle = cast<ShuffleVectorInst>(RHS);
  if (isa<Constant>(LHS)) C1 = cast<Constant>(LHS);
  if (isa<Constant>(RHS)) C1 = cast<Constant>(RHS);
  if (Shuffle && C1 &&
      (isa<ConstantVector>(C1) || isa<ConstantDataVector>(C1)) &&
      isa<UndefValue>(Shuffle->getOperand(1)) &&
      Shuffle->getType() == Shuffle->getOperand(0)->getType()) {
    SmallVector<int, 16> ShMask = Shuffle->getShuffleMask();
    // Find constant C2 that has property:
    //   shuffle(C2, ShMask) = C1
    // If such constant does not exist (example: ShMask=<0,0> and C1=<1,2>)
    // reorder is not possible.
    SmallVector<Constant*, 16> C2M(VWidth,
                               UndefValue::get(C1->getType()->getScalarType()));
    bool MayChange = true;
    for (unsigned I = 0; I < VWidth; ++I) {
      if (ShMask[I] >= 0) {
        assert(ShMask[I] < (int)VWidth);
        if (!isa<UndefValue>(C2M[ShMask[I]])) {
          MayChange = false;
          break;
        }
        C2M[ShMask[I]] = C1->getAggregateElement(I);
      }
    }
    if (MayChange) {
      Constant *C2 = ConstantVector::get(C2M);
      Value *NewLHS = isa<Constant>(LHS) ? C2 : Shuffle->getOperand(0);
      Value *NewRHS = isa<Constant>(LHS) ? Shuffle->getOperand(0) : C2;
      Value *NewBO = CreateBinOpAsGiven(Inst, NewLHS, NewRHS, Builder);
      return Builder->CreateShuffleVector(NewBO,
          UndefValue::get(Inst.getType()), Shuffle->getMask());
    }
  }

  return nullptr;
}

Instruction *InstCombiner::visitGetElementPtrInst(GetElementPtrInst &GEP) {
  SmallVector<Value*, 8> Ops(GEP.op_begin(), GEP.op_end());

  if (Value *V =
          SimplifyGEPInst(GEP.getSourceElementType(), Ops, DL, &TLI, &DT, &AC))
    return replaceInstUsesWith(GEP, V);

  Value *PtrOp = GEP.getOperand(0);

  // Eliminate unneeded casts for indices, and replace indices which displace
  // by multiples of a zero size type with zero.
  bool MadeChange = false;
  Type *IntPtrTy =
    DL.getIntPtrType(GEP.getPointerOperandType()->getScalarType());

  gep_type_iterator GTI = gep_type_begin(GEP);
  for (User::op_iterator I = GEP.op_begin() + 1, E = GEP.op_end(); I != E;
       ++I, ++GTI) {
    // Skip indices into struct types.
    if (isa<StructType>(*GTI))
      continue;

    // Index type should have the same width as IntPtr
    Type *IndexTy = (*I)->getType();
    Type *NewIndexType = IndexTy->isVectorTy() ?
      VectorType::get(IntPtrTy, IndexTy->getVectorNumElements()) : IntPtrTy;

    // If the element type has zero size then any index over it is equivalent
    // to an index of zero, so replace it with zero if it is not zero already.
    Type *EltTy = GTI.getIndexedType();
    if (EltTy->isSized() && DL.getTypeAllocSize(EltTy) == 0)
      if (!isa<Constant>(*I) || !cast<Constant>(*I)->isNullValue()) {
        *I = Constant::getNullValue(NewIndexType);
        MadeChange = true;
      }

    if (IndexTy != NewIndexType) {
      // If we are using a wider index than needed for this platform, shrink
      // it to what we need.  If narrower, sign-extend it to what we need.
      // This explicit cast can make subsequent optimizations more obvious.
      *I = Builder->CreateIntCast(*I, NewIndexType, true);
      MadeChange = true;
    }
  }
  if (MadeChange)
    return &GEP;

  // Check to see if the inputs to the PHI node are getelementptr instructions.
  if (PHINode *PN = dyn_cast<PHINode>(PtrOp)) {
    GetElementPtrInst *Op1 = dyn_cast<GetElementPtrInst>(PN->getOperand(0));
    if (!Op1)
      return nullptr;

    // Don't fold a GEP into itself through a PHI node. This can only happen
    // through the back-edge of a loop. Folding a GEP into itself means that
    // the value of the previous iteration needs to be stored in the meantime,
    // thus requiring an additional register variable to be live, but not
    // actually achieving anything (the GEP still needs to be executed once per
    // loop iteration).
    if (Op1 == &GEP)
      return nullptr;

    int DI = -1;

    for (auto I = PN->op_begin()+1, E = PN->op_end(); I !=E; ++I) {
      GetElementPtrInst *Op2 = dyn_cast<GetElementPtrInst>(*I);
      if (!Op2 || Op1->getNumOperands() != Op2->getNumOperands())
        return nullptr;

      // As for Op1 above, don't try to fold a GEP into itself.
      if (Op2 == &GEP)
        return nullptr;

      // Keep track of the type as we walk the GEP.
      Type *CurTy = nullptr;

      for (unsigned J = 0, F = Op1->getNumOperands(); J != F; ++J) {
        if (Op1->getOperand(J)->getType() != Op2->getOperand(J)->getType())
          return nullptr;

        if (Op1->getOperand(J) != Op2->getOperand(J)) {
          if (DI == -1) {
            // We have not seen any differences yet in the GEPs feeding the
            // PHI yet, so we record this one if it is allowed to be a
            // variable.

            // The first two arguments can vary for any GEP, the rest have to be
            // static for struct slots
            if (J > 1 && CurTy->isStructTy())
              return nullptr;

            DI = J;
          } else {
            // The GEP is different by more than one input. While this could be
            // extended to support GEPs that vary by more than one variable it
            // doesn't make sense since it greatly increases the complexity and
            // would result in an R+R+R addressing mode which no backend
            // directly supports and would need to be broken into several
            // simpler instructions anyway.
            return nullptr;
          }
        }

        // Sink down a layer of the type for the next iteration.
        if (J > 0) {
          if (J == 1) {
            CurTy = Op1->getSourceElementType();
          } else if (CompositeType *CT = dyn_cast<CompositeType>(CurTy)) {
            CurTy = CT->getTypeAtIndex(Op1->getOperand(J));
          } else {
            CurTy = nullptr;
          }
        }
      }
    }

    // If not all GEPs are identical we'll have to create a new PHI node.
    // Check that the old PHI node has only one use so that it will get
    // removed.
    if (DI != -1 && !PN->hasOneUse())
      return nullptr;

    GetElementPtrInst *NewGEP = cast<GetElementPtrInst>(Op1->clone());
    if (DI == -1) {
      // All the GEPs feeding the PHI are identical. Clone one down into our
      // BB so that it can be merged with the current GEP.
      GEP.getParent()->getInstList().insert(
          GEP.getParent()->getFirstInsertionPt(), NewGEP);
    } else {
      // All the GEPs feeding the PHI differ at a single offset. Clone a GEP
      // into the current block so it can be merged, and create a new PHI to
      // set that index.
      PHINode *NewPN;
      {
        IRBuilderBase::InsertPointGuard Guard(*Builder);
        Builder->SetInsertPoint(PN);
        NewPN = Builder->CreatePHI(Op1->getOperand(DI)->getType(),
                                   PN->getNumOperands());
      }

      for (auto &I : PN->operands())
        NewPN->addIncoming(cast<GEPOperator>(I)->getOperand(DI),
                           PN->getIncomingBlock(I));

      NewGEP->setOperand(DI, NewPN);
      GEP.getParent()->getInstList().insert(
          GEP.getParent()->getFirstInsertionPt(), NewGEP);
      NewGEP->setOperand(DI, NewPN);
    }

    GEP.setOperand(0, NewGEP);
    PtrOp = NewGEP;
  }

  // Combine Indices - If the source pointer to this getelementptr instruction
  // is a getelementptr instruction, combine the indices of the two
  // getelementptr instructions into a single instruction.
  //
  if (GEPOperator *Src = dyn_cast<GEPOperator>(PtrOp)) {
    if (!shouldMergeGEPs(*cast<GEPOperator>(&GEP), *Src))
      return nullptr;

    // Note that if our source is a gep chain itself then we wait for that
    // chain to be resolved before we perform this transformation.  This
    // avoids us creating a TON of code in some cases.
    if (GEPOperator *SrcGEP =
          dyn_cast<GEPOperator>(Src->getOperand(0)))
      if (SrcGEP->getNumOperands() == 2 && shouldMergeGEPs(*Src, *SrcGEP))
        return nullptr;   // Wait until our source is folded to completion.

    SmallVector<Value*, 8> Indices;

    // Find out whether the last index in the source GEP is a sequential idx.
    bool EndsWithSequential = false;
    for (gep_type_iterator I = gep_type_begin(*Src), E = gep_type_end(*Src);
         I != E; ++I)
      EndsWithSequential = !(*I)->isStructTy();

    // Can we combine the two pointer arithmetics offsets?
    if (EndsWithSequential) {
      // Replace: gep (gep %P, long B), long A, ...
      // With:    T = long A+B; gep %P, T, ...
      //
      Value *Sum;
      Value *SO1 = Src->getOperand(Src->getNumOperands()-1);
      Value *GO1 = GEP.getOperand(1);
      if (SO1 == Constant::getNullValue(SO1->getType())) {
        Sum = GO1;
      } else if (GO1 == Constant::getNullValue(GO1->getType())) {
        Sum = SO1;
      } else {
        // If they aren't the same type, then the input hasn't been processed
        // by the loop above yet (which canonicalizes sequential index types to
        // intptr_t).  Just avoid transforming this until the input has been
        // normalized.
        if (SO1->getType() != GO1->getType())
          return nullptr;
        // Only do the combine when GO1 and SO1 are both constants. Only in
        // this case, we are sure the cost after the merge is never more than
        // that before the merge.
        if (!isa<Constant>(GO1) || !isa<Constant>(SO1))
          return nullptr;
        Sum = Builder->CreateAdd(SO1, GO1, PtrOp->getName()+".sum");
      }

      // Update the GEP in place if possible.
      if (Src->getNumOperands() == 2) {
        GEP.setOperand(0, Src->getOperand(0));
        GEP.setOperand(1, Sum);
        return &GEP;
      }
      Indices.append(Src->op_begin()+1, Src->op_end()-1);
      Indices.push_back(Sum);
      Indices.append(GEP.op_begin()+2, GEP.op_end());
    } else if (isa<Constant>(*GEP.idx_begin()) &&
               cast<Constant>(*GEP.idx_begin())->isNullValue() &&
               Src->getNumOperands() != 1) {
      // Otherwise we can do the fold if the first index of the GEP is a zero
      Indices.append(Src->op_begin()+1, Src->op_end());
      Indices.append(GEP.idx_begin()+1, GEP.idx_end());
    }

    if (!Indices.empty())
      return GEP.isInBounds() && Src->isInBounds()
                 ? GetElementPtrInst::CreateInBounds(
                       Src->getSourceElementType(), Src->getOperand(0), Indices,
                       GEP.getName())
                 : GetElementPtrInst::Create(Src->getSourceElementType(),
                                             Src->getOperand(0), Indices,
                                             GEP.getName());
  }

  if (GEP.getNumIndices() == 1) {
    unsigned AS = GEP.getPointerAddressSpace();
    if (GEP.getOperand(1)->getType()->getScalarSizeInBits() ==
        DL.getPointerSizeInBits(AS)) {
      Type *Ty = GEP.getSourceElementType();
      uint64_t TyAllocSize = DL.getTypeAllocSize(Ty);

      bool Matched = false;
      uint64_t C;
      Value *V = nullptr;
      if (TyAllocSize == 1) {
        V = GEP.getOperand(1);
        Matched = true;
      } else if (match(GEP.getOperand(1),
                       m_AShr(m_Value(V), m_ConstantInt(C)))) {
        if (TyAllocSize == 1ULL << C)
          Matched = true;
      } else if (match(GEP.getOperand(1),
                       m_SDiv(m_Value(V), m_ConstantInt(C)))) {
        if (TyAllocSize == C)
          Matched = true;
      }

      if (Matched) {
        // Canonicalize (gep i8* X, -(ptrtoint Y))
        // to (inttoptr (sub (ptrtoint X), (ptrtoint Y)))
        // The GEP pattern is emitted by the SCEV expander for certain kinds of
        // pointer arithmetic.
        if (match(V, m_Neg(m_PtrToInt(m_Value())))) {
          Operator *Index = cast<Operator>(V);
          Value *PtrToInt = Builder->CreatePtrToInt(PtrOp, Index->getType());
          Value *NewSub = Builder->CreateSub(PtrToInt, Index->getOperand(1));
          return CastInst::Create(Instruction::IntToPtr, NewSub, GEP.getType());
        }
        // Canonicalize (gep i8* X, (ptrtoint Y)-(ptrtoint X))
        // to (bitcast Y)
        Value *Y;
        if (match(V, m_Sub(m_PtrToInt(m_Value(Y)),
                           m_PtrToInt(m_Specific(GEP.getOperand(0)))))) {
          return CastInst::CreatePointerBitCastOrAddrSpaceCast(Y,
                                                               GEP.getType());
        }
      }
    }
  }

  // Handle gep(bitcast x) and gep(gep x, 0, 0, 0).
  Value *StrippedPtr = PtrOp->stripPointerCasts();
  PointerType *StrippedPtrTy = dyn_cast<PointerType>(StrippedPtr->getType());

  // We do not handle pointer-vector geps here.
  if (!StrippedPtrTy)
    return nullptr;

  if (StrippedPtr != PtrOp) {
    bool HasZeroPointerIndex = false;
    if (ConstantInt *C = dyn_cast<ConstantInt>(GEP.getOperand(1)))
      HasZeroPointerIndex = C->isZero();

    // Transform: GEP (bitcast [10 x i8]* X to [0 x i8]*), i32 0, ...
    // into     : GEP [10 x i8]* X, i32 0, ...
    //
    // Likewise, transform: GEP (bitcast i8* X to [0 x i8]*), i32 0, ...
    //           into     : GEP i8* X, ...
    //
    // This occurs when the program declares an array extern like "int X[];"
    if (HasZeroPointerIndex) {
      if (ArrayType *CATy =
          dyn_cast<ArrayType>(GEP.getSourceElementType())) {
        // GEP (bitcast i8* X to [0 x i8]*), i32 0, ... ?
        if (CATy->getElementType() == StrippedPtrTy->getElementType()) {
          // -> GEP i8* X, ...
          SmallVector<Value*, 8> Idx(GEP.idx_begin()+1, GEP.idx_end());
          GetElementPtrInst *Res = GetElementPtrInst::Create(
              StrippedPtrTy->getElementType(), StrippedPtr, Idx, GEP.getName());
          Res->setIsInBounds(GEP.isInBounds());
          if (StrippedPtrTy->getAddressSpace() == GEP.getAddressSpace())
            return Res;
          // Insert Res, and create an addrspacecast.
          // e.g.,
          // GEP (addrspacecast i8 addrspace(1)* X to [0 x i8]*), i32 0, ...
          // ->
          // %0 = GEP i8 addrspace(1)* X, ...
          // addrspacecast i8 addrspace(1)* %0 to i8*
          return new AddrSpaceCastInst(Builder->Insert(Res), GEP.getType());
        }

        if (ArrayType *XATy =
              dyn_cast<ArrayType>(StrippedPtrTy->getElementType())){
          // GEP (bitcast [10 x i8]* X to [0 x i8]*), i32 0, ... ?
          if (CATy->getElementType() == XATy->getElementType()) {
            // -> GEP [10 x i8]* X, i32 0, ...
            // At this point, we know that the cast source type is a pointer
            // to an array of the same type as the destination pointer
            // array.  Because the array type is never stepped over (there
            // is a leading zero) we can fold the cast into this GEP.
            if (StrippedPtrTy->getAddressSpace() == GEP.getAddressSpace()) {
              GEP.setOperand(0, StrippedPtr);
              GEP.setSourceElementType(XATy);
              return &GEP;
            }
            // Cannot replace the base pointer directly because StrippedPtr's
            // address space is different. Instead, create a new GEP followed by
            // an addrspacecast.
            // e.g.,
            // GEP (addrspacecast [10 x i8] addrspace(1)* X to [0 x i8]*),
            //   i32 0, ...
            // ->
            // %0 = GEP [10 x i8] addrspace(1)* X, ...
            // addrspacecast i8 addrspace(1)* %0 to i8*
            SmallVector<Value*, 8> Idx(GEP.idx_begin(), GEP.idx_end());
            Value *NewGEP = GEP.isInBounds()
                                ? Builder->CreateInBoundsGEP(
                                      nullptr, StrippedPtr, Idx, GEP.getName())
                                : Builder->CreateGEP(nullptr, StrippedPtr, Idx,
                                                     GEP.getName());
            return new AddrSpaceCastInst(NewGEP, GEP.getType());
          }
        }
      }
    } else if (GEP.getNumOperands() == 2) {
      // Transform things like:
      // %t = getelementptr i32* bitcast ([2 x i32]* %str to i32*), i32 %V
      // into:  %t1 = getelementptr [2 x i32]* %str, i32 0, i32 %V; bitcast
      Type *SrcElTy = StrippedPtrTy->getElementType();
      Type *ResElTy = GEP.getSourceElementType();
      if (SrcElTy->isArrayTy() &&
          DL.getTypeAllocSize(SrcElTy->getArrayElementType()) ==
              DL.getTypeAllocSize(ResElTy)) {
        Type *IdxType = DL.getIntPtrType(GEP.getType());
        Value *Idx[2] = { Constant::getNullValue(IdxType), GEP.getOperand(1) };
        Value *NewGEP =
            GEP.isInBounds()
                ? Builder->CreateInBoundsGEP(nullptr, StrippedPtr, Idx,
                                             GEP.getName())
                : Builder->CreateGEP(nullptr, StrippedPtr, Idx, GEP.getName());

        // V and GEP are both pointer types --> BitCast
        return CastInst::CreatePointerBitCastOrAddrSpaceCast(NewGEP,
                                                             GEP.getType());
      }

      // Transform things like:
      // %V = mul i64 %N, 4
      // %t = getelementptr i8* bitcast (i32* %arr to i8*), i32 %V
      // into:  %t1 = getelementptr i32* %arr, i32 %N; bitcast
      if (ResElTy->isSized() && SrcElTy->isSized()) {
        // Check that changing the type amounts to dividing the index by a scale
        // factor.
        uint64_t ResSize = DL.getTypeAllocSize(ResElTy);
        uint64_t SrcSize = DL.getTypeAllocSize(SrcElTy);
        if (ResSize && SrcSize % ResSize == 0) {
          Value *Idx = GEP.getOperand(1);
          unsigned BitWidth = Idx->getType()->getPrimitiveSizeInBits();
          uint64_t Scale = SrcSize / ResSize;

          // Earlier transforms ensure that the index has type IntPtrType, which
          // considerably simplifies the logic by eliminating implicit casts.
          assert(Idx->getType() == DL.getIntPtrType(GEP.getType()) &&
                 "Index not cast to pointer width?");

          bool NSW;
          if (Value *NewIdx = Descale(Idx, APInt(BitWidth, Scale), NSW)) {
            // Successfully decomposed Idx as NewIdx * Scale, form a new GEP.
            // If the multiplication NewIdx * Scale may overflow then the new
            // GEP may not be "inbounds".
            Value *NewGEP =
                GEP.isInBounds() && NSW
                    ? Builder->CreateInBoundsGEP(nullptr, StrippedPtr, NewIdx,
                                                 GEP.getName())
                    : Builder->CreateGEP(nullptr, StrippedPtr, NewIdx,
                                         GEP.getName());

            // The NewGEP must be pointer typed, so must the old one -> BitCast
            return CastInst::CreatePointerBitCastOrAddrSpaceCast(NewGEP,
                                                                 GEP.getType());
          }
        }
      }

      // Similarly, transform things like:
      // getelementptr i8* bitcast ([100 x double]* X to i8*), i32 %tmp
      //   (where tmp = 8*tmp2) into:
      // getelementptr [100 x double]* %arr, i32 0, i32 %tmp2; bitcast
      if (ResElTy->isSized() && SrcElTy->isSized() && SrcElTy->isArrayTy()) {
        // Check that changing to the array element type amounts to dividing the
        // index by a scale factor.
        uint64_t ResSize = DL.getTypeAllocSize(ResElTy);
        uint64_t ArrayEltSize =
            DL.getTypeAllocSize(SrcElTy->getArrayElementType());
        if (ResSize && ArrayEltSize % ResSize == 0) {
          Value *Idx = GEP.getOperand(1);
          unsigned BitWidth = Idx->getType()->getPrimitiveSizeInBits();
          uint64_t Scale = ArrayEltSize / ResSize;

          // Earlier transforms ensure that the index has type IntPtrType, which
          // considerably simplifies the logic by eliminating implicit casts.
          assert(Idx->getType() == DL.getIntPtrType(GEP.getType()) &&
                 "Index not cast to pointer width?");

          bool NSW;
          if (Value *NewIdx = Descale(Idx, APInt(BitWidth, Scale), NSW)) {
            // Successfully decomposed Idx as NewIdx * Scale, form a new GEP.
            // If the multiplication NewIdx * Scale may overflow then the new
            // GEP may not be "inbounds".
            Value *Off[2] = {
                Constant::getNullValue(DL.getIntPtrType(GEP.getType())),
                NewIdx};

            Value *NewGEP = GEP.isInBounds() && NSW
                                ? Builder->CreateInBoundsGEP(
                                      SrcElTy, StrippedPtr, Off, GEP.getName())
                                : Builder->CreateGEP(SrcElTy, StrippedPtr, Off,
                                                     GEP.getName());
            // The NewGEP must be pointer typed, so must the old one -> BitCast
            return CastInst::CreatePointerBitCastOrAddrSpaceCast(NewGEP,
                                                                 GEP.getType());
          }
        }
      }
    }
  }

  // addrspacecast between types is canonicalized as a bitcast, then an
  // addrspacecast. To take advantage of the below bitcast + struct GEP, look
  // through the addrspacecast.
  if (AddrSpaceCastInst *ASC = dyn_cast<AddrSpaceCastInst>(PtrOp)) {
    //   X = bitcast A addrspace(1)* to B addrspace(1)*
    //   Y = addrspacecast A addrspace(1)* to B addrspace(2)*
    //   Z = gep Y, <...constant indices...>
    // Into an addrspacecasted GEP of the struct.
    if (BitCastInst *BC = dyn_cast<BitCastInst>(ASC->getOperand(0)))
      PtrOp = BC;
  }

  /// See if we can simplify:
  ///   X = bitcast A* to B*
  ///   Y = gep X, <...constant indices...>
  /// into a gep of the original struct.  This is important for SROA and alias
  /// analysis of unions.  If "A" is also a bitcast, wait for A/X to be merged.
  if (BitCastInst *BCI = dyn_cast<BitCastInst>(PtrOp)) {
    Value *Operand = BCI->getOperand(0);
    PointerType *OpType = cast<PointerType>(Operand->getType());
    unsigned OffsetBits = DL.getPointerTypeSizeInBits(GEP.getType());
    APInt Offset(OffsetBits, 0);
    if (!isa<BitCastInst>(Operand) &&
        GEP.accumulateConstantOffset(DL, Offset)) {

      // If this GEP instruction doesn't move the pointer, just replace the GEP
      // with a bitcast of the real input to the dest type.
      if (!Offset) {
        // If the bitcast is of an allocation, and the allocation will be
        // converted to match the type of the cast, don't touch this.
        if (isa<AllocaInst>(Operand) || isAllocationFn(Operand, &TLI)) {
          // See if the bitcast simplifies, if so, don't nuke this GEP yet.
          if (Instruction *I = visitBitCast(*BCI)) {
            if (I != BCI) {
              I->takeName(BCI);
              BCI->getParent()->getInstList().insert(BCI->getIterator(), I);
              replaceInstUsesWith(*BCI, I);
            }
            return &GEP;
          }
        }

        if (Operand->getType()->getPointerAddressSpace() != GEP.getAddressSpace())
          return new AddrSpaceCastInst(Operand, GEP.getType());
        return new BitCastInst(Operand, GEP.getType());
      }

      // Otherwise, if the offset is non-zero, we need to find out if there is a
      // field at Offset in 'A's type.  If so, we can pull the cast through the
      // GEP.
      SmallVector<Value*, 8> NewIndices;
      if (FindElementAtOffset(OpType, Offset.getSExtValue(), NewIndices)) {
        Value *NGEP =
            GEP.isInBounds()
                ? Builder->CreateInBoundsGEP(nullptr, Operand, NewIndices)
                : Builder->CreateGEP(nullptr, Operand, NewIndices);

        if (NGEP->getType() == GEP.getType())
          return replaceInstUsesWith(GEP, NGEP);
        NGEP->takeName(&GEP);

        if (NGEP->getType()->getPointerAddressSpace() != GEP.getAddressSpace())
          return new AddrSpaceCastInst(NGEP, GEP.getType());
        return new BitCastInst(NGEP, GEP.getType());
      }
    }
  }

  if (!GEP.isInBounds()) {
    unsigned PtrWidth =
        DL.getPointerSizeInBits(PtrOp->getType()->getPointerAddressSpace());
    APInt BasePtrOffset(PtrWidth, 0);
    Value *UnderlyingPtrOp =
            PtrOp->stripAndAccumulateInBoundsConstantOffsets(DL,
                                                             BasePtrOffset);
    if (auto *AI = dyn_cast<AllocaInst>(UnderlyingPtrOp)) {
      if (GEP.accumulateConstantOffset(DL, BasePtrOffset) &&
          BasePtrOffset.isNonNegative()) {
        APInt AllocSize(PtrWidth, DL.getTypeAllocSize(AI->getAllocatedType()));
        if (BasePtrOffset.ule(AllocSize)) {
          return GetElementPtrInst::CreateInBounds(
              PtrOp, makeArrayRef(Ops).slice(1), GEP.getName());
        }
      }
    }
  }

  return nullptr;
}

static bool isNeverEqualToUnescapedAlloc(Value *V, const TargetLibraryInfo *TLI,
                                         Instruction *AI) {
  if (isa<ConstantPointerNull>(V))
    return true;
  if (auto *LI = dyn_cast<LoadInst>(V))
    return isa<GlobalVariable>(LI->getPointerOperand());
  // Two distinct allocations will never be equal.
  // We rely on LookThroughBitCast in isAllocLikeFn being false, since looking
  // through bitcasts of V can cause
  // the result statement below to be true, even when AI and V (ex:
  // i8* ->i32* ->i8* of AI) are the same allocations.
  return isAllocLikeFn(V, TLI) && V != AI;
}

static bool
isAllocSiteRemovable(Instruction *AI, SmallVectorImpl<WeakVH> &Users,
                     const TargetLibraryInfo *TLI) {
  SmallVector<Instruction*, 4> Worklist;
  Worklist.push_back(AI);

  do {
    Instruction *PI = Worklist.pop_back_val();
    for (User *U : PI->users()) {
      Instruction *I = cast<Instruction>(U);
      switch (I->getOpcode()) {
      default:
        // Give up the moment we see something we can't handle.
        return false;

      case Instruction::BitCast:
      case Instruction::GetElementPtr:
        Users.emplace_back(I);
        Worklist.push_back(I);
        continue;

      case Instruction::ICmp: {
        ICmpInst *ICI = cast<ICmpInst>(I);
        // We can fold eq/ne comparisons with null to false/true, respectively.
        // We also fold comparisons in some conditions provided the alloc has
        // not escaped (see isNeverEqualToUnescapedAlloc).
        if (!ICI->isEquality())
          return false;
        unsigned OtherIndex = (ICI->getOperand(0) == PI) ? 1 : 0;
        if (!isNeverEqualToUnescapedAlloc(ICI->getOperand(OtherIndex), TLI, AI))
          return false;
        Users.emplace_back(I);
        continue;
      }

      case Instruction::Call:
        // Ignore no-op and store intrinsics.
        if (IntrinsicInst *II = dyn_cast<IntrinsicInst>(I)) {
          switch (II->getIntrinsicID()) {
          default:
            return false;

          case Intrinsic::memmove:
          case Intrinsic::memcpy:
          case Intrinsic::memset: {
            MemIntrinsic *MI = cast<MemIntrinsic>(II);
            if (MI->isVolatile() || MI->getRawDest() != PI)
              return false;
            LLVM_FALLTHROUGH;
          }
          case Intrinsic::dbg_declare:
          case Intrinsic::dbg_value:
          case Intrinsic::invariant_start:
          case Intrinsic::invariant_end:
          case Intrinsic::lifetime_start:
          case Intrinsic::lifetime_end:
          case Intrinsic::objectsize:
            Users.emplace_back(I);
            continue;
          }
        }

        if (isFreeCall(I, TLI)) {
          Users.emplace_back(I);
          continue;
        }
        return false;

      case Instruction::Store: {
        StoreInst *SI = cast<StoreInst>(I);
        if (SI->isVolatile() || SI->getPointerOperand() != PI)
          return false;
        Users.emplace_back(I);
        continue;
      }
      }
      llvm_unreachable("missing a return?");
    }
  } while (!Worklist.empty());
  return true;
}

Instruction *InstCombiner::visitAllocSite(Instruction &MI) {
  // If we have a malloc call which is only used in any amount of comparisons
  // to null and free calls, delete the calls and replace the comparisons with
  // true or false as appropriate.
  SmallVector<WeakVH, 64> Users;
  if (isAllocSiteRemovable(&MI, Users, &TLI)) {
    for (unsigned i = 0, e = Users.size(); i != e; ++i) {
      // Lowering all @llvm.objectsize calls first because they may
      // use a bitcast/GEP of the alloca we are removing.
      if (!Users[i])
       continue;

      Instruction *I = cast<Instruction>(&*Users[i]);

      if (IntrinsicInst *II = dyn_cast<IntrinsicInst>(I)) {
        if (II->getIntrinsicID() == Intrinsic::objectsize) {
          uint64_t Size;
          if (!getObjectSize(II->getArgOperand(0), Size, DL, &TLI)) {
            ConstantInt *CI = cast<ConstantInt>(II->getArgOperand(1));
            Size = CI->isZero() ? -1ULL : 0;
          }
          replaceInstUsesWith(*I, ConstantInt::get(I->getType(), Size));
          eraseInstFromFunction(*I);
          Users[i] = nullptr; // Skip examining in the next loop.
        }
      }
    }
    for (unsigned i = 0, e = Users.size(); i != e; ++i) {
      if (!Users[i])
        continue;

      Instruction *I = cast<Instruction>(&*Users[i]);

      if (ICmpInst *C = dyn_cast<ICmpInst>(I)) {
        replaceInstUsesWith(*C,
                            ConstantInt::get(Type::getInt1Ty(C->getContext()),
                                             C->isFalseWhenEqual()));
      } else if (isa<BitCastInst>(I) || isa<GetElementPtrInst>(I)) {
        replaceInstUsesWith(*I, UndefValue::get(I->getType()));
      }
      eraseInstFromFunction(*I);
    }

    if (InvokeInst *II = dyn_cast<InvokeInst>(&MI)) {
      // Replace invoke with a NOP intrinsic to maintain the original CFG
      Module *M = II->getModule();
      Function *F = Intrinsic::getDeclaration(M, Intrinsic::donothing);
      InvokeInst::Create(F, II->getNormalDest(), II->getUnwindDest(),
                         None, "", II->getParent());
    }
    return eraseInstFromFunction(MI);
  }
  return nullptr;
}

/// \brief Move the call to free before a NULL test.
///
/// Check if this free is accessed after its argument has been test
/// against NULL (property 0).
/// If yes, it is legal to move this call in its predecessor block.
///
/// The move is performed only if the block containing the call to free
/// will be removed, i.e.:
/// 1. it has only one predecessor P, and P has two successors
/// 2. it contains the call and an unconditional branch
/// 3. its successor is the same as its predecessor's successor
///
/// The profitability is out-of concern here and this function should
/// be called only if the caller knows this transformation would be
/// profitable (e.g., for code size).
static Instruction *
tryToMoveFreeBeforeNullTest(CallInst &FI) {
  Value *Op = FI.getArgOperand(0);
  BasicBlock *FreeInstrBB = FI.getParent();
  BasicBlock *PredBB = FreeInstrBB->getSinglePredecessor();

  // Validate part of constraint #1: Only one predecessor
  // FIXME: We can extend the number of predecessor, but in that case, we
  //        would duplicate the call to free in each predecessor and it may
  //        not be profitable even for code size.
  if (!PredBB)
    return nullptr;

  // Validate constraint #2: Does this block contains only the call to
  //                         free and an unconditional branch?
  // FIXME: We could check if we can speculate everything in the
  //        predecessor block
  if (FreeInstrBB->size() != 2)
    return nullptr;
  BasicBlock *SuccBB;
  if (!match(FreeInstrBB->getTerminator(), m_UnconditionalBr(SuccBB)))
    return nullptr;

  // Validate the rest of constraint #1 by matching on the pred branch.
  TerminatorInst *TI = PredBB->getTerminator();
  BasicBlock *TrueBB, *FalseBB;
  ICmpInst::Predicate Pred;
  if (!match(TI, m_Br(m_ICmp(Pred, m_Specific(Op), m_Zero()), TrueBB, FalseBB)))
    return nullptr;
  if (Pred != ICmpInst::ICMP_EQ && Pred != ICmpInst::ICMP_NE)
    return nullptr;

  // Validate constraint #3: Ensure the null case just falls through.
  if (SuccBB != (Pred == ICmpInst::ICMP_EQ ? TrueBB : FalseBB))
    return nullptr;
  assert(FreeInstrBB == (Pred == ICmpInst::ICMP_EQ ? FalseBB : TrueBB) &&
         "Broken CFG: missing edge from predecessor to successor");

  FI.moveBefore(TI);
  return &FI;
}


Instruction *InstCombiner::visitFree(CallInst &FI) {
  Value *Op = FI.getArgOperand(0);

  // free undef -> unreachable.
  if (isa<UndefValue>(Op)) {
    // Insert a new store to null because we cannot modify the CFG here.
    Builder->CreateStore(ConstantInt::getTrue(FI.getContext()),
                         UndefValue::get(Type::getInt1PtrTy(FI.getContext())));
    return eraseInstFromFunction(FI);
  }

  // If we have 'free null' delete the instruction.  This can happen in stl code
  // when lots of inlining happens.
  if (isa<ConstantPointerNull>(Op))
    return eraseInstFromFunction(FI);

  // If we optimize for code size, try to move the call to free before the null
  // test so that simplify cfg can remove the empty block and dead code
  // elimination the branch. I.e., helps to turn something like:
  // if (foo) free(foo);
  // into
  // free(foo);
  if (MinimizeSize)
    if (Instruction *I = tryToMoveFreeBeforeNullTest(FI))
      return I;

  return nullptr;
}

Instruction *InstCombiner::visitReturnInst(ReturnInst &RI) {
  if (RI.getNumOperands() == 0) // ret void
    return nullptr;

  Value *ResultOp = RI.getOperand(0);
  Type *VTy = ResultOp->getType();
  if (!VTy->isIntegerTy())
    return nullptr;

  // There might be assume intrinsics dominating this return that completely
  // determine the value. If so, constant fold it.
  unsigned BitWidth = VTy->getPrimitiveSizeInBits();
  APInt KnownZero(BitWidth, 0), KnownOne(BitWidth, 0);
  computeKnownBits(ResultOp, KnownZero, KnownOne, 0, &RI);
  if ((KnownZero|KnownOne).isAllOnesValue())
    RI.setOperand(0, Constant::getIntegerValue(VTy, KnownOne));

  return nullptr;
}

Instruction *InstCombiner::visitBranchInst(BranchInst &BI) {
  // Change br (not X), label True, label False to: br X, label False, True
  Value *X = nullptr;
  BasicBlock *TrueDest;
  BasicBlock *FalseDest;
  if (match(&BI, m_Br(m_Not(m_Value(X)), TrueDest, FalseDest)) &&
      !isa<Constant>(X)) {
    // Swap Destinations and condition...
    BI.setCondition(X);
    BI.swapSuccessors();
    return &BI;
  }

  // If the condition is irrelevant, remove the use so that other
  // transforms on the condition become more effective.
  if (BI.isConditional() &&
      BI.getSuccessor(0) == BI.getSuccessor(1) &&
      !isa<UndefValue>(BI.getCondition())) {
    BI.setCondition(UndefValue::get(BI.getCondition()->getType()));
    return &BI;
  }

  // Canonicalize fcmp_one -> fcmp_oeq
  FCmpInst::Predicate FPred; Value *Y;
  if (match(&BI, m_Br(m_FCmp(FPred, m_Value(X), m_Value(Y)),
                             TrueDest, FalseDest)) &&
      BI.getCondition()->hasOneUse())
    if (FPred == FCmpInst::FCMP_ONE || FPred == FCmpInst::FCMP_OLE ||
        FPred == FCmpInst::FCMP_OGE) {
      FCmpInst *Cond = cast<FCmpInst>(BI.getCondition());
      Cond->setPredicate(FCmpInst::getInversePredicate(FPred));

      // Swap Destinations and condition.
      BI.swapSuccessors();
      Worklist.Add(Cond);
      return &BI;
    }

  // Canonicalize icmp_ne -> icmp_eq
  ICmpInst::Predicate IPred;
  if (match(&BI, m_Br(m_ICmp(IPred, m_Value(X), m_Value(Y)),
                      TrueDest, FalseDest)) &&
      BI.getCondition()->hasOneUse())
    if (IPred == ICmpInst::ICMP_NE  || IPred == ICmpInst::ICMP_ULE ||
        IPred == ICmpInst::ICMP_SLE || IPred == ICmpInst::ICMP_UGE ||
        IPred == ICmpInst::ICMP_SGE) {
      ICmpInst *Cond = cast<ICmpInst>(BI.getCondition());
      Cond->setPredicate(ICmpInst::getInversePredicate(IPred));
      // Swap Destinations and condition.
      BI.swapSuccessors();
      Worklist.Add(Cond);
      return &BI;
    }

  return nullptr;
}

Instruction *InstCombiner::visitSwitchInst(SwitchInst &SI) {
  Value *Cond = SI.getCondition();
  unsigned BitWidth = cast<IntegerType>(Cond->getType())->getBitWidth();
  APInt KnownZero(BitWidth, 0), KnownOne(BitWidth, 0);
  computeKnownBits(Cond, KnownZero, KnownOne, 0, &SI);
  unsigned LeadingKnownZeros = KnownZero.countLeadingOnes();
  unsigned LeadingKnownOnes = KnownOne.countLeadingOnes();

  // Compute the number of leading bits we can ignore.
  // TODO: A better way to determine this would use ComputeNumSignBits().
  for (auto &C : SI.cases()) {
    LeadingKnownZeros = std::min(
        LeadingKnownZeros, C.getCaseValue()->getValue().countLeadingZeros());
    LeadingKnownOnes = std::min(
        LeadingKnownOnes, C.getCaseValue()->getValue().countLeadingOnes());
  }

  unsigned NewWidth = BitWidth - std::max(LeadingKnownZeros, LeadingKnownOnes);

  // Shrink the condition operand if the new type is smaller than the old type.
  // This may produce a non-standard type for the switch, but that's ok because
  // the backend should extend back to a legal type for the target.
  bool TruncCond = false;
  if (NewWidth > 0 && NewWidth < BitWidth) {
    TruncCond = true;
    IntegerType *Ty = IntegerType::get(SI.getContext(), NewWidth);
    Builder->SetInsertPoint(&SI);
    Value *NewCond = Builder->CreateTrunc(Cond, Ty, "trunc");
    SI.setCondition(NewCond);

    for (auto &C : SI.cases())
      static_cast<SwitchInst::CaseIt *>(&C)->setValue(ConstantInt::get(
          SI.getContext(), C.getCaseValue()->getValue().trunc(NewWidth)));
  }

  Value *Op0 = nullptr;
  ConstantInt *AddRHS = nullptr;
  if (match(Cond, m_Add(m_Value(Op0), m_ConstantInt(AddRHS)))) {
    // Change 'switch (X+4) case 1:' into 'switch (X) case -3'.
    for (SwitchInst::CaseIt i = SI.case_begin(), e = SI.case_end(); i != e;
         ++i) {
      ConstantInt *CaseVal = i.getCaseValue();
      Constant *LHS = CaseVal;
      if (TruncCond) {
        LHS = LeadingKnownZeros
                  ? ConstantExpr::getZExt(CaseVal, Cond->getType())
                  : ConstantExpr::getSExt(CaseVal, Cond->getType());
      }
      Constant *NewCaseVal = ConstantExpr::getSub(LHS, AddRHS);
      assert(isa<ConstantInt>(NewCaseVal) &&
             "Result of expression should be constant");
      i.setValue(cast<ConstantInt>(NewCaseVal));
    }
    SI.setCondition(Op0);
    if (auto *CondI = dyn_cast<Instruction>(Cond))
      Worklist.Add(CondI);
    return &SI;
  }

  return TruncCond ? &SI : nullptr;
}

Instruction *InstCombiner::visitExtractValueInst(ExtractValueInst &EV) {
  Value *Agg = EV.getAggregateOperand();

  if (!EV.hasIndices())
    return replaceInstUsesWith(EV, Agg);

  if (Value *V =
          SimplifyExtractValueInst(Agg, EV.getIndices(), DL, &TLI, &DT, &AC))
    return replaceInstUsesWith(EV, V);

  if (InsertValueInst *IV = dyn_cast<InsertValueInst>(Agg)) {
    // We're extracting from an insertvalue instruction, compare the indices
    const unsigned *exti, *exte, *insi, *inse;
    for (exti = EV.idx_begin(), insi = IV->idx_begin(),
         exte = EV.idx_end(), inse = IV->idx_end();
         exti != exte && insi != inse;
         ++exti, ++insi) {
      if (*insi != *exti)
        // The insert and extract both reference distinctly different elements.
        // This means the extract is not influenced by the insert, and we can
        // replace the aggregate operand of the extract with the aggregate
        // operand of the insert. i.e., replace
        // %I = insertvalue { i32, { i32 } } %A, { i32 } { i32 42 }, 1
        // %E = extractvalue { i32, { i32 } } %I, 0
        // with
        // %E = extractvalue { i32, { i32 } } %A, 0
        return ExtractValueInst::Create(IV->getAggregateOperand(),
                                        EV.getIndices());
    }
    if (exti == exte && insi == inse)
      // Both iterators are at the end: Index lists are identical. Replace
      // %B = insertvalue { i32, { i32 } } %A, i32 42, 1, 0
      // %C = extractvalue { i32, { i32 } } %B, 1, 0
      // with "i32 42"
      return replaceInstUsesWith(EV, IV->getInsertedValueOperand());
    if (exti == exte) {
      // The extract list is a prefix of the insert list. i.e. replace
      // %I = insertvalue { i32, { i32 } } %A, i32 42, 1, 0
      // %E = extractvalue { i32, { i32 } } %I, 1
      // with
      // %X = extractvalue { i32, { i32 } } %A, 1
      // %E = insertvalue { i32 } %X, i32 42, 0
      // by switching the order of the insert and extract (though the
      // insertvalue should be left in, since it may have other uses).
      Value *NewEV = Builder->CreateExtractValue(IV->getAggregateOperand(),
                                                 EV.getIndices());
      return InsertValueInst::Create(NewEV, IV->getInsertedValueOperand(),
                                     makeArrayRef(insi, inse));
    }
    if (insi == inse)
      // The insert list is a prefix of the extract list
      // We can simply remove the common indices from the extract and make it
      // operate on the inserted value instead of the insertvalue result.
      // i.e., replace
      // %I = insertvalue { i32, { i32 } } %A, { i32 } { i32 42 }, 1
      // %E = extractvalue { i32, { i32 } } %I, 1, 0
      // with
      // %E extractvalue { i32 } { i32 42 }, 0
      return ExtractValueInst::Create(IV->getInsertedValueOperand(),
                                      makeArrayRef(exti, exte));
  }
  if (IntrinsicInst *II = dyn_cast<IntrinsicInst>(Agg)) {
    // We're extracting from an intrinsic, see if we're the only user, which
    // allows us to simplify multiple result intrinsics to simpler things that
    // just get one value.
    if (II->hasOneUse()) {
      // Check if we're grabbing the overflow bit or the result of a 'with
      // overflow' intrinsic.  If it's the latter we can remove the intrinsic
      // and replace it with a traditional binary instruction.
      switch (II->getIntrinsicID()) {
      case Intrinsic::uadd_with_overflow:
      case Intrinsic::sadd_with_overflow:
        if (*EV.idx_begin() == 0) {  // Normal result.
          Value *LHS = II->getArgOperand(0), *RHS = II->getArgOperand(1);
          replaceInstUsesWith(*II, UndefValue::get(II->getType()));
          eraseInstFromFunction(*II);
          return BinaryOperator::CreateAdd(LHS, RHS);
        }

        // If the normal result of the add is dead, and the RHS is a constant,
        // we can transform this into a range comparison.
        // overflow = uadd a, -4  -->  overflow = icmp ugt a, 3
        if (II->getIntrinsicID() == Intrinsic::uadd_with_overflow)
          if (ConstantInt *CI = dyn_cast<ConstantInt>(II->getArgOperand(1)))
            return new ICmpInst(ICmpInst::ICMP_UGT, II->getArgOperand(0),
                                ConstantExpr::getNot(CI));
        break;
      case Intrinsic::usub_with_overflow:
      case Intrinsic::ssub_with_overflow:
        if (*EV.idx_begin() == 0) {  // Normal result.
          Value *LHS = II->getArgOperand(0), *RHS = II->getArgOperand(1);
          replaceInstUsesWith(*II, UndefValue::get(II->getType()));
          eraseInstFromFunction(*II);
          return BinaryOperator::CreateSub(LHS, RHS);
        }
        break;
      case Intrinsic::umul_with_overflow:
      case Intrinsic::smul_with_overflow:
        if (*EV.idx_begin() == 0) {  // Normal result.
          Value *LHS = II->getArgOperand(0), *RHS = II->getArgOperand(1);
          replaceInstUsesWith(*II, UndefValue::get(II->getType()));
          eraseInstFromFunction(*II);
          return BinaryOperator::CreateMul(LHS, RHS);
        }
        break;
      default:
        break;
      }
    }
  }
  if (LoadInst *L = dyn_cast<LoadInst>(Agg))
    // If the (non-volatile) load only has one use, we can rewrite this to a
    // load from a GEP. This reduces the size of the load. If a load is used
    // only by extractvalue instructions then this either must have been
    // optimized before, or it is a struct with padding, in which case we
    // don't want to do the transformation as it loses padding knowledge.
    if (L->isSimple() && L->hasOneUse()) {
      // extractvalue has integer indices, getelementptr has Value*s. Convert.
      SmallVector<Value*, 4> Indices;
      // Prefix an i32 0 since we need the first element.
      Indices.push_back(Builder->getInt32(0));
      for (ExtractValueInst::idx_iterator I = EV.idx_begin(), E = EV.idx_end();
            I != E; ++I)
        Indices.push_back(Builder->getInt32(*I));

      // We need to insert these at the location of the old load, not at that of
      // the extractvalue.
      Builder->SetInsertPoint(L);
      Value *GEP = Builder->CreateInBoundsGEP(L->getType(),
                                              L->getPointerOperand(), Indices);
      // Returning the load directly will cause the main loop to insert it in
      // the wrong spot, so use replaceInstUsesWith().
      return replaceInstUsesWith(EV, Builder->CreateLoad(GEP));
    }
  // We could simplify extracts from other values. Note that nested extracts may
  // already be simplified implicitly by the above: extract (extract (insert) )
  // will be translated into extract ( insert ( extract ) ) first and then just
  // the value inserted, if appropriate. Similarly for extracts from single-use
  // loads: extract (extract (load)) will be translated to extract (load (gep))
  // and if again single-use then via load (gep (gep)) to load (gep).
  // However, double extracts from e.g. function arguments or return values
  // aren't handled yet.
  return nullptr;
}

/// Return 'true' if the given typeinfo will match anything.
static bool isCatchAll(EHPersonality Personality, Constant *TypeInfo) {
  switch (Personality) {
  case EHPersonality::GNU_C:
  case EHPersonality::GNU_C_SjLj:
  case EHPersonality::Rust:
    // The GCC C EH and Rust personality only exists to support cleanups, so
    // it's not clear what the semantics of catch clauses are.
    return false;
  case EHPersonality::Unknown:
    return false;
  case EHPersonality::GNU_Ada:
    // While __gnat_all_others_value will match any Ada exception, it doesn't
    // match foreign exceptions (or didn't, before gcc-4.7).
    return false;
  case EHPersonality::GNU_CXX:
  case EHPersonality::GNU_CXX_SjLj:
  case EHPersonality::GNU_ObjC:
  case EHPersonality::MSVC_X86SEH:
  case EHPersonality::MSVC_Win64SEH:
  case EHPersonality::MSVC_CXX:
  case EHPersonality::CoreCLR:
    return TypeInfo->isNullValue();
  }
  llvm_unreachable("invalid enum");
}

static bool shorter_filter(const Value *LHS, const Value *RHS) {
  return
    cast<ArrayType>(LHS->getType())->getNumElements()
  <
    cast<ArrayType>(RHS->getType())->getNumElements();
}

Instruction *InstCombiner::visitLandingPadInst(LandingPadInst &LI) {
  // The logic here should be correct for any real-world personality function.
  // However if that turns out not to be true, the offending logic can always
  // be conditioned on the personality function, like the catch-all logic is.
  EHPersonality Personality =
      classifyEHPersonality(LI.getParent()->getParent()->getPersonalityFn());

  // Simplify the list of clauses, eg by removing repeated catch clauses
  // (these are often created by inlining).
  bool MakeNewInstruction = false; // If true, recreate using the following:
  SmallVector<Constant *, 16> NewClauses; // - Clauses for the new instruction;
  bool CleanupFlag = LI.isCleanup();   // - The new instruction is a cleanup.

  SmallPtrSet<Value *, 16> AlreadyCaught; // Typeinfos known caught already.
  for (unsigned i = 0, e = LI.getNumClauses(); i != e; ++i) {
    bool isLastClause = i + 1 == e;
    if (LI.isCatch(i)) {
      // A catch clause.
      Constant *CatchClause = LI.getClause(i);
      Constant *TypeInfo = CatchClause->stripPointerCasts();

      // If we already saw this clause, there is no point in having a second
      // copy of it.
      if (AlreadyCaught.insert(TypeInfo).second) {
        // This catch clause was not already seen.
        NewClauses.push_back(CatchClause);
      } else {
        // Repeated catch clause - drop the redundant copy.
        MakeNewInstruction = true;
      }

      // If this is a catch-all then there is no point in keeping any following
      // clauses or marking the landingpad as having a cleanup.
      if (isCatchAll(Personality, TypeInfo)) {
        if (!isLastClause)
          MakeNewInstruction = true;
        CleanupFlag = false;
        break;
      }
    } else {
      // A filter clause.  If any of the filter elements were already caught
      // then they can be dropped from the filter.  It is tempting to try to
      // exploit the filter further by saying that any typeinfo that does not
      // occur in the filter can't be caught later (and thus can be dropped).
      // However this would be wrong, since typeinfos can match without being
      // equal (for example if one represents a C++ class, and the other some
      // class derived from it).
      assert(LI.isFilter(i) && "Unsupported landingpad clause!");
      Constant *FilterClause = LI.getClause(i);
      ArrayType *FilterType = cast<ArrayType>(FilterClause->getType());
      unsigned NumTypeInfos = FilterType->getNumElements();

      // An empty filter catches everything, so there is no point in keeping any
      // following clauses or marking the landingpad as having a cleanup.  By
      // dealing with this case here the following code is made a bit simpler.
      if (!NumTypeInfos) {
        NewClauses.push_back(FilterClause);
        if (!isLastClause)
          MakeNewInstruction = true;
        CleanupFlag = false;
        break;
      }

      bool MakeNewFilter = false; // If true, make a new filter.
      SmallVector<Constant *, 16> NewFilterElts; // New elements.
      if (isa<ConstantAggregateZero>(FilterClause)) {
        // Not an empty filter - it contains at least one null typeinfo.
        assert(NumTypeInfos > 0 && "Should have handled empty filter already!");
        Constant *TypeInfo =
          Constant::getNullValue(FilterType->getElementType());
        // If this typeinfo is a catch-all then the filter can never match.
        if (isCatchAll(Personality, TypeInfo)) {
          // Throw the filter away.
          MakeNewInstruction = true;
          continue;
        }

        // There is no point in having multiple copies of this typeinfo, so
        // discard all but the first copy if there is more than one.
        NewFilterElts.push_back(TypeInfo);
        if (NumTypeInfos > 1)
          MakeNewFilter = true;
      } else {
        ConstantArray *Filter = cast<ConstantArray>(FilterClause);
        SmallPtrSet<Value *, 16> SeenInFilter; // For uniquing the elements.
        NewFilterElts.reserve(NumTypeInfos);

        // Remove any filter elements that were already caught or that already
        // occurred in the filter.  While there, see if any of the elements are
        // catch-alls.  If so, the filter can be discarded.
        bool SawCatchAll = false;
        for (unsigned j = 0; j != NumTypeInfos; ++j) {
          Constant *Elt = Filter->getOperand(j);
          Constant *TypeInfo = Elt->stripPointerCasts();
          if (isCatchAll(Personality, TypeInfo)) {
            // This element is a catch-all.  Bail out, noting this fact.
            SawCatchAll = true;
            break;
          }

          // Even if we've seen a type in a catch clause, we don't want to
          // remove it from the filter.  An unexpected type handler may be
          // set up for a call site which throws an exception of the same
          // type caught.  In order for the exception thrown by the unexpected
          // handler to propagate correctly, the filter must be correctly
          // described for the call site.
          //
          // Example:
          //
          // void unexpected() { throw 1;}
          // void foo() throw (int) {
          //   std::set_unexpected(unexpected);
          //   try {
          //     throw 2.0;
          //   } catch (int i) {}
          // }

          // There is no point in having multiple copies of the same typeinfo in
          // a filter, so only add it if we didn't already.
          if (SeenInFilter.insert(TypeInfo).second)
            NewFilterElts.push_back(cast<Constant>(Elt));
        }
        // A filter containing a catch-all cannot match anything by definition.
        if (SawCatchAll) {
          // Throw the filter away.
          MakeNewInstruction = true;
          continue;
        }

        // If we dropped something from the filter, make a new one.
        if (NewFilterElts.size() < NumTypeInfos)
          MakeNewFilter = true;
      }
      if (MakeNewFilter) {
        FilterType = ArrayType::get(FilterType->getElementType(),
                                    NewFilterElts.size());
        FilterClause = ConstantArray::get(FilterType, NewFilterElts);
        MakeNewInstruction = true;
      }

      NewClauses.push_back(FilterClause);

      // If the new filter is empty then it will catch everything so there is
      // no point in keeping any following clauses or marking the landingpad
      // as having a cleanup.  The case of the original filter being empty was
      // already handled above.
      if (MakeNewFilter && !NewFilterElts.size()) {
        assert(MakeNewInstruction && "New filter but not a new instruction!");
        CleanupFlag = false;
        break;
      }
    }
  }

  // If several filters occur in a row then reorder them so that the shortest
  // filters come first (those with the smallest number of elements).  This is
  // advantageous because shorter filters are more likely to match, speeding up
  // unwinding, but mostly because it increases the effectiveness of the other
  // filter optimizations below.
  for (unsigned i = 0, e = NewClauses.size(); i + 1 < e; ) {
    unsigned j;
    // Find the maximal 'j' s.t. the range [i, j) consists entirely of filters.
    for (j = i; j != e; ++j)
      if (!isa<ArrayType>(NewClauses[j]->getType()))
        break;

    // Check whether the filters are already sorted by length.  We need to know
    // if sorting them is actually going to do anything so that we only make a
    // new landingpad instruction if it does.
    for (unsigned k = i; k + 1 < j; ++k)
      if (shorter_filter(NewClauses[k+1], NewClauses[k])) {
        // Not sorted, so sort the filters now.  Doing an unstable sort would be
        // correct too but reordering filters pointlessly might confuse users.
        std::stable_sort(NewClauses.begin() + i, NewClauses.begin() + j,
                         shorter_filter);
        MakeNewInstruction = true;
        break;
      }

    // Look for the next batch of filters.
    i = j + 1;
  }

  // If typeinfos matched if and only if equal, then the elements of a filter L
  // that occurs later than a filter F could be replaced by the intersection of
  // the elements of F and L.  In reality two typeinfos can match without being
  // equal (for example if one represents a C++ class, and the other some class
  // derived from it) so it would be wrong to perform this transform in general.
  // However the transform is correct and useful if F is a subset of L.  In that
  // case L can be replaced by F, and thus removed altogether since repeating a
  // filter is pointless.  So here we look at all pairs of filters F and L where
  // L follows F in the list of clauses, and remove L if every element of F is
  // an element of L.  This can occur when inlining C++ functions with exception
  // specifications.
  for (unsigned i = 0; i + 1 < NewClauses.size(); ++i) {
    // Examine each filter in turn.
    Value *Filter = NewClauses[i];
    ArrayType *FTy = dyn_cast<ArrayType>(Filter->getType());
    if (!FTy)
      // Not a filter - skip it.
      continue;
    unsigned FElts = FTy->getNumElements();
    // Examine each filter following this one.  Doing this backwards means that
    // we don't have to worry about filters disappearing under us when removed.
    for (unsigned j = NewClauses.size() - 1; j != i; --j) {
      Value *LFilter = NewClauses[j];
      ArrayType *LTy = dyn_cast<ArrayType>(LFilter->getType());
      if (!LTy)
        // Not a filter - skip it.
        continue;
      // If Filter is a subset of LFilter, i.e. every element of Filter is also
      // an element of LFilter, then discard LFilter.
      SmallVectorImpl<Constant *>::iterator J = NewClauses.begin() + j;
      // If Filter is empty then it is a subset of LFilter.
      if (!FElts) {
        // Discard LFilter.
        NewClauses.erase(J);
        MakeNewInstruction = true;
        // Move on to the next filter.
        continue;
      }
      unsigned LElts = LTy->getNumElements();
      // If Filter is longer than LFilter then it cannot be a subset of it.
      if (FElts > LElts)
        // Move on to the next filter.
        continue;
      // At this point we know that LFilter has at least one element.
      if (isa<ConstantAggregateZero>(LFilter)) { // LFilter only contains zeros.
        // Filter is a subset of LFilter iff Filter contains only zeros (as we
        // already know that Filter is not longer than LFilter).
        if (isa<ConstantAggregateZero>(Filter)) {
          assert(FElts <= LElts && "Should have handled this case earlier!");
          // Discard LFilter.
          NewClauses.erase(J);
          MakeNewInstruction = true;
        }
        // Move on to the next filter.
        continue;
      }
      ConstantArray *LArray = cast<ConstantArray>(LFilter);
      if (isa<ConstantAggregateZero>(Filter)) { // Filter only contains zeros.
        // Since Filter is non-empty and contains only zeros, it is a subset of
        // LFilter iff LFilter contains a zero.
        assert(FElts > 0 && "Should have eliminated the empty filter earlier!");
        for (unsigned l = 0; l != LElts; ++l)
          if (LArray->getOperand(l)->isNullValue()) {
            // LFilter contains a zero - discard it.
            NewClauses.erase(J);
            MakeNewInstruction = true;
            break;
          }
        // Move on to the next filter.
        continue;
      }
      // At this point we know that both filters are ConstantArrays.  Loop over
      // operands to see whether every element of Filter is also an element of
      // LFilter.  Since filters tend to be short this is probably faster than
      // using a method that scales nicely.
      ConstantArray *FArray = cast<ConstantArray>(Filter);
      bool AllFound = true;
      for (unsigned f = 0; f != FElts; ++f) {
        Value *FTypeInfo = FArray->getOperand(f)->stripPointerCasts();
        AllFound = false;
        for (unsigned l = 0; l != LElts; ++l) {
          Value *LTypeInfo = LArray->getOperand(l)->stripPointerCasts();
          if (LTypeInfo == FTypeInfo) {
            AllFound = true;
            break;
          }
        }
        if (!AllFound)
          break;
      }
      if (AllFound) {
        // Discard LFilter.
        NewClauses.erase(J);
        MakeNewInstruction = true;
      }
      // Move on to the next filter.
    }
  }

  // If we changed any of the clauses, replace the old landingpad instruction
  // with a new one.
  if (MakeNewInstruction) {
    LandingPadInst *NLI = LandingPadInst::Create(LI.getType(),
                                                 NewClauses.size());
    for (unsigned i = 0, e = NewClauses.size(); i != e; ++i)
      NLI->addClause(NewClauses[i]);
    // A landing pad with no clauses must have the cleanup flag set.  It is
    // theoretically possible, though highly unlikely, that we eliminated all
    // clauses.  If so, force the cleanup flag to true.
    if (NewClauses.empty())
      CleanupFlag = true;
    NLI->setCleanup(CleanupFlag);
    return NLI;
  }

  // Even if none of the clauses changed, we may nonetheless have understood
  // that the cleanup flag is pointless.  Clear it if so.
  if (LI.isCleanup() != CleanupFlag) {
    assert(!CleanupFlag && "Adding a cleanup, not removing one?!");
    LI.setCleanup(CleanupFlag);
    return &LI;
  }

  return nullptr;
}

/// Try to move the specified instruction from its current block into the
/// beginning of DestBlock, which can only happen if it's safe to move the
/// instruction past all of the instructions between it and the end of its
/// block.
static bool TryToSinkInstruction(Instruction *I, BasicBlock *DestBlock) {
  assert(I->hasOneUse() && "Invariants didn't hold!");

  // Cannot move control-flow-involving, volatile loads, vaarg, etc.
  if (isa<PHINode>(I) || I->isEHPad() || I->mayHaveSideEffects() ||
      isa<TerminatorInst>(I))
    return false;

  // Do not sink alloca instructions out of the entry block.
  if (isa<AllocaInst>(I) && I->getParent() ==
        &DestBlock->getParent()->getEntryBlock())
    return false;

  // Do not sink into catchswitch blocks.
  if (isa<CatchSwitchInst>(DestBlock->getTerminator()))
    return false;

  // Do not sink convergent call instructions.
  if (auto *CI = dyn_cast<CallInst>(I)) {
    if (CI->isConvergent())
      return false;
  }
  // We can only sink load instructions if there is nothing between the load and
  // the end of block that could change the value.
  if (I->mayReadFromMemory()) {
    for (BasicBlock::iterator Scan = I->getIterator(),
                              E = I->getParent()->end();
         Scan != E; ++Scan)
      if (Scan->mayWriteToMemory())
        return false;
  }

  BasicBlock::iterator InsertPos = DestBlock->getFirstInsertionPt();
  I->moveBefore(&*InsertPos);
  ++NumSunkInst;
  return true;
}

bool InstCombiner::run() {
  while (!Worklist.isEmpty()) {
    Instruction *I = Worklist.RemoveOne();
    if (I == nullptr) continue;  // skip null values.

    // Check to see if we can DCE the instruction.
    if (isInstructionTriviallyDead(I, &TLI)) {
      DEBUG(dbgs() << "IC: DCE: " << *I << '\n');
      eraseInstFromFunction(*I);
      ++NumDeadInst;
      MadeIRChange = true;
      continue;
    }

    // Instruction isn't dead, see if we can constant propagate it.
    if (!I->use_empty() &&
        (I->getNumOperands() == 0 || isa<Constant>(I->getOperand(0)))) {
      if (Constant *C = ConstantFoldInstruction(I, DL, &TLI)) {
        DEBUG(dbgs() << "IC: ConstFold to: " << *C << " from: " << *I << '\n');

        // Add operands to the worklist.
        replaceInstUsesWith(*I, C);
        ++NumConstProp;
        if (isInstructionTriviallyDead(I, &TLI))
          eraseInstFromFunction(*I);
        MadeIRChange = true;
        continue;
      }
    }

    // In general, it is possible for computeKnownBits to determine all bits in
    // a value even when the operands are not all constants.
    Type *Ty = I->getType();
    if (ExpensiveCombines && !I->use_empty() && Ty->isIntOrIntVectorTy()) {
      unsigned BitWidth = Ty->getScalarSizeInBits();
      APInt KnownZero(BitWidth, 0);
      APInt KnownOne(BitWidth, 0);
      computeKnownBits(I, KnownZero, KnownOne, /*Depth*/0, I);
      if ((KnownZero | KnownOne).isAllOnesValue()) {
        Constant *C = ConstantInt::get(Ty, KnownOne);
        DEBUG(dbgs() << "IC: ConstFold (all bits known) to: " << *C <<
                        " from: " << *I << '\n');

        // Add operands to the worklist.
        replaceInstUsesWith(*I, C);
        ++NumConstProp;
        if (isInstructionTriviallyDead(I, &TLI))
          eraseInstFromFunction(*I);
        MadeIRChange = true;
        continue;
      }
    }

    // See if we can trivially sink this instruction to a successor basic block.
    if (I->hasOneUse()) {
      BasicBlock *BB = I->getParent();
      Instruction *UserInst = cast<Instruction>(*I->user_begin());
      BasicBlock *UserParent;

      // Get the block the use occurs in.
      if (PHINode *PN = dyn_cast<PHINode>(UserInst))
        UserParent = PN->getIncomingBlock(*I->use_begin());
      else
        UserParent = UserInst->getParent();

      if (UserParent != BB) {
        bool UserIsSuccessor = false;
        // See if the user is one of our successors.
        for (succ_iterator SI = succ_begin(BB), E = succ_end(BB); SI != E; ++SI)
          if (*SI == UserParent) {
            UserIsSuccessor = true;
            break;
          }

<<<<<<< HEAD
        // If the user is one of our immediate successors, and if that
        // successor only has us as a predecessors (we'd have to split
        // the critical edge otherwise), we can keep going.  Don't do
        // this if the successor follows through a sync instruction,
        // because that's a pessimization.
        if (UserIsSuccessor && UserParent->getSinglePredecessor() &&
            !isa<SyncInst>(BB->getTerminator())) {
=======
        // If the user is one of our immediate successors, and if that successor
        // only has us as a predecessors (we'd have to split the critical edge
        // otherwise), we can keep going.
        if (UserIsSuccessor && UserParent->getUniquePredecessor()) {
>>>>>>> c3bdfe57
          // Okay, the CFG is simple enough, try to sink this instruction.
          if (TryToSinkInstruction(I, UserParent)) {
            DEBUG(dbgs() << "IC: Sink: " << *I << '\n');
            MadeIRChange = true;
            // We'll add uses of the sunk instruction below, but since sinking
            // can expose opportunities for it's *operands* add them to the
            // worklist
            for (Use &U : I->operands())
              if (Instruction *OpI = dyn_cast<Instruction>(U.get()))
                Worklist.Add(OpI);
          }
        }
      }
    }

    // Now that we have an instruction, try combining it to simplify it.
    Builder->SetInsertPoint(I);
    Builder->SetCurrentDebugLocation(I->getDebugLoc());

#ifndef NDEBUG
    std::string OrigI;
#endif
    DEBUG(raw_string_ostream SS(OrigI); I->print(SS); OrigI = SS.str(););
    DEBUG(dbgs() << "IC: Visiting: " << OrigI << '\n');

    if (Instruction *Result = visit(*I)) {
      ++NumCombined;
      // Should we replace the old instruction with a new one?
      if (Result != I) {
        DEBUG(dbgs() << "IC: Old = " << *I << '\n'
                     << "    New = " << *Result << '\n');

        if (I->getDebugLoc())
          Result->setDebugLoc(I->getDebugLoc());
        // Everything uses the new instruction now.
        I->replaceAllUsesWith(Result);

        // Move the name to the new instruction first.
        Result->takeName(I);

        // Push the new instruction and any users onto the worklist.
        Worklist.Add(Result);
        Worklist.AddUsersToWorkList(*Result);

        // Insert the new instruction into the basic block...
        BasicBlock *InstParent = I->getParent();
        BasicBlock::iterator InsertPos = I->getIterator();

        // If we replace a PHI with something that isn't a PHI, fix up the
        // insertion point.
        if (!isa<PHINode>(Result) && isa<PHINode>(InsertPos))
          InsertPos = InstParent->getFirstInsertionPt();

        InstParent->getInstList().insert(InsertPos, Result);

        eraseInstFromFunction(*I);
      } else {
        DEBUG(dbgs() << "IC: Mod = " << OrigI << '\n'
                     << "    New = " << *I << '\n');

        // If the instruction was modified, it's possible that it is now dead.
        // if so, remove it.
        if (isInstructionTriviallyDead(I, &TLI)) {
          eraseInstFromFunction(*I);
        } else {
          Worklist.Add(I);
          Worklist.AddUsersToWorkList(*I);
        }
      }
      MadeIRChange = true;
    }
  }

  Worklist.Zap();
  return MadeIRChange;
}

/// Walk the function in depth-first order, adding all reachable code to the
/// worklist.
///
/// This has a couple of tricks to make the code faster and more powerful.  In
/// particular, we constant fold and DCE instructions as we go, to avoid adding
/// them to the worklist (this significantly speeds up instcombine on code where
/// many instructions are dead or constant).  Additionally, if we find a branch
/// whose condition is a known constant, we only visit the reachable successors.
///
static bool AddReachableCodeToWorklist(BasicBlock *BB, const DataLayout &DL,
                                       SmallPtrSetImpl<BasicBlock *> &Visited,
                                       InstCombineWorklist &ICWorklist,
                                       const TargetLibraryInfo *TLI) {
  bool MadeIRChange = false;
  SmallVector<BasicBlock*, 256> Worklist;
  Worklist.push_back(BB);

  SmallVector<Instruction*, 128> InstrsForInstCombineWorklist;
  DenseMap<Constant *, Constant *> FoldedConstants;

  do {
    BB = Worklist.pop_back_val();

    // We have now visited this block!  If we've already been here, ignore it.
    if (!Visited.insert(BB).second)
      continue;

    for (BasicBlock::iterator BBI = BB->begin(), E = BB->end(); BBI != E; ) {
      Instruction *Inst = &*BBI++;

      // DCE instruction if trivially dead.
      if (isInstructionTriviallyDead(Inst, TLI)) {
        ++NumDeadInst;
        DEBUG(dbgs() << "IC: DCE: " << *Inst << '\n');
        Inst->eraseFromParent();
        continue;
      }

      // ConstantProp instruction if trivially constant.
      if (!Inst->use_empty() &&
          (Inst->getNumOperands() == 0 || isa<Constant>(Inst->getOperand(0))))
        if (Constant *C = ConstantFoldInstruction(Inst, DL, TLI)) {
          DEBUG(dbgs() << "IC: ConstFold to: " << *C << " from: "
                       << *Inst << '\n');
          Inst->replaceAllUsesWith(C);
          ++NumConstProp;
          if (isInstructionTriviallyDead(Inst, TLI))
            Inst->eraseFromParent();
          continue;
        }

      // See if we can constant fold its operands.
      for (User::op_iterator i = Inst->op_begin(), e = Inst->op_end(); i != e;
           ++i) {
        if (!isa<ConstantVector>(i) && !isa<ConstantExpr>(i))
          continue;

        auto *C = cast<Constant>(i);
        Constant *&FoldRes = FoldedConstants[C];
        if (!FoldRes)
          FoldRes = ConstantFoldConstant(C, DL, TLI);
        if (!FoldRes)
          FoldRes = C;

        if (FoldRes != C) {
          *i = FoldRes;
          MadeIRChange = true;
        }
      }

      InstrsForInstCombineWorklist.push_back(Inst);
    }

    // Recursively visit successors.  If this is a branch or switch on a
    // constant, only visit the reachable successor.
    TerminatorInst *TI = BB->getTerminator();
    if (BranchInst *BI = dyn_cast<BranchInst>(TI)) {
      if (BI->isConditional() && isa<ConstantInt>(BI->getCondition())) {
        bool CondVal = cast<ConstantInt>(BI->getCondition())->getZExtValue();
        BasicBlock *ReachableBB = BI->getSuccessor(!CondVal);
        Worklist.push_back(ReachableBB);
        continue;
      }
    } else if (SwitchInst *SI = dyn_cast<SwitchInst>(TI)) {
      if (ConstantInt *Cond = dyn_cast<ConstantInt>(SI->getCondition())) {
        // See if this is an explicit destination.
        for (SwitchInst::CaseIt i = SI->case_begin(), e = SI->case_end();
             i != e; ++i)
          if (i.getCaseValue() == Cond) {
            BasicBlock *ReachableBB = i.getCaseSuccessor();
            Worklist.push_back(ReachableBB);
            continue;
          }

        // Otherwise it is the default destination.
        Worklist.push_back(SI->getDefaultDest());
        continue;
      }
    }

    for (BasicBlock *SuccBB : TI->successors())
      Worklist.push_back(SuccBB);
  } while (!Worklist.empty());

  // Once we've found all of the instructions to add to instcombine's worklist,
  // add them in reverse order.  This way instcombine will visit from the top
  // of the function down.  This jives well with the way that it adds all uses
  // of instructions to the worklist after doing a transformation, thus avoiding
  // some N^2 behavior in pathological cases.
  ICWorklist.AddInitialGroup(InstrsForInstCombineWorklist);

  return MadeIRChange;
}

/// \brief Populate the IC worklist from a function, and prune any dead basic
/// blocks discovered in the process.
///
/// This also does basic constant propagation and other forward fixing to make
/// the combiner itself run much faster.
static bool prepareICWorklistFromFunction(Function &F, const DataLayout &DL,
                                          TargetLibraryInfo *TLI,
                                          InstCombineWorklist &ICWorklist) {
  bool MadeIRChange = false;

  // Do a depth-first traversal of the function, populate the worklist with
  // the reachable instructions.  Ignore blocks that are not reachable.  Keep
  // track of which blocks we visit.
  SmallPtrSet<BasicBlock *, 32> Visited;
  MadeIRChange |=
      AddReachableCodeToWorklist(&F.front(), DL, Visited, ICWorklist, TLI);

  // Do a quick scan over the function.  If we find any blocks that are
  // unreachable, remove any instructions inside of them.  This prevents
  // the instcombine code from having to deal with some bad special cases.
  for (BasicBlock &BB : F) {
    if (Visited.count(&BB))
      continue;

    unsigned NumDeadInstInBB = removeAllNonTerminatorAndEHPadInstructions(&BB);
    MadeIRChange |= NumDeadInstInBB > 0;
    NumDeadInst += NumDeadInstInBB;
  }

  return MadeIRChange;
}

static bool
combineInstructionsOverFunction(Function &F, InstCombineWorklist &Worklist,
                                AliasAnalysis *AA, AssumptionCache &AC,
                                TargetLibraryInfo &TLI, DominatorTree &DT,
                                bool ExpensiveCombines = true,
                                LoopInfo *LI = nullptr) {
  auto &DL = F.getParent()->getDataLayout();
  ExpensiveCombines |= EnableExpensiveCombines;

  /// Builder - This is an IRBuilder that automatically inserts new
  /// instructions into the worklist when they are created.
  IRBuilder<TargetFolder, IRBuilderCallbackInserter> Builder(
      F.getContext(), TargetFolder(DL),
      IRBuilderCallbackInserter([&Worklist, &AC](Instruction *I) {
        Worklist.Add(I);

        using namespace llvm::PatternMatch;
        if (match(I, m_Intrinsic<Intrinsic::assume>()))
          AC.registerAssumption(cast<CallInst>(I));
      }));

  // Lower dbg.declare intrinsics otherwise their value may be clobbered
  // by instcombiner.
  bool DbgDeclaresChanged = LowerDbgDeclare(F);

  // Iterate while there is work to do.
  int Iteration = 0;
  for (;;) {
    ++Iteration;
    DEBUG(dbgs() << "\n\nINSTCOMBINE ITERATION #" << Iteration << " on "
                 << F.getName() << "\n");

    bool Changed = prepareICWorklistFromFunction(F, DL, &TLI, Worklist);

    InstCombiner IC(Worklist, &Builder, F.optForMinSize(), ExpensiveCombines,
                    AA, AC, TLI, DT, DL, LI);
    Changed |= IC.run();

    if (!Changed)
      break;
  }

  return DbgDeclaresChanged || Iteration > 1;
}

PreservedAnalyses InstCombinePass::run(Function &F,
                                       FunctionAnalysisManager &AM) {
  auto &AC = AM.getResult<AssumptionAnalysis>(F);
  auto &DT = AM.getResult<DominatorTreeAnalysis>(F);
  auto &TLI = AM.getResult<TargetLibraryAnalysis>(F);

  auto *LI = AM.getCachedResult<LoopAnalysis>(F);

  // FIXME: The AliasAnalysis is not yet supported in the new pass manager
  if (!combineInstructionsOverFunction(F, Worklist, nullptr, AC, TLI, DT,
                                       ExpensiveCombines, LI))
    // No changes, all analyses are preserved.
    return PreservedAnalyses::all();

  // Mark all the analyses that instcombine updates as preserved.
  // FIXME: This should also 'preserve the CFG'.
  PreservedAnalyses PA;
  PA.preserve<DominatorTreeAnalysis>();
  return PA;
}

void InstructionCombiningPass::getAnalysisUsage(AnalysisUsage &AU) const {
  AU.setPreservesCFG();
  AU.addRequired<AAResultsWrapperPass>();
  AU.addRequired<AssumptionCacheTracker>();
  AU.addRequired<TargetLibraryInfoWrapperPass>();
  AU.addRequired<DominatorTreeWrapperPass>();
  AU.addPreserved<DominatorTreeWrapperPass>();
  AU.addPreserved<AAResultsWrapperPass>();
  AU.addPreserved<BasicAAWrapperPass>();
  AU.addPreserved<GlobalsAAWrapperPass>();
}

bool InstructionCombiningPass::runOnFunction(Function &F) {
  if (skipFunction(F))
    return false;

  // Required analyses.
  auto AA = &getAnalysis<AAResultsWrapperPass>().getAAResults();
  auto &AC = getAnalysis<AssumptionCacheTracker>().getAssumptionCache(F);
  auto &TLI = getAnalysis<TargetLibraryInfoWrapperPass>().getTLI();
  auto &DT = getAnalysis<DominatorTreeWrapperPass>().getDomTree();

  // Optional analyses.
  auto *LIWP = getAnalysisIfAvailable<LoopInfoWrapperPass>();
  auto *LI = LIWP ? &LIWP->getLoopInfo() : nullptr;

  return combineInstructionsOverFunction(F, Worklist, AA, AC, TLI, DT,
                                         ExpensiveCombines, LI);
}

char InstructionCombiningPass::ID = 0;
INITIALIZE_PASS_BEGIN(InstructionCombiningPass, "instcombine",
                      "Combine redundant instructions", false, false)
INITIALIZE_PASS_DEPENDENCY(AssumptionCacheTracker)
INITIALIZE_PASS_DEPENDENCY(TargetLibraryInfoWrapperPass)
INITIALIZE_PASS_DEPENDENCY(DominatorTreeWrapperPass)
INITIALIZE_PASS_DEPENDENCY(AAResultsWrapperPass)
INITIALIZE_PASS_DEPENDENCY(GlobalsAAWrapperPass)
INITIALIZE_PASS_END(InstructionCombiningPass, "instcombine",
                    "Combine redundant instructions", false, false)

// Initialization Routines
void llvm::initializeInstCombine(PassRegistry &Registry) {
  initializeInstructionCombiningPassPass(Registry);
}

void LLVMInitializeInstCombine(LLVMPassRegistryRef R) {
  initializeInstructionCombiningPassPass(*unwrap(R));
}

FunctionPass *llvm::createInstructionCombiningPass(bool ExpensiveCombines) {
  return new InstructionCombiningPass(ExpensiveCombines);
}<|MERGE_RESOLUTION|>--- conflicted
+++ resolved
@@ -2896,7 +2896,6 @@
             break;
           }
 
-<<<<<<< HEAD
         // If the user is one of our immediate successors, and if that
         // successor only has us as a predecessors (we'd have to split
         // the critical edge otherwise), we can keep going.  Don't do
@@ -2904,12 +2903,6 @@
         // because that's a pessimization.
         if (UserIsSuccessor && UserParent->getSinglePredecessor() &&
             !isa<SyncInst>(BB->getTerminator())) {
-=======
-        // If the user is one of our immediate successors, and if that successor
-        // only has us as a predecessors (we'd have to split the critical edge
-        // otherwise), we can keep going.
-        if (UserIsSuccessor && UserParent->getUniquePredecessor()) {
->>>>>>> c3bdfe57
           // Okay, the CFG is simple enough, try to sink this instruction.
           if (TryToSinkInstruction(I, UserParent)) {
             DEBUG(dbgs() << "IC: Sink: " << *I << '\n');
