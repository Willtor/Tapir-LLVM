; RUN: %lli -remote-mcjit -mcjit-remote-process=lli-child-target%exeext %s > /dev/null
; XFAIL: mingw32,win32
<<<<<<< HEAD
=======
; UNSUPPORTED: powerpc64-unknown-linux-gnu
; Remove UNSUPPORTED for powerpc64-unknown-linux-gnu if problem caused by r266663 is fixed
>>>>>>> 7177ff55

define i32 @bar() nounwind {
	ret i32 0
}

define i32 @main() nounwind {
	%r = call i32 @bar( )		; <i32> [#uses=1]
	ret i32 %r
}<|MERGE_RESOLUTION|>--- conflicted
+++ resolved
@@ -1,10 +1,7 @@
 ; RUN: %lli -remote-mcjit -mcjit-remote-process=lli-child-target%exeext %s > /dev/null
 ; XFAIL: mingw32,win32
-<<<<<<< HEAD
-=======
 ; UNSUPPORTED: powerpc64-unknown-linux-gnu
 ; Remove UNSUPPORTED for powerpc64-unknown-linux-gnu if problem caused by r266663 is fixed
->>>>>>> 7177ff55
 
 define i32 @bar() nounwind {
 	ret i32 0
