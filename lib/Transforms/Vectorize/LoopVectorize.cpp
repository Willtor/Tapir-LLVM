//===- LoopVectorize.cpp - A Loop Vectorizer ------------------------------===//
//
//                     The LLVM Compiler Infrastructure
//
// This file is distributed under the University of Illinois Open Source
// License. See LICENSE.TXT for details.
//
//===----------------------------------------------------------------------===//
//
// This is the LLVM loop vectorizer. This pass modifies 'vectorizable' loops
// and generates target-independent LLVM-IR.
// The vectorizer uses the TargetTransformInfo analysis to estimate the costs
// of instructions in order to estimate the profitability of vectorization.
//
// The loop vectorizer combines consecutive loop iterations into a single
// 'wide' iteration. After this transformation the index is incremented
// by the SIMD vector width, and not by one.
//
// This pass has three parts:
// 1. The main loop pass that drives the different parts.
// 2. LoopVectorizationLegality - A unit that checks for the legality
//    of the vectorization.
// 3. InnerLoopVectorizer - A unit that performs the actual
//    widening of instructions.
// 4. LoopVectorizationCostModel - A unit that checks for the profitability
//    of vectorization. It decides on the optimal vector width, which
//    can be one, if vectorization is not profitable.
//
//===----------------------------------------------------------------------===//
//
// The reduction-variable vectorization is based on the paper:
//  D. Nuzman and R. Henderson. Multi-platform Auto-vectorization.
//
// Variable uniformity checks are inspired by:
//  Karrenberg, R. and Hack, S. Whole Function Vectorization.
//
// The interleaved access vectorization is based on the paper:
//  Dorit Nuzman, Ira Rosen and Ayal Zaks.  Auto-Vectorization of Interleaved
//  Data for SIMD
//
// Other ideas/concepts are from:
//  A. Zaks and D. Nuzman. Autovectorization in GCC-two years later.
//
//  S. Maleki, Y. Gao, M. Garzaran, T. Wong and D. Padua.  An Evaluation of
//  Vectorizing Compilers.
//
//===----------------------------------------------------------------------===//

#include "llvm/Transforms/Vectorize/LoopVectorize.h"
#include "llvm/ADT/DenseMap.h"
#include "llvm/ADT/Hashing.h"
#include "llvm/ADT/MapVector.h"
#include "llvm/ADT/SCCIterator.h"
#include "llvm/ADT/SetVector.h"
#include "llvm/ADT/SmallPtrSet.h"
#include "llvm/ADT/SmallSet.h"
#include "llvm/ADT/SmallVector.h"
#include "llvm/ADT/Statistic.h"
#include "llvm/ADT/StringExtras.h"
#include "llvm/Analysis/CodeMetrics.h"
#include "llvm/Analysis/GlobalsModRef.h"
#include "llvm/Analysis/LoopInfo.h"
#include "llvm/Analysis/LoopIterator.h"
#include "llvm/Analysis/LoopPass.h"
#include "llvm/Analysis/ScalarEvolutionExpander.h"
#include "llvm/Analysis/ScalarEvolutionExpressions.h"
#include "llvm/Analysis/ValueTracking.h"
#include "llvm/Analysis/VectorUtils.h"
#include "llvm/IR/Constants.h"
#include "llvm/IR/DataLayout.h"
#include "llvm/IR/DebugInfo.h"
#include "llvm/IR/DerivedTypes.h"
#include "llvm/IR/DiagnosticInfo.h"
#include "llvm/IR/Dominators.h"
#include "llvm/IR/Function.h"
#include "llvm/IR/IRBuilder.h"
#include "llvm/IR/Instructions.h"
#include "llvm/IR/IntrinsicInst.h"
#include "llvm/IR/LLVMContext.h"
#include "llvm/IR/Module.h"
#include "llvm/IR/PatternMatch.h"
#include "llvm/IR/Type.h"
#include "llvm/IR/Value.h"
#include "llvm/IR/ValueHandle.h"
#include "llvm/IR/Verifier.h"
#include "llvm/Pass.h"
#include "llvm/Support/BranchProbability.h"
#include "llvm/Support/CommandLine.h"
#include "llvm/Support/Debug.h"
#include "llvm/Support/raw_ostream.h"
#include "llvm/Transforms/Scalar.h"
#include "llvm/Transforms/Utils/BasicBlockUtils.h"
#include "llvm/Transforms/Utils/Local.h"
#include "llvm/Transforms/Utils/LoopUtils.h"
#include "llvm/Transforms/Utils/LoopVersioning.h"
#include "llvm/Transforms/Vectorize.h"
#include <algorithm>
#include <map>
#include <tuple>

using namespace llvm;
using namespace llvm::PatternMatch;

#define LV_NAME "loop-vectorize"
#define DEBUG_TYPE LV_NAME

STATISTIC(LoopsVectorized, "Number of loops vectorized");
STATISTIC(LoopsAnalyzed, "Number of loops analyzed for vectorization");

static cl::opt<bool>
    EnableIfConversion("enable-if-conversion", cl::init(true), cl::Hidden,
                       cl::desc("Enable if-conversion during vectorization."));

/// We don't vectorize loops with a known constant trip count below this number.
static cl::opt<unsigned> TinyTripCountVectorThreshold(
    "vectorizer-min-trip-count", cl::init(16), cl::Hidden,
    cl::desc("Don't vectorize loops with a constant "
             "trip count that is smaller than this "
             "value."));

static cl::opt<bool> MaximizeBandwidth(
    "vectorizer-maximize-bandwidth", cl::init(false), cl::Hidden,
    cl::desc("Maximize bandwidth when selecting vectorization factor which "
             "will be determined by the smallest type in loop."));

static cl::opt<bool> EnableInterleavedMemAccesses(
    "enable-interleaved-mem-accesses", cl::init(false), cl::Hidden,
    cl::desc("Enable vectorization on interleaved memory accesses in a loop"));

/// Maximum factor for an interleaved memory access.
static cl::opt<unsigned> MaxInterleaveGroupFactor(
    "max-interleave-group-factor", cl::Hidden,
    cl::desc("Maximum factor for an interleaved access group (default = 8)"),
    cl::init(8));

/// We don't interleave loops with a known constant trip count below this
/// number.
static const unsigned TinyTripCountInterleaveThreshold = 128;

static cl::opt<unsigned> ForceTargetNumScalarRegs(
    "force-target-num-scalar-regs", cl::init(0), cl::Hidden,
    cl::desc("A flag that overrides the target's number of scalar registers."));

static cl::opt<unsigned> ForceTargetNumVectorRegs(
    "force-target-num-vector-regs", cl::init(0), cl::Hidden,
    cl::desc("A flag that overrides the target's number of vector registers."));

/// Maximum vectorization interleave count.
static const unsigned MaxInterleaveFactor = 16;

static cl::opt<unsigned> ForceTargetMaxScalarInterleaveFactor(
    "force-target-max-scalar-interleave", cl::init(0), cl::Hidden,
    cl::desc("A flag that overrides the target's max interleave factor for "
             "scalar loops."));

static cl::opt<unsigned> ForceTargetMaxVectorInterleaveFactor(
    "force-target-max-vector-interleave", cl::init(0), cl::Hidden,
    cl::desc("A flag that overrides the target's max interleave factor for "
             "vectorized loops."));

static cl::opt<unsigned> ForceTargetInstructionCost(
    "force-target-instruction-cost", cl::init(0), cl::Hidden,
    cl::desc("A flag that overrides the target's expected cost for "
             "an instruction to a single constant value. Mostly "
             "useful for getting consistent testing."));

static cl::opt<unsigned> SmallLoopCost(
    "small-loop-cost", cl::init(20), cl::Hidden,
    cl::desc(
        "The cost of a loop that is considered 'small' by the interleaver."));

static cl::opt<bool> LoopVectorizeWithBlockFrequency(
    "loop-vectorize-with-block-frequency", cl::init(false), cl::Hidden,
    cl::desc("Enable the use of the block frequency analysis to access PGO "
             "heuristics minimizing code growth in cold regions and being more "
             "aggressive in hot regions."));

// Runtime interleave loops for load/store throughput.
static cl::opt<bool> EnableLoadStoreRuntimeInterleave(
    "enable-loadstore-runtime-interleave", cl::init(true), cl::Hidden,
    cl::desc(
        "Enable runtime interleaving until load/store ports are saturated"));

/// The number of stores in a loop that are allowed to need predication.
static cl::opt<unsigned> NumberOfStoresToPredicate(
    "vectorize-num-stores-pred", cl::init(1), cl::Hidden,
    cl::desc("Max number of stores to be predicated behind an if."));

static cl::opt<bool> EnableIndVarRegisterHeur(
    "enable-ind-var-reg-heur", cl::init(true), cl::Hidden,
    cl::desc("Count the induction variable only once when interleaving"));

static cl::opt<bool> EnableCondStoresVectorization(
    "enable-cond-stores-vec", cl::init(false), cl::Hidden,
    cl::desc("Enable if predication of stores during vectorization."));

static cl::opt<unsigned> MaxNestedScalarReductionIC(
    "max-nested-scalar-reduction-interleave", cl::init(2), cl::Hidden,
    cl::desc("The maximum interleave count to use when interleaving a scalar "
             "reduction in a nested loop."));

static cl::opt<unsigned> PragmaVectorizeMemoryCheckThreshold(
    "pragma-vectorize-memory-check-threshold", cl::init(128), cl::Hidden,
    cl::desc("The maximum allowed number of runtime memory checks with a "
             "vectorize(enable) pragma."));

static cl::opt<unsigned> VectorizeSCEVCheckThreshold(
    "vectorize-scev-check-threshold", cl::init(16), cl::Hidden,
    cl::desc("The maximum number of SCEV checks allowed."));

static cl::opt<unsigned> PragmaVectorizeSCEVCheckThreshold(
    "pragma-vectorize-scev-check-threshold", cl::init(128), cl::Hidden,
    cl::desc("The maximum number of SCEV checks allowed with a "
             "vectorize(enable) pragma"));

/// Create an analysis remark that explains why vectorization failed
///
/// \p PassName is the name of the pass (e.g. can be AlwaysPrint).  \p
/// RemarkName is the identifier for the remark.  If \p I is passed it is an
/// instruction that prevents vectorization.  Otherwise \p TheLoop is used for
/// the location of the remark.  \return the remark object that can be
/// streamed to.
static OptimizationRemarkAnalysis
createMissedAnalysis(const char *PassName, StringRef RemarkName, Loop *TheLoop,
                     Instruction *I = nullptr) {
  Value *CodeRegion = TheLoop->getHeader();
  DebugLoc DL = TheLoop->getStartLoc();

  if (I) {
    CodeRegion = I->getParent();
    // If there is no debug location attached to the instruction, revert back to
    // using the loop's.
    if (I->getDebugLoc())
      DL = I->getDebugLoc();
  }

  OptimizationRemarkAnalysis R(PassName, RemarkName, DL, CodeRegion);
  R << "loop not vectorized: ";
  return R;
}

namespace {

// Forward declarations.
class LoopVectorizeHints;
class LoopVectorizationLegality;
class LoopVectorizationCostModel;
class LoopVectorizationRequirements;

/// Returns true if the given loop body has a cycle, excluding the loop
/// itself.
static bool hasCyclesInLoopBody(const Loop &L) {
  if (!L.empty())
    return true;

  for (const auto &SCC :
       make_range(scc_iterator<Loop, LoopBodyTraits>::begin(L),
                  scc_iterator<Loop, LoopBodyTraits>::end(L))) {
    if (SCC.size() > 1) {
      DEBUG(dbgs() << "LVL: Detected a cycle in the loop body:\n");
      DEBUG(L.dump());
      return true;
    }
  }
  return false;
}

/// \brief This modifies LoopAccessReport to initialize message with
/// loop-vectorizer-specific part.
class VectorizationReport : public LoopAccessReport {
public:
  VectorizationReport(Instruction *I = nullptr)
      : LoopAccessReport("loop not vectorized: ", I) {}

  /// \brief This allows promotion of the loop-access analysis report into the
  /// loop-vectorizer report.  It modifies the message to add the
  /// loop-vectorizer-specific part of the message.
  explicit VectorizationReport(const LoopAccessReport &R)
      : LoopAccessReport(Twine("loop not vectorized: ") + R.str(),
                         R.getInstr()) {}
};

/// A helper function for converting Scalar types to vector types.
/// If the incoming type is void, we return void. If the VF is 1, we return
/// the scalar type.
static Type *ToVectorTy(Type *Scalar, unsigned VF) {
  if (Scalar->isVoidTy() || VF == 1)
    return Scalar;
  return VectorType::get(Scalar, VF);
}

/// A helper function that returns GEP instruction and knows to skip a
/// 'bitcast'. The 'bitcast' may be skipped if the source and the destination
/// pointee types of the 'bitcast' have the same size.
/// For example:
///   bitcast double** %var to i64* - can be skipped
///   bitcast double** %var to i8*  - can not
static GetElementPtrInst *getGEPInstruction(Value *Ptr) {

  if (isa<GetElementPtrInst>(Ptr))
    return cast<GetElementPtrInst>(Ptr);

  if (isa<BitCastInst>(Ptr) &&
      isa<GetElementPtrInst>(cast<BitCastInst>(Ptr)->getOperand(0))) {
    Type *BitcastTy = Ptr->getType();
    Type *GEPTy = cast<BitCastInst>(Ptr)->getSrcTy();
    if (!isa<PointerType>(BitcastTy) || !isa<PointerType>(GEPTy))
      return nullptr;
    Type *Pointee1Ty = cast<PointerType>(BitcastTy)->getPointerElementType();
    Type *Pointee2Ty = cast<PointerType>(GEPTy)->getPointerElementType();
    const DataLayout &DL = cast<BitCastInst>(Ptr)->getModule()->getDataLayout();
    if (DL.getTypeSizeInBits(Pointee1Ty) == DL.getTypeSizeInBits(Pointee2Ty))
      return cast<GetElementPtrInst>(cast<BitCastInst>(Ptr)->getOperand(0));
  }
  return nullptr;
}

/// A helper function that returns the pointer operand of a load or store
/// instruction.
static Value *getPointerOperand(Value *I) {
  if (auto *LI = dyn_cast<LoadInst>(I))
    return LI->getPointerOperand();
  if (auto *SI = dyn_cast<StoreInst>(I))
    return SI->getPointerOperand();
  return nullptr;
}

/// A helper function that returns true if the given type is irregular. The
/// type is irregular if its allocated size doesn't equal the store size of an
/// element of the corresponding vector type at the given vectorization factor.
static bool hasIrregularType(Type *Ty, const DataLayout &DL, unsigned VF) {

  // Determine if an array of VF elements of type Ty is "bitcast compatible"
  // with a <VF x Ty> vector.
  if (VF > 1) {
    auto *VectorTy = VectorType::get(Ty, VF);
    return VF * DL.getTypeAllocSize(Ty) != DL.getTypeStoreSize(VectorTy);
  }

  // If the vectorization factor is one, we just check if an array of type Ty
  // requires padding between elements.
  return DL.getTypeAllocSizeInBits(Ty) != DL.getTypeSizeInBits(Ty);
}

/// A helper function that returns the reciprocal of the block probability of
/// predicated blocks. If we return X, we are assuming the predicated block
/// will execute once for for every X iterations of the loop header.
///
/// TODO: We should use actual block probability here, if available. Currently,
///       we always assume predicated blocks have a 50% chance of executing.
static unsigned getReciprocalPredBlockProb() { return 2; }

/// InnerLoopVectorizer vectorizes loops which contain only one basic
/// block to a specified vectorization factor (VF).
/// This class performs the widening of scalars into vectors, or multiple
/// scalars. This class also implements the following features:
/// * It inserts an epilogue loop for handling loops that don't have iteration
///   counts that are known to be a multiple of the vectorization factor.
/// * It handles the code generation for reduction variables.
/// * Scalarization (implementation using scalars) of un-vectorizable
///   instructions.
/// InnerLoopVectorizer does not perform any vectorization-legality
/// checks, and relies on the caller to check for the different legality
/// aspects. The InnerLoopVectorizer relies on the
/// LoopVectorizationLegality class to provide information about the induction
/// and reduction variables that were found to a given vectorization factor.
class InnerLoopVectorizer {
public:
  InnerLoopVectorizer(Loop *OrigLoop, PredicatedScalarEvolution &PSE,
                      LoopInfo *LI, DominatorTree *DT,
                      const TargetLibraryInfo *TLI,
                      const TargetTransformInfo *TTI, AssumptionCache *AC,
                      OptimizationRemarkEmitter *ORE, unsigned VecWidth,
                      unsigned UnrollFactor, LoopVectorizationLegality *LVL,
                      LoopVectorizationCostModel *CM)
      : OrigLoop(OrigLoop), PSE(PSE), LI(LI), DT(DT), TLI(TLI), TTI(TTI),
        AC(AC), ORE(ORE), VF(VecWidth), UF(UnrollFactor),
        Builder(PSE.getSE()->getContext()), Induction(nullptr),
        OldInduction(nullptr), VectorLoopValueMap(UnrollFactor, VecWidth),
        TripCount(nullptr), VectorTripCount(nullptr), Legal(LVL), Cost(CM),
        AddedSafetyChecks(false) {}

  // Perform the actual loop widening (vectorization).
  void vectorize() {
    // Create a new empty loop. Unlink the old loop and connect the new one.
    createEmptyLoop();
    // Widen each instruction in the old loop to a new one in the new loop.
    vectorizeLoop();
  }

  // Return true if any runtime check is added.
  bool areSafetyChecksAdded() { return AddedSafetyChecks; }

  virtual ~InnerLoopVectorizer() {}

protected:
  /// A small list of PHINodes.
  typedef SmallVector<PHINode *, 4> PhiVector;

  /// A type for vectorized values in the new loop. Each value from the
  /// original loop, when vectorized, is represented by UF vector values in the
  /// new unrolled loop, where UF is the unroll factor.
  typedef SmallVector<Value *, 2> VectorParts;

  /// A type for scalarized values in the new loop. Each value from the
  /// original loop, when scalarized, is represented by UF x VF scalar values
  /// in the new unrolled loop, where UF is the unroll factor and VF is the
  /// vectorization factor.
  typedef SmallVector<SmallVector<Value *, 4>, 2> ScalarParts;

  // When we if-convert we need to create edge masks. We have to cache values
  // so that we don't end up with exponential recursion/IR.
  typedef DenseMap<std::pair<BasicBlock *, BasicBlock *>, VectorParts>
      EdgeMaskCache;

  /// Create an empty loop, based on the loop ranges of the old loop.
  void createEmptyLoop();

  /// Set up the values of the IVs correctly when exiting the vector loop.
  void fixupIVUsers(PHINode *OrigPhi, const InductionDescriptor &II,
                    Value *CountRoundDown, Value *EndValue,
                    BasicBlock *MiddleBlock);

  /// Create a new induction variable inside L.
  PHINode *createInductionVariable(Loop *L, Value *Start, Value *End,
                                   Value *Step, Instruction *DL);
  /// Copy and widen the instructions from the old loop.
  virtual void vectorizeLoop();

  /// Fix a first-order recurrence. This is the second phase of vectorizing
  /// this phi node.
  void fixFirstOrderRecurrence(PHINode *Phi);

  /// \brief The Loop exit block may have single value PHI nodes where the
  /// incoming value is 'Undef'. While vectorizing we only handled real values
  /// that were defined inside the loop. Here we fix the 'undef case'.
  /// See PR14725.
  void fixLCSSAPHIs();

<<<<<<< HEAD
  /// Predicate conditional stores on their respective conditions.
  void predicateStores();

  /// Shrinks vector element sizes based on information in "MinBWs".
=======
  /// Iteratively sink the scalarized operands of a predicated instruction into
  /// the block that was created for it.
  void sinkScalarOperands(Instruction *PredInst);

  /// Predicate conditional instructions that require predication on their
  /// respective conditions.
  void predicateInstructions();

  /// Collect the instructions from the original loop that would be trivially
  /// dead in the vectorized loop if generated.
  void collectTriviallyDeadInstructions();

  /// Shrinks vector element sizes to the smallest bitwidth they can be legally
  /// represented as.
>>>>>>> c3bdfe57
  void truncateToMinimalBitwidths();

  /// A helper function that computes the predicate of the block BB, assuming
  /// that the header block of the loop is set to True. It returns the *entry*
  /// mask for the block BB.
  VectorParts createBlockInMask(BasicBlock *BB);
  /// A helper function that computes the predicate of the edge between SRC
  /// and DST.
  VectorParts createEdgeMask(BasicBlock *Src, BasicBlock *Dst);

  /// A helper function to vectorize a single BB within the innermost loop.
  void vectorizeBlockInLoop(BasicBlock *BB, PhiVector *PV);

  /// Vectorize a single PHINode in a block. This method handles the induction
  /// variable canonicalization. It supports both VF = 1 for unrolled loops and
  /// arbitrary length vectors.
  void widenPHIInstruction(Instruction *PN, unsigned UF, unsigned VF,
                           PhiVector *PV);

  /// Insert the new loop to the loop hierarchy and pass manager
  /// and update the analysis passes.
  void updateAnalysis();

  /// This instruction is un-vectorizable. Implement it as a sequence
  /// of scalars. If \p IfPredicateInstr is true we need to 'hide' each
  /// scalarized instruction behind an if block predicated on the control
  /// dependence of the instruction.
  virtual void scalarizeInstruction(Instruction *Instr,
                                    bool IfPredicateInstr = false);

  /// Vectorize Load and Store instructions,
  virtual void vectorizeMemoryInstruction(Instruction *Instr);

  /// Create a broadcast instruction. This method generates a broadcast
  /// instruction (shuffle) for loop invariant values and for the induction
  /// value. If this is the induction variable then we extend it to N, N+1, ...
  /// this is needed because each iteration in the loop corresponds to a SIMD
  /// element.
  virtual Value *getBroadcastInstrs(Value *V);

  /// This function adds (StartIdx, StartIdx + Step, StartIdx + 2*Step, ...)
  /// to each vector element of Val. The sequence starts at StartIndex.
  /// \p Opcode is relevant for FP induction variable.
  virtual Value *getStepVector(Value *Val, int StartIdx, Value *Step,
                               Instruction::BinaryOps Opcode =
                               Instruction::BinaryOpsEnd);

  /// Compute scalar induction steps. \p ScalarIV is the scalar induction
  /// variable on which to base the steps, \p Step is the size of the step, and
  /// \p EntryVal is the value from the original loop that maps to the steps.
  /// Note that \p EntryVal doesn't have to be an induction variable (e.g., it
  /// can be a truncate instruction).
  void buildScalarSteps(Value *ScalarIV, Value *Step, Value *EntryVal);

  /// Create a vector induction phi node based on an existing scalar one. This
  /// currently only works for integer induction variables with a constant
  /// step. \p EntryVal is the value from the original loop that maps to the
  /// vector phi node. If \p EntryVal is a truncate instruction, instead of
  /// widening the original IV, we widen a version of the IV truncated to \p
  /// EntryVal's type.
  void createVectorIntInductionPHI(const InductionDescriptor &II,
                                   Instruction *EntryVal);

  /// Widen an integer induction variable \p IV. If \p Trunc is provided, the
  /// induction variable will first be truncated to the corresponding type.
  void widenIntInduction(PHINode *IV, TruncInst *Trunc = nullptr);

  /// Returns true if we should generate a scalar version of \p IV.
  bool needsScalarInduction(Instruction *IV) const;

  /// Return a constant reference to the VectorParts corresponding to \p V from
  /// the original loop. If the value has already been vectorized, the
  /// corresponding vector entry in VectorLoopValueMap is returned. If,
  /// however, the value has a scalar entry in VectorLoopValueMap, we construct
  /// new vector values on-demand by inserting the scalar values into vectors
  /// with an insertelement sequence. If the value has been neither vectorized
  /// nor scalarized, it must be loop invariant, so we simply broadcast the
  /// value into vectors.
  const VectorParts &getVectorValue(Value *V);

  /// Return a value in the new loop corresponding to \p V from the original
  /// loop at unroll index \p Part and vector index \p Lane. If the value has
  /// been vectorized but not scalarized, the necessary extractelement
  /// instruction will be generated.
  Value *getScalarValue(Value *V, unsigned Part, unsigned Lane);

  /// Try to vectorize the interleaved access group that \p Instr belongs to.
  void vectorizeInterleaveGroup(Instruction *Instr);

  /// Generate a shuffle sequence that will reverse the vector Vec.
  virtual Value *reverseVector(Value *Vec);

  /// Returns (and creates if needed) the original loop trip count.
  Value *getOrCreateTripCount(Loop *NewLoop);

  /// Returns (and creates if needed) the trip count of the widened loop.
  Value *getOrCreateVectorTripCount(Loop *NewLoop);

  /// Emit a bypass check to see if the trip count would overflow, or we
  /// wouldn't have enough iterations to execute one vector loop.
  void emitMinimumIterationCountCheck(Loop *L, BasicBlock *Bypass);
  /// Emit a bypass check to see if the vector trip count is nonzero.
  void emitVectorLoopEnteredCheck(Loop *L, BasicBlock *Bypass);
  /// Emit a bypass check to see if all of the SCEV assumptions we've
  /// had to make are correct.
  void emitSCEVChecks(Loop *L, BasicBlock *Bypass);
  /// Emit bypass checks to check any memory assumptions we may have made.
  void emitMemRuntimeChecks(Loop *L, BasicBlock *Bypass);

  /// Add additional metadata to \p To that was not present on \p Orig.
  ///
  /// Currently this is used to add the noalias annotations based on the
  /// inserted memchecks.  Use this for instructions that are *cloned* into the
  /// vector loop.
  void addNewMetadata(Instruction *To, const Instruction *Orig);

  /// Add metadata from one instruction to another.
  ///
  /// This includes both the original MDs from \p From and additional ones (\see
  /// addNewMetadata).  Use this for *newly created* instructions in the vector
  /// loop.
  void addMetadata(Instruction *To, Instruction *From);

  /// \brief Similar to the previous function but it adds the metadata to a
  /// vector of instructions.
  void addMetadata(ArrayRef<Value *> To, Instruction *From);

  /// This is a helper class for maintaining vectorization state. It's used for
  /// mapping values from the original loop to their corresponding values in
  /// the new loop. Two mappings are maintained: one for vectorized values and
  /// one for scalarized values. Vectorized values are represented with UF
  /// vector values in the new loop, and scalarized values are represented with
  /// UF x VF scalar values in the new loop. UF and VF are the unroll and
  /// vectorization factors, respectively.
  ///
  /// Entries can be added to either map with initVector and initScalar, which
  /// initialize and return a constant reference to the new entry. If a
  /// non-constant reference to a vector entry is required, getVector can be
  /// used to retrieve a mutable entry. We currently directly modify the mapped
  /// values during "fix-up" operations that occur once the first phase of
  /// widening is complete. These operations include type truncation and the
  /// second phase of recurrence widening.
  ///
  /// Otherwise, entries from either map should be accessed using the
  /// getVectorValue or getScalarValue functions from InnerLoopVectorizer.
  /// getVectorValue and getScalarValue coordinate to generate a vector or
  /// scalar value on-demand if one is not yet available. When vectorizing a
  /// loop, we visit the definition of an instruction before its uses. When
  /// visiting the definition, we either vectorize or scalarize the
  /// instruction, creating an entry for it in the corresponding map. (In some
  /// cases, such as induction variables, we will create both vector and scalar
  /// entries.) Then, as we encounter uses of the definition, we derive values
  /// for each scalar or vector use unless such a value is already available.
  /// For example, if we scalarize a definition and one of its uses is vector,
  /// we build the required vector on-demand with an insertelement sequence
  /// when visiting the use. Otherwise, if the use is scalar, we can use the
  /// existing scalar definition.
  struct ValueMap {

    /// Construct an empty map with the given unroll and vectorization factors.
    ValueMap(unsigned UnrollFactor, unsigned VecWidth)
        : UF(UnrollFactor), VF(VecWidth) {
      // The unroll and vectorization factors are only used in asserts builds
      // to verify map entries are sized appropriately.
      (void)UF;
      (void)VF;
    }

    /// \return True if the map has a vector entry for \p Key.
    bool hasVector(Value *Key) const { return VectorMapStorage.count(Key); }

    /// \return True if the map has a scalar entry for \p Key.
    bool hasScalar(Value *Key) const { return ScalarMapStorage.count(Key); }

    /// \brief Map \p Key to the given VectorParts \p Entry, and return a
    /// constant reference to the new vector map entry. The given key should
    /// not already be in the map, and the given VectorParts should be
    /// correctly sized for the current unroll factor.
    const VectorParts &initVector(Value *Key, const VectorParts &Entry) {
      assert(!hasVector(Key) && "Vector entry already initialized");
      assert(Entry.size() == UF && "VectorParts has wrong dimensions");
      VectorMapStorage[Key] = Entry;
      return VectorMapStorage[Key];
    }

    /// \brief Map \p Key to the given ScalarParts \p Entry, and return a
    /// constant reference to the new scalar map entry. The given key should
    /// not already be in the map, and the given ScalarParts should be
    /// correctly sized for the current unroll and vectorization factors.
    const ScalarParts &initScalar(Value *Key, const ScalarParts &Entry) {
      assert(!hasScalar(Key) && "Scalar entry already initialized");
      assert(Entry.size() == UF &&
             all_of(make_range(Entry.begin(), Entry.end()),
                    [&](const SmallVectorImpl<Value *> &Values) -> bool {
                      return Values.size() == VF;
                    }) &&
             "ScalarParts has wrong dimensions");
      ScalarMapStorage[Key] = Entry;
      return ScalarMapStorage[Key];
    }

    /// \return A reference to the vector map entry corresponding to \p Key.
    /// The key should already be in the map. This function should only be used
    /// when it's necessary to update values that have already been vectorized.
    /// This is the case for "fix-up" operations including type truncation and
    /// the second phase of recurrence vectorization. If a non-const reference
    /// isn't required, getVectorValue should be used instead.
    VectorParts &getVector(Value *Key) {
      assert(hasVector(Key) && "Vector entry not initialized");
      return VectorMapStorage.find(Key)->second;
    }

    /// Retrieve an entry from the vector or scalar maps. The preferred way to
    /// access an existing mapped entry is with getVectorValue or
    /// getScalarValue from InnerLoopVectorizer. Until those functions can be
    /// moved inside ValueMap, we have to declare them as friends.
    friend const VectorParts &InnerLoopVectorizer::getVectorValue(Value *V);
    friend Value *InnerLoopVectorizer::getScalarValue(Value *V, unsigned Part,
                                                      unsigned Lane);

  private:
    /// The unroll factor. Each entry in the vector map contains UF vector
    /// values.
    unsigned UF;

    /// The vectorization factor. Each entry in the scalar map contains UF x VF
    /// scalar values.
    unsigned VF;

    /// The vector and scalar map storage. We use std::map and not DenseMap
    /// because insertions to DenseMap invalidate its iterators.
    std::map<Value *, VectorParts> VectorMapStorage;
    std::map<Value *, ScalarParts> ScalarMapStorage;
  };

  /// The original loop.
  Loop *OrigLoop;
  /// A wrapper around ScalarEvolution used to add runtime SCEV checks. Applies
  /// dynamic knowledge to simplify SCEV expressions and converts them to a
  /// more usable form.
  PredicatedScalarEvolution &PSE;
  /// Loop Info.
  LoopInfo *LI;
  /// Dominator Tree.
  DominatorTree *DT;
  /// Alias Analysis.
  AliasAnalysis *AA;
  /// Target Library Info.
  const TargetLibraryInfo *TLI;
  /// Target Transform Info.
  const TargetTransformInfo *TTI;
  /// Assumption Cache.
  AssumptionCache *AC;
  /// Interface to emit optimization remarks.
  OptimizationRemarkEmitter *ORE;

  /// \brief LoopVersioning.  It's only set up (non-null) if memchecks were
  /// used.
  ///
  /// This is currently only used to add no-alias metadata based on the
  /// memchecks.  The actually versioning is performed manually.
  std::unique_ptr<LoopVersioning> LVer;

  /// The vectorization SIMD factor to use. Each vector will have this many
  /// vector elements.
  unsigned VF;

protected:
  /// The vectorization unroll factor to use. Each scalar is vectorized to this
  /// many different vector instructions.
  unsigned UF;

  /// The builder that we use
  IRBuilder<> Builder;

  // --- Vectorization state ---

  /// The vector-loop preheader.
  BasicBlock *LoopVectorPreHeader;
  /// The scalar-loop preheader.
  BasicBlock *LoopScalarPreHeader;
  /// Middle Block between the vector and the scalar.
  BasicBlock *LoopMiddleBlock;
  /// The ExitBlock of the scalar loop.
  BasicBlock *LoopExitBlock;
  /// The vector loop body.
  BasicBlock *LoopVectorBody;
  /// The scalar loop body.
  BasicBlock *LoopScalarBody;
  /// A list of all bypass blocks. The first block is the entry of the loop.
  SmallVector<BasicBlock *, 4> LoopBypassBlocks;

  /// The new Induction variable which was added to the new block.
  PHINode *Induction;
  /// The induction variable of the old basic block.
  PHINode *OldInduction;

  /// Maps values from the original loop to their corresponding values in the
  /// vectorized loop. A key value can map to either vector values, scalar
  /// values or both kinds of values, depending on whether the key was
  /// vectorized and scalarized.
  ValueMap VectorLoopValueMap;

  /// Store instructions that should be predicated, as a pair
  ///   <StoreInst, Predicate>
  SmallVector<std::pair<Instruction *, Value *>, 4> PredicatedInstructions;
  EdgeMaskCache MaskCache;
  /// Trip count of the original loop.
  Value *TripCount;
  /// Trip count of the widened loop (TripCount - TripCount % (VF*UF))
  Value *VectorTripCount;

  /// The legality analysis.
  LoopVectorizationLegality *Legal;

  /// The profitablity analysis.
  LoopVectorizationCostModel *Cost;

  // Record whether runtime checks are added.
  bool AddedSafetyChecks;

  // Holds instructions from the original loop whose counterparts in the
  // vectorized loop would be trivially dead if generated. For example,
  // original induction update instructions can become dead because we
  // separately emit induction "steps" when generating code for the new loop.
  // Similarly, we create a new latch condition when setting up the structure
  // of the new loop, so the old one can become dead.
  SmallPtrSet<Instruction *, 4> DeadInstructions;
};

class InnerLoopUnroller : public InnerLoopVectorizer {
public:
  InnerLoopUnroller(Loop *OrigLoop, PredicatedScalarEvolution &PSE,
                    LoopInfo *LI, DominatorTree *DT,
                    const TargetLibraryInfo *TLI,
                    const TargetTransformInfo *TTI, AssumptionCache *AC,
                    OptimizationRemarkEmitter *ORE, unsigned UnrollFactor,
                    LoopVectorizationLegality *LVL,
                    LoopVectorizationCostModel *CM)
      : InnerLoopVectorizer(OrigLoop, PSE, LI, DT, TLI, TTI, AC, ORE, 1,
                            UnrollFactor, LVL, CM) {}

private:
  void scalarizeInstruction(Instruction *Instr,
                            bool IfPredicateInstr = false) override;
  void vectorizeMemoryInstruction(Instruction *Instr) override;
  Value *getBroadcastInstrs(Value *V) override;
  Value *getStepVector(Value *Val, int StartIdx, Value *Step,
                       Instruction::BinaryOps Opcode =
                       Instruction::BinaryOpsEnd) override;
  Value *reverseVector(Value *Vec) override;
};

/// \brief Look for a meaningful debug location on the instruction or it's
/// operands.
static Instruction *getDebugLocFromInstOrOperands(Instruction *I) {
  if (!I)
    return I;

  DebugLoc Empty;
  if (I->getDebugLoc() != Empty)
    return I;

  for (User::op_iterator OI = I->op_begin(), OE = I->op_end(); OI != OE; ++OI) {
    if (Instruction *OpInst = dyn_cast<Instruction>(*OI))
      if (OpInst->getDebugLoc() != Empty)
        return OpInst;
  }

  return I;
}

/// \brief Set the debug location in the builder using the debug location in the
/// instruction.
static void setDebugLocFromInst(IRBuilder<> &B, const Value *Ptr) {
  if (const Instruction *Inst = dyn_cast_or_null<Instruction>(Ptr))
    B.SetCurrentDebugLocation(Inst->getDebugLoc());
  else
    B.SetCurrentDebugLocation(DebugLoc());
}

#ifndef NDEBUG
/// \return string containing a file name and a line # for the given loop.
static std::string getDebugLocString(const Loop *L) {
  std::string Result;
  if (L) {
    raw_string_ostream OS(Result);
    if (const DebugLoc LoopDbgLoc = L->getStartLoc())
      LoopDbgLoc.print(OS);
    else
      // Just print the module name.
      OS << L->getHeader()->getParent()->getParent()->getModuleIdentifier();
    OS.flush();
  }
  return Result;
}
#endif

void InnerLoopVectorizer::addNewMetadata(Instruction *To,
                                         const Instruction *Orig) {
  // If the loop was versioned with memchecks, add the corresponding no-alias
  // metadata.
  if (LVer && (isa<LoadInst>(Orig) || isa<StoreInst>(Orig)))
    LVer->annotateInstWithNoAlias(To, Orig);
}

void InnerLoopVectorizer::addMetadata(Instruction *To,
                                      Instruction *From) {
  propagateMetadata(To, From);
  addNewMetadata(To, From);
}

void InnerLoopVectorizer::addMetadata(ArrayRef<Value *> To,
                                      Instruction *From) {
  for (Value *V : To) {
    if (Instruction *I = dyn_cast<Instruction>(V))
      addMetadata(I, From);
  }
}

/// \brief The group of interleaved loads/stores sharing the same stride and
/// close to each other.
///
/// Each member in this group has an index starting from 0, and the largest
/// index should be less than interleaved factor, which is equal to the absolute
/// value of the access's stride.
///
/// E.g. An interleaved load group of factor 4:
///        for (unsigned i = 0; i < 1024; i+=4) {
///          a = A[i];                           // Member of index 0
///          b = A[i+1];                         // Member of index 1
///          d = A[i+3];                         // Member of index 3
///          ...
///        }
///
///      An interleaved store group of factor 4:
///        for (unsigned i = 0; i < 1024; i+=4) {
///          ...
///          A[i]   = a;                         // Member of index 0
///          A[i+1] = b;                         // Member of index 1
///          A[i+2] = c;                         // Member of index 2
///          A[i+3] = d;                         // Member of index 3
///        }
///
/// Note: the interleaved load group could have gaps (missing members), but
/// the interleaved store group doesn't allow gaps.
class InterleaveGroup {
public:
  InterleaveGroup(Instruction *Instr, int Stride, unsigned Align)
      : Align(Align), SmallestKey(0), LargestKey(0), InsertPos(Instr) {
    assert(Align && "The alignment should be non-zero");

    Factor = std::abs(Stride);
    assert(Factor > 1 && "Invalid interleave factor");

    Reverse = Stride < 0;
    Members[0] = Instr;
  }

  bool isReverse() const { return Reverse; }
  unsigned getFactor() const { return Factor; }
  unsigned getAlignment() const { return Align; }
  unsigned getNumMembers() const { return Members.size(); }

  /// \brief Try to insert a new member \p Instr with index \p Index and
  /// alignment \p NewAlign. The index is related to the leader and it could be
  /// negative if it is the new leader.
  ///
  /// \returns false if the instruction doesn't belong to the group.
  bool insertMember(Instruction *Instr, int Index, unsigned NewAlign) {
    assert(NewAlign && "The new member's alignment should be non-zero");

    int Key = Index + SmallestKey;

    // Skip if there is already a member with the same index.
    if (Members.count(Key))
      return false;

    if (Key > LargestKey) {
      // The largest index is always less than the interleave factor.
      if (Index >= static_cast<int>(Factor))
        return false;

      LargestKey = Key;
    } else if (Key < SmallestKey) {
      // The largest index is always less than the interleave factor.
      if (LargestKey - Key >= static_cast<int>(Factor))
        return false;

      SmallestKey = Key;
    }

    // It's always safe to select the minimum alignment.
    Align = std::min(Align, NewAlign);
    Members[Key] = Instr;
    return true;
  }

  /// \brief Get the member with the given index \p Index
  ///
  /// \returns nullptr if contains no such member.
  Instruction *getMember(unsigned Index) const {
    int Key = SmallestKey + Index;
    if (!Members.count(Key))
      return nullptr;

    return Members.find(Key)->second;
  }

  /// \brief Get the index for the given member. Unlike the key in the member
  /// map, the index starts from 0.
  unsigned getIndex(Instruction *Instr) const {
    for (auto I : Members)
      if (I.second == Instr)
        return I.first - SmallestKey;

    llvm_unreachable("InterleaveGroup contains no such member");
  }

  Instruction *getInsertPos() const { return InsertPos; }
  void setInsertPos(Instruction *Inst) { InsertPos = Inst; }

private:
  unsigned Factor; // Interleave Factor.
  bool Reverse;
  unsigned Align;
  DenseMap<int, Instruction *> Members;
  int SmallestKey;
  int LargestKey;

  // To avoid breaking dependences, vectorized instructions of an interleave
  // group should be inserted at either the first load or the last store in
  // program order.
  //
  // E.g. %even = load i32             // Insert Position
  //      %add = add i32 %even         // Use of %even
  //      %odd = load i32
  //
  //      store i32 %even
  //      %odd = add i32               // Def of %odd
  //      store i32 %odd               // Insert Position
  Instruction *InsertPos;
};

/// \brief Drive the analysis of interleaved memory accesses in the loop.
///
/// Use this class to analyze interleaved accesses only when we can vectorize
/// a loop. Otherwise it's meaningless to do analysis as the vectorization
/// on interleaved accesses is unsafe.
///
/// The analysis collects interleave groups and records the relationships
/// between the member and the group in a map.
class InterleavedAccessInfo {
public:
  InterleavedAccessInfo(PredicatedScalarEvolution &PSE, Loop *L,
                        DominatorTree *DT, LoopInfo *LI)
      : PSE(PSE), TheLoop(L), DT(DT), LI(LI), LAI(nullptr),
        RequiresScalarEpilogue(false) {}

  ~InterleavedAccessInfo() {
    SmallSet<InterleaveGroup *, 4> DelSet;
    // Avoid releasing a pointer twice.
    for (auto &I : InterleaveGroupMap)
      DelSet.insert(I.second);
    for (auto *Ptr : DelSet)
      delete Ptr;
  }

  /// \brief Analyze the interleaved accesses and collect them in interleave
  /// groups. Substitute symbolic strides using \p Strides.
  void analyzeInterleaving(const ValueToValueMap &Strides);

  /// \brief Check if \p Instr belongs to any interleave group.
  bool isInterleaved(Instruction *Instr) const {
    return InterleaveGroupMap.count(Instr);
  }

  /// \brief Return the maximum interleave factor of all interleaved groups.
  unsigned getMaxInterleaveFactor() const {
    unsigned MaxFactor = 1;
    for (auto &Entry : InterleaveGroupMap)
      MaxFactor = std::max(MaxFactor, Entry.second->getFactor());
    return MaxFactor;
  }

  /// \brief Get the interleave group that \p Instr belongs to.
  ///
  /// \returns nullptr if doesn't have such group.
  InterleaveGroup *getInterleaveGroup(Instruction *Instr) const {
    if (InterleaveGroupMap.count(Instr))
      return InterleaveGroupMap.find(Instr)->second;
    return nullptr;
  }

  /// \brief Returns true if an interleaved group that may access memory
  /// out-of-bounds requires a scalar epilogue iteration for correctness.
  bool requiresScalarEpilogue() const { return RequiresScalarEpilogue; }

  /// \brief Initialize the LoopAccessInfo used for dependence checking.
  void setLAI(const LoopAccessInfo *Info) { LAI = Info; }

private:
  /// A wrapper around ScalarEvolution, used to add runtime SCEV checks.
  /// Simplifies SCEV expressions in the context of existing SCEV assumptions.
  /// The interleaved access analysis can also add new predicates (for example
  /// by versioning strides of pointers).
  PredicatedScalarEvolution &PSE;
  Loop *TheLoop;
  DominatorTree *DT;
  LoopInfo *LI;
  const LoopAccessInfo *LAI;

  /// True if the loop may contain non-reversed interleaved groups with
  /// out-of-bounds accesses. We ensure we don't speculatively access memory
  /// out-of-bounds by executing at least one scalar epilogue iteration.
  bool RequiresScalarEpilogue;

  /// Holds the relationships between the members and the interleave group.
  DenseMap<Instruction *, InterleaveGroup *> InterleaveGroupMap;

  /// Holds dependences among the memory accesses in the loop. It maps a source
  /// access to a set of dependent sink accesses.
  DenseMap<Instruction *, SmallPtrSet<Instruction *, 2>> Dependences;

  /// \brief The descriptor for a strided memory access.
  struct StrideDescriptor {
    StrideDescriptor(int64_t Stride, const SCEV *Scev, uint64_t Size,
                     unsigned Align)
        : Stride(Stride), Scev(Scev), Size(Size), Align(Align) {}

    StrideDescriptor() = default;

    // The access's stride. It is negative for a reverse access.
    int64_t Stride = 0;
    const SCEV *Scev = nullptr; // The scalar expression of this access
    uint64_t Size = 0;          // The size of the memory object.
    unsigned Align = 0;         // The alignment of this access.
  };

  /// \brief A type for holding instructions and their stride descriptors.
  typedef std::pair<Instruction *, StrideDescriptor> StrideEntry;

  /// \brief Create a new interleave group with the given instruction \p Instr,
  /// stride \p Stride and alignment \p Align.
  ///
  /// \returns the newly created interleave group.
  InterleaveGroup *createInterleaveGroup(Instruction *Instr, int Stride,
                                         unsigned Align) {
    assert(!InterleaveGroupMap.count(Instr) &&
           "Already in an interleaved access group");
    InterleaveGroupMap[Instr] = new InterleaveGroup(Instr, Stride, Align);
    return InterleaveGroupMap[Instr];
  }

  /// \brief Release the group and remove all the relationships.
  void releaseGroup(InterleaveGroup *Group) {
    for (unsigned i = 0; i < Group->getFactor(); i++)
      if (Instruction *Member = Group->getMember(i))
        InterleaveGroupMap.erase(Member);

    delete Group;
  }

  /// \brief Collect all the accesses with a constant stride in program order.
  void collectConstStrideAccesses(
      MapVector<Instruction *, StrideDescriptor> &AccessStrideInfo,
      const ValueToValueMap &Strides);

  /// \brief Returns true if \p Stride is allowed in an interleaved group.
  static bool isStrided(int Stride) {
    unsigned Factor = std::abs(Stride);
    return Factor >= 2 && Factor <= MaxInterleaveGroupFactor;
  }

  /// \brief Returns true if \p BB is a predicated block.
  bool isPredicated(BasicBlock *BB) const {
    return LoopAccessInfo::blockNeedsPredication(BB, TheLoop, DT);
  }

  /// \brief Returns true if LoopAccessInfo can be used for dependence queries.
  bool areDependencesValid() const {
    return LAI && LAI->getDepChecker().getDependences();
  }

  /// \brief Returns true if memory accesses \p A and \p B can be reordered, if
  /// necessary, when constructing interleaved groups.
  ///
  /// \p A must precede \p B in program order. We return false if reordering is
  /// not necessary or is prevented because \p A and \p B may be dependent.
  bool canReorderMemAccessesForInterleavedGroups(StrideEntry *A,
                                                 StrideEntry *B) const {

    // Code motion for interleaved accesses can potentially hoist strided loads
    // and sink strided stores. The code below checks the legality of the
    // following two conditions:
    //
    // 1. Potentially moving a strided load (B) before any store (A) that
    //    precedes B, or
    //
    // 2. Potentially moving a strided store (A) after any load or store (B)
    //    that A precedes.
    //
    // It's legal to reorder A and B if we know there isn't a dependence from A
    // to B. Note that this determination is conservative since some
    // dependences could potentially be reordered safely.

    // A is potentially the source of a dependence.
    auto *Src = A->first;
    auto SrcDes = A->second;

    // B is potentially the sink of a dependence.
    auto *Sink = B->first;
    auto SinkDes = B->second;

    // Code motion for interleaved accesses can't violate WAR dependences.
    // Thus, reordering is legal if the source isn't a write.
    if (!Src->mayWriteToMemory())
      return true;

    // At least one of the accesses must be strided.
    if (!isStrided(SrcDes.Stride) && !isStrided(SinkDes.Stride))
      return true;

    // If dependence information is not available from LoopAccessInfo,
    // conservatively assume the instructions can't be reordered.
    if (!areDependencesValid())
      return false;

    // If we know there is a dependence from source to sink, assume the
    // instructions can't be reordered. Otherwise, reordering is legal.
    return !Dependences.count(Src) || !Dependences.lookup(Src).count(Sink);
  }

  /// \brief Collect the dependences from LoopAccessInfo.
  ///
  /// We process the dependences once during the interleaved access analysis to
  /// enable constant-time dependence queries.
  void collectDependences() {
    if (!areDependencesValid())
      return;
    auto *Deps = LAI->getDepChecker().getDependences();
    for (auto Dep : *Deps)
      Dependences[Dep.getSource(*LAI)].insert(Dep.getDestination(*LAI));
  }
};

/// Utility class for getting and setting loop vectorizer hints in the form
/// of loop metadata.
/// This class keeps a number of loop annotations locally (as member variables)
/// and can, upon request, write them back as metadata on the loop. It will
/// initially scan the loop for existing metadata, and will update the local
/// values based on information in the loop.
/// We cannot write all values to metadata, as the mere presence of some info,
/// for example 'force', means a decision has been made. So, we need to be
/// careful NOT to add them if the user hasn't specifically asked so.
class LoopVectorizeHints {
  enum HintKind { HK_WIDTH, HK_UNROLL, HK_FORCE };

  /// Hint - associates name and validation with the hint value.
  struct Hint {
    const char *Name;
    unsigned Value; // This may have to change for non-numeric values.
    HintKind Kind;

    Hint(const char *Name, unsigned Value, HintKind Kind)
        : Name(Name), Value(Value), Kind(Kind) {}

    bool validate(unsigned Val) {
      switch (Kind) {
      case HK_WIDTH:
        return isPowerOf2_32(Val) && Val <= VectorizerParams::MaxVectorWidth;
      case HK_UNROLL:
        return isPowerOf2_32(Val) && Val <= MaxInterleaveFactor;
      case HK_FORCE:
        return (Val <= 1);
      }
      return false;
    }
  };

  /// Vectorization width.
  Hint Width;
  /// Vectorization interleave factor.
  Hint Interleave;
  /// Vectorization forced
  Hint Force;

  /// Return the loop metadata prefix.
  static StringRef Prefix() { return "llvm.loop."; }

  /// True if there is any unsafe math in the loop.
  bool PotentiallyUnsafe;

public:
  enum ForceKind {
    FK_Undefined = -1, ///< Not selected.
    FK_Disabled = 0,   ///< Forcing disabled.
    FK_Enabled = 1,    ///< Forcing enabled.
  };

  LoopVectorizeHints(const Loop *L, bool DisableInterleaving,
                     OptimizationRemarkEmitter &ORE)
      : Width("vectorize.width", VectorizerParams::VectorizationFactor,
              HK_WIDTH),
        Interleave("interleave.count", DisableInterleaving, HK_UNROLL),
        Force("vectorize.enable", FK_Undefined, HK_FORCE),
        PotentiallyUnsafe(false), TheLoop(L), ORE(ORE) {
    // Populate values with existing loop metadata.
    getHintsFromMetadata();

    // force-vector-interleave overrides DisableInterleaving.
    if (VectorizerParams::isInterleaveForced())
      Interleave.Value = VectorizerParams::VectorizationInterleave;

    DEBUG(if (DisableInterleaving && Interleave.Value == 1) dbgs()
          << "LV: Interleaving disabled by the pass manager\n");
  }

  /// Mark the loop L as already vectorized by setting the width to 1.
  void setAlreadyVectorized() {
    Width.Value = Interleave.Value = 1;
    Hint Hints[] = {Width, Interleave};
    writeHintsToMetadata(Hints);
  }

  bool allowVectorization(Function *F, Loop *L, bool AlwaysVectorize) const {
    if (getForce() == LoopVectorizeHints::FK_Disabled) {
      DEBUG(dbgs() << "LV: Not vectorizing: #pragma vectorize disable.\n");
      emitRemarkWithHints();
      return false;
    }

    if (!AlwaysVectorize && getForce() != LoopVectorizeHints::FK_Enabled) {
      DEBUG(dbgs() << "LV: Not vectorizing: No #pragma vectorize enable.\n");
      emitRemarkWithHints();
      return false;
    }

    if (getWidth() == 1 && getInterleave() == 1) {
      // FIXME: Add a separate metadata to indicate when the loop has already
      // been vectorized instead of setting width and count to 1.
      DEBUG(dbgs() << "LV: Not vectorizing: Disabled/already vectorized.\n");
      // FIXME: Add interleave.disable metadata. This will allow
      // vectorize.disable to be used without disabling the pass and errors
      // to differentiate between disabled vectorization and a width of 1.
      ORE.emit(OptimizationRemarkAnalysis(vectorizeAnalysisPassName(),
                                          "AllDisabled", L->getStartLoc(),
                                          L->getHeader())
               << "loop not vectorized: vectorization and interleaving are "
                  "explicitly disabled, or vectorize width and interleave "
                  "count are both set to 1");
      return false;
    }

    return true;
  }

  /// Dumps all the hint information.
  void emitRemarkWithHints() const {
    using namespace ore;
    if (Force.Value == LoopVectorizeHints::FK_Disabled)
      ORE.emit(OptimizationRemarkMissed(LV_NAME, "MissedExplicitlyDisabled",
                                        TheLoop->getStartLoc(),
                                        TheLoop->getHeader())
               << "loop not vectorized: vectorization is explicitly disabled");
    else {
      OptimizationRemarkMissed R(LV_NAME, "MissedDetails",
                                 TheLoop->getStartLoc(), TheLoop->getHeader());
      R << "loop not vectorized";
      if (Force.Value == LoopVectorizeHints::FK_Enabled) {
        R << " (Force=" << NV("Force", true);
        if (Width.Value != 0)
          R << ", Vector Width=" << NV("VectorWidth", Width.Value);
        if (Interleave.Value != 0)
          R << ", Interleave Count=" << NV("InterleaveCount", Interleave.Value);
        R << ")";
      }
      ORE.emit(R);
    }
  }

  unsigned getWidth() const { return Width.Value; }
  unsigned getInterleave() const { return Interleave.Value; }
  enum ForceKind getForce() const { return (ForceKind)Force.Value; }

  /// \brief If hints are provided that force vectorization, use the AlwaysPrint
  /// pass name to force the frontend to print the diagnostic.
  const char *vectorizeAnalysisPassName() const {
    if (getWidth() == 1)
      return LV_NAME;
    if (getForce() == LoopVectorizeHints::FK_Disabled)
      return LV_NAME;
    if (getForce() == LoopVectorizeHints::FK_Undefined && getWidth() == 0)
      return LV_NAME;
    return OptimizationRemarkAnalysis::AlwaysPrint;
  }

  bool allowReordering() const {
    // When enabling loop hints are provided we allow the vectorizer to change
    // the order of operations that is given by the scalar loop. This is not
    // enabled by default because can be unsafe or inefficient. For example,
    // reordering floating-point operations will change the way round-off
    // error accumulates in the loop.
    return getForce() == LoopVectorizeHints::FK_Enabled || getWidth() > 1;
  }

  bool isPotentiallyUnsafe() const {
    // Avoid FP vectorization if the target is unsure about proper support.
    // This may be related to the SIMD unit in the target not handling
    // IEEE 754 FP ops properly, or bad single-to-double promotions.
    // Otherwise, a sequence of vectorized loops, even without reduction,
    // could lead to different end results on the destination vectors.
    return getForce() != LoopVectorizeHints::FK_Enabled && PotentiallyUnsafe;
  }

  void setPotentiallyUnsafe() { PotentiallyUnsafe = true; }

private:
  /// Find hints specified in the loop metadata and update local values.
  void getHintsFromMetadata() {
    MDNode *LoopID = TheLoop->getLoopID();
    if (!LoopID)
      return;

    // First operand should refer to the loop id itself.
    assert(LoopID->getNumOperands() > 0 && "requires at least one operand");
    assert(LoopID->getOperand(0) == LoopID && "invalid loop id");

    for (unsigned i = 1, ie = LoopID->getNumOperands(); i < ie; ++i) {
      const MDString *S = nullptr;
      SmallVector<Metadata *, 4> Args;

      // The expected hint is either a MDString or a MDNode with the first
      // operand a MDString.
      if (const MDNode *MD = dyn_cast<MDNode>(LoopID->getOperand(i))) {
        if (!MD || MD->getNumOperands() == 0)
          continue;
        S = dyn_cast<MDString>(MD->getOperand(0));
        for (unsigned i = 1, ie = MD->getNumOperands(); i < ie; ++i)
          Args.push_back(MD->getOperand(i));
      } else {
        S = dyn_cast<MDString>(LoopID->getOperand(i));
        assert(Args.size() == 0 && "too many arguments for MDString");
      }

      if (!S)
        continue;

      // Check if the hint starts with the loop metadata prefix.
      StringRef Name = S->getString();
      if (Args.size() == 1)
        setHint(Name, Args[0]);
    }
  }

  /// Checks string hint with one operand and set value if valid.
  void setHint(StringRef Name, Metadata *Arg) {
    if (!Name.startswith(Prefix()))
      return;
    Name = Name.substr(Prefix().size(), StringRef::npos);

    const ConstantInt *C = mdconst::dyn_extract<ConstantInt>(Arg);
    if (!C)
      return;
    unsigned Val = C->getZExtValue();

    Hint *Hints[] = {&Width, &Interleave, &Force};
    for (auto H : Hints) {
      if (Name == H->Name) {
        if (H->validate(Val))
          H->Value = Val;
        else
          DEBUG(dbgs() << "LV: ignoring invalid hint '" << Name << "'\n");
        break;
      }
    }
  }

  /// Create a new hint from name / value pair.
  MDNode *createHintMetadata(StringRef Name, unsigned V) const {
    LLVMContext &Context = TheLoop->getHeader()->getContext();
    Metadata *MDs[] = {MDString::get(Context, Name),
                       ConstantAsMetadata::get(
                           ConstantInt::get(Type::getInt32Ty(Context), V))};
    return MDNode::get(Context, MDs);
  }

  /// Matches metadata with hint name.
  bool matchesHintMetadataName(MDNode *Node, ArrayRef<Hint> HintTypes) {
    MDString *Name = dyn_cast<MDString>(Node->getOperand(0));
    if (!Name)
      return false;

    for (auto H : HintTypes)
      if (Name->getString().endswith(H.Name))
        return true;
    return false;
  }

  /// Sets current hints into loop metadata, keeping other values intact.
  void writeHintsToMetadata(ArrayRef<Hint> HintTypes) {
    if (HintTypes.size() == 0)
      return;

    // Reserve the first element to LoopID (see below).
    SmallVector<Metadata *, 4> MDs(1);
    // If the loop already has metadata, then ignore the existing operands.
    MDNode *LoopID = TheLoop->getLoopID();
    if (LoopID) {
      for (unsigned i = 1, ie = LoopID->getNumOperands(); i < ie; ++i) {
        MDNode *Node = cast<MDNode>(LoopID->getOperand(i));
        // If node in update list, ignore old value.
        if (!matchesHintMetadataName(Node, HintTypes))
          MDs.push_back(Node);
      }
    }

    // Now, add the missing hints.
    for (auto H : HintTypes)
      MDs.push_back(createHintMetadata(Twine(Prefix(), H.Name).str(), H.Value));

    // Replace current metadata node with new one.
    LLVMContext &Context = TheLoop->getHeader()->getContext();
    MDNode *NewLoopID = MDNode::get(Context, MDs);
    // Set operand 0 to refer to the loop id itself.
    NewLoopID->replaceOperandWith(0, NewLoopID);

    TheLoop->setLoopID(NewLoopID);
  }

  /// The loop these hints belong to.
  const Loop *TheLoop;

  /// Interface to emit optimization remarks.
  OptimizationRemarkEmitter &ORE;
};

static void emitAnalysisDiag(const Loop *TheLoop,
                             const LoopVectorizeHints &Hints,
                             OptimizationRemarkEmitter &ORE,
                             const LoopAccessReport &Message) {
  const char *Name = Hints.vectorizeAnalysisPassName();
  LoopAccessReport::emitAnalysis(Message, TheLoop, Name, ORE);
}

static void emitMissedWarning(Function *F, Loop *L,
                              const LoopVectorizeHints &LH,
                              OptimizationRemarkEmitter *ORE) {
  LH.emitRemarkWithHints();

  if (LH.getForce() == LoopVectorizeHints::FK_Enabled) {
    if (LH.getWidth() != 1)
      emitLoopVectorizeWarning(
          F->getContext(), *F, L->getStartLoc(),
          "failed explicitly specified loop vectorization");
    else if (LH.getInterleave() != 1)
      emitLoopInterleaveWarning(
          F->getContext(), *F, L->getStartLoc(),
          "failed explicitly specified loop interleaving");
  }
}

/// LoopVectorizationLegality checks if it is legal to vectorize a loop, and
/// to what vectorization factor.
/// This class does not look at the profitability of vectorization, only the
/// legality. This class has two main kinds of checks:
/// * Memory checks - The code in canVectorizeMemory checks if vectorization
///   will change the order of memory accesses in a way that will change the
///   correctness of the program.
/// * Scalars checks - The code in canVectorizeInstrs and canVectorizeMemory
/// checks for a number of different conditions, such as the availability of a
/// single induction variable, that all types are supported and vectorize-able,
/// etc. This code reflects the capabilities of InnerLoopVectorizer.
/// This class is also used by InnerLoopVectorizer for identifying
/// induction variable and the different reduction variables.
class LoopVectorizationLegality {
public:
  LoopVectorizationLegality(
      Loop *L, PredicatedScalarEvolution &PSE, DominatorTree *DT,
      TargetLibraryInfo *TLI, AliasAnalysis *AA, Function *F,
      const TargetTransformInfo *TTI,
      std::function<const LoopAccessInfo &(Loop &)> *GetLAA, LoopInfo *LI,
      OptimizationRemarkEmitter *ORE, LoopVectorizationRequirements *R,
      LoopVectorizeHints *H)
      : NumPredStores(0), TheLoop(L), PSE(PSE), TLI(TLI), TTI(TTI), DT(DT),
        GetLAA(GetLAA), LAI(nullptr), ORE(ORE), InterleaveInfo(PSE, L, DT, LI),
        Induction(nullptr), WidestIndTy(nullptr), HasFunNoNaNAttr(false),
        Requirements(R), Hints(H) {}

  /// ReductionList contains the reduction descriptors for all
  /// of the reductions that were found in the loop.
  typedef DenseMap<PHINode *, RecurrenceDescriptor> ReductionList;

  /// InductionList saves induction variables and maps them to the
  /// induction descriptor.
  typedef MapVector<PHINode *, InductionDescriptor> InductionList;

  /// RecurrenceSet contains the phi nodes that are recurrences other than
  /// inductions and reductions.
  typedef SmallPtrSet<const PHINode *, 8> RecurrenceSet;

  /// Returns true if it is legal to vectorize this loop.
  /// This does not mean that it is profitable to vectorize this
  /// loop, only that it is legal to do so.
  bool canVectorize();

  /// Returns the Induction variable.
  PHINode *getInduction() { return Induction; }

  /// Returns the reduction variables found in the loop.
  ReductionList *getReductionVars() { return &Reductions; }

  /// Returns the induction variables found in the loop.
  InductionList *getInductionVars() { return &Inductions; }

  /// Return the first-order recurrences found in the loop.
  RecurrenceSet *getFirstOrderRecurrences() { return &FirstOrderRecurrences; }

  /// Returns the widest induction type.
  Type *getWidestInductionType() { return WidestIndTy; }

  /// Returns True if V is an induction variable in this loop.
  bool isInductionVariable(const Value *V);

  /// Returns True if PN is a reduction variable in this loop.
  bool isReductionVariable(PHINode *PN) { return Reductions.count(PN); }

  /// Returns True if Phi is a first-order recurrence in this loop.
  bool isFirstOrderRecurrence(const PHINode *Phi);

  /// Return true if the block BB needs to be predicated in order for the loop
  /// to be vectorized.
  bool blockNeedsPredication(BasicBlock *BB);

  /// Check if this pointer is consecutive when vectorizing. This happens
  /// when the last index of the GEP is the induction variable, or that the
  /// pointer itself is an induction variable.
  /// This check allows us to vectorize A[idx] into a wide load/store.
  /// Returns:
  /// 0 - Stride is unknown or non-consecutive.
  /// 1 - Address is consecutive.
  /// -1 - Address is consecutive, and decreasing.
  int isConsecutivePtr(Value *Ptr);

  /// Returns true if the value V is uniform within the loop.
  bool isUniform(Value *V);

  /// Returns true if \p I is known to be uniform after vectorization.
  bool isUniformAfterVectorization(Instruction *I) { return Uniforms.count(I); }

  /// Returns true if \p I is known to be scalar after vectorization.
  bool isScalarAfterVectorization(Instruction *I) { return Scalars.count(I); }

  /// Returns the information that we collected about runtime memory check.
  const RuntimePointerChecking *getRuntimePointerChecking() const {
    return LAI->getRuntimePointerChecking();
  }

  const LoopAccessInfo *getLAI() const { return LAI; }

  /// \brief Check if \p Instr belongs to any interleaved access group.
  bool isAccessInterleaved(Instruction *Instr) {
    return InterleaveInfo.isInterleaved(Instr);
  }

  /// \brief Return the maximum interleave factor of all interleaved groups.
  unsigned getMaxInterleaveFactor() const {
    return InterleaveInfo.getMaxInterleaveFactor();
  }

  /// \brief Get the interleaved access group that \p Instr belongs to.
  const InterleaveGroup *getInterleavedAccessGroup(Instruction *Instr) {
    return InterleaveInfo.getInterleaveGroup(Instr);
  }

  /// \brief Returns true if an interleaved group requires a scalar iteration
  /// to handle accesses with gaps.
  bool requiresScalarEpilogue() const {
    return InterleaveInfo.requiresScalarEpilogue();
  }

  unsigned getMaxSafeDepDistBytes() { return LAI->getMaxSafeDepDistBytes(); }

  bool hasStride(Value *V) { return LAI->hasStride(V); }

  /// Returns true if the target machine supports masked store operation
  /// for the given \p DataType and kind of access to \p Ptr.
  bool isLegalMaskedStore(Type *DataType, Value *Ptr) {
    return isConsecutivePtr(Ptr) && TTI->isLegalMaskedStore(DataType);
  }
  /// Returns true if the target machine supports masked load operation
  /// for the given \p DataType and kind of access to \p Ptr.
  bool isLegalMaskedLoad(Type *DataType, Value *Ptr) {
    return isConsecutivePtr(Ptr) && TTI->isLegalMaskedLoad(DataType);
  }
  /// Returns true if the target machine supports masked scatter operation
  /// for the given \p DataType.
  bool isLegalMaskedScatter(Type *DataType) {
    return TTI->isLegalMaskedScatter(DataType);
  }
  /// Returns true if the target machine supports masked gather operation
  /// for the given \p DataType.
  bool isLegalMaskedGather(Type *DataType) {
    return TTI->isLegalMaskedGather(DataType);
  }
  /// Returns true if the target machine can represent \p V as a masked gather
  /// or scatter operation.
  bool isLegalGatherOrScatter(Value *V) {
    auto *LI = dyn_cast<LoadInst>(V);
    auto *SI = dyn_cast<StoreInst>(V);
    if (!LI && !SI)
      return false;
    auto *Ptr = getPointerOperand(V);
    auto *Ty = cast<PointerType>(Ptr->getType())->getElementType();
    return (LI && isLegalMaskedGather(Ty)) || (SI && isLegalMaskedScatter(Ty));
  }

  /// Returns true if vector representation of the instruction \p I
  /// requires mask.
  bool isMaskRequired(const Instruction *I) { return (MaskedOp.count(I) != 0); }
  unsigned getNumStores() const { return LAI->getNumStores(); }
  unsigned getNumLoads() const { return LAI->getNumLoads(); }
  unsigned getNumPredStores() const { return NumPredStores; }

  /// Returns true if \p I is an instruction that will be scalarized with
  /// predication. Such instructions include conditional stores and
  /// instructions that may divide by zero.
  bool isScalarWithPredication(Instruction *I);

  /// Returns true if \p I is a memory instruction that has a consecutive or
  /// consecutive-like pointer operand. Consecutive-like pointers are pointers
  /// that are treated like consecutive pointers during vectorization. The
  /// pointer operands of interleaved accesses are an example.
  bool hasConsecutiveLikePtrOperand(Instruction *I);

  /// Returns true if \p I is a memory instruction that must be scalarized
  /// during vectorization.
  bool memoryInstructionMustBeScalarized(Instruction *I, unsigned VF = 1);

private:
  /// Check if a single basic block loop is vectorizable.
  /// At this point we know that this is a loop with a constant trip count
  /// and we only need to check individual instructions.
  bool canVectorizeInstrs();

  /// When we vectorize loops we may change the order in which
  /// we read and write from memory. This method checks if it is
  /// legal to vectorize the code, considering only memory constrains.
  /// Returns true if the loop is vectorizable
  bool canVectorizeMemory();

  /// Return true if we can vectorize this loop using the IF-conversion
  /// transformation.
  bool canVectorizeWithIfConvert();

  /// Collect the instructions that are uniform after vectorization. An
  /// instruction is uniform if we represent it with a single scalar value in
  /// the vectorized loop corresponding to each vector iteration. Examples of
  /// uniform instructions include pointer operands of consecutive or
  /// interleaved memory accesses. Note that although uniformity implies an
  /// instruction will be scalar, the reverse is not true. In general, a
  /// scalarized instruction will be represented by VF scalar values in the
  /// vectorized loop, each corresponding to an iteration of the original
  /// scalar loop.
  void collectLoopUniforms();

  /// Collect the instructions that are scalar after vectorization. An
  /// instruction is scalar if it is known to be uniform or will be scalarized
  /// during vectorization. Non-uniform scalarized instructions will be
  /// represented by VF values in the vectorized loop, each corresponding to an
  /// iteration of the original scalar loop.
  void collectLoopScalars();

  /// Return true if all of the instructions in the block can be speculatively
  /// executed. \p SafePtrs is a list of addresses that are known to be legal
  /// and we know that we can read from them without segfault.
  bool blockCanBePredicated(BasicBlock *BB, SmallPtrSetImpl<Value *> &SafePtrs);

  /// Updates the vectorization state by adding \p Phi to the inductions list.
  /// This can set \p Phi as the main induction of the loop if \p Phi is a
  /// better choice for the main induction than the existing one.
  void addInductionPhi(PHINode *Phi, const InductionDescriptor &ID,
                       SmallPtrSetImpl<Value *> &AllowedExit);

  /// Report an analysis message to assist the user in diagnosing loops that are
  /// not vectorized.  These are handled as LoopAccessReport rather than
  /// VectorizationReport because the << operator of VectorizationReport returns
  /// LoopAccessReport.
  void emitAnalysis(const LoopAccessReport &Message) const {
    emitAnalysisDiag(TheLoop, *Hints, *ORE, Message);
  }

  /// Create an analysis remark that explains why vectorization failed
  ///
  /// \p RemarkName is the identifier for the remark.  If \p I is passed it is
  /// an instruction that prevents vectorization.  Otherwise the loop is used
  /// for the location of the remark.  \return the remark object that can be
  /// streamed to.
  OptimizationRemarkAnalysis
  createMissedAnalysis(StringRef RemarkName, Instruction *I = nullptr) const {
    return ::createMissedAnalysis(Hints->vectorizeAnalysisPassName(),
                                  RemarkName, TheLoop, I);
  }

  /// \brief If an access has a symbolic strides, this maps the pointer value to
  /// the stride symbol.
  const ValueToValueMap *getSymbolicStrides() {
    // FIXME: Currently, the set of symbolic strides is sometimes queried before
    // it's collected.  This happens from canVectorizeWithIfConvert, when the
    // pointer is checked to reference consecutive elements suitable for a
    // masked access.
    return LAI ? &LAI->getSymbolicStrides() : nullptr;
  }

  unsigned NumPredStores;

  /// The loop that we evaluate.
  Loop *TheLoop;
  /// A wrapper around ScalarEvolution used to add runtime SCEV checks.
  /// Applies dynamic knowledge to simplify SCEV expressions in the context
  /// of existing SCEV assumptions. The analysis will also add a minimal set
  /// of new predicates if this is required to enable vectorization and
  /// unrolling.
  PredicatedScalarEvolution &PSE;
  /// Target Library Info.
  TargetLibraryInfo *TLI;
  /// Target Transform Info
  const TargetTransformInfo *TTI;
  /// Dominator Tree.
  DominatorTree *DT;
  // LoopAccess analysis.
  std::function<const LoopAccessInfo &(Loop &)> *GetLAA;
  // And the loop-accesses info corresponding to this loop.  This pointer is
  // null until canVectorizeMemory sets it up.
  const LoopAccessInfo *LAI;
  /// Interface to emit optimization remarks.
  OptimizationRemarkEmitter *ORE;

  /// The interleave access information contains groups of interleaved accesses
  /// with the same stride and close to each other.
  InterleavedAccessInfo InterleaveInfo;

  //  ---  vectorization state --- //

  /// Holds the integer induction variable. This is the counter of the
  /// loop.
  PHINode *Induction;
  /// Holds the reduction variables.
  ReductionList Reductions;
  /// Holds all of the induction variables that we found in the loop.
  /// Notice that inductions don't need to start at zero and that induction
  /// variables can be pointers.
  InductionList Inductions;
  /// Holds the phi nodes that are first-order recurrences.
  RecurrenceSet FirstOrderRecurrences;
  /// Holds the widest induction type encountered.
  Type *WidestIndTy;

  /// Allowed outside users. This holds the induction and reduction
  /// vars which can be accessed from outside the loop.
  SmallPtrSet<Value *, 4> AllowedExit;

  /// Holds the instructions known to be uniform after vectorization.
  SmallPtrSet<Instruction *, 4> Uniforms;

  /// Holds the instructions known to be scalar after vectorization.
  SmallPtrSet<Instruction *, 4> Scalars;

  /// Can we assume the absence of NaNs.
  bool HasFunNoNaNAttr;

  /// Vectorization requirements that will go through late-evaluation.
  LoopVectorizationRequirements *Requirements;

  /// Used to emit an analysis of any legality issues.
  LoopVectorizeHints *Hints;

  /// While vectorizing these instructions we have to generate a
  /// call to the appropriate masked intrinsic
  SmallPtrSet<const Instruction *, 8> MaskedOp;
};

/// LoopVectorizationCostModel - estimates the expected speedups due to
/// vectorization.
/// In many cases vectorization is not profitable. This can happen because of
/// a number of reasons. In this class we mainly attempt to predict the
/// expected speedup/slowdowns due to the supported instruction set. We use the
/// TargetTransformInfo to query the different backends for the cost of
/// different operations.
class LoopVectorizationCostModel {
public:
  LoopVectorizationCostModel(Loop *L, PredicatedScalarEvolution &PSE,
                             LoopInfo *LI, LoopVectorizationLegality *Legal,
                             const TargetTransformInfo &TTI,
                             const TargetLibraryInfo *TLI, DemandedBits *DB,
                             AssumptionCache *AC,
                             OptimizationRemarkEmitter *ORE, const Function *F,
                             const LoopVectorizeHints *Hints)
      : TheLoop(L), PSE(PSE), LI(LI), Legal(Legal), TTI(TTI), TLI(TLI), DB(DB),
        AC(AC), ORE(ORE), TheFunction(F), Hints(Hints) {}

  /// Information about vectorization costs
  struct VectorizationFactor {
    unsigned Width; // Vector width with best cost
    unsigned Cost;  // Cost of the loop with that width
  };
  /// \return The most profitable vectorization factor and the cost of that VF.
  /// This method checks every power of two up to VF. If UserVF is not ZERO
  /// then this vectorization factor will be selected if vectorization is
  /// possible.
  VectorizationFactor selectVectorizationFactor(bool OptForSize);

  /// \return The size (in bits) of the smallest and widest types in the code
  /// that needs to be vectorized. We ignore values that remain scalar such as
  /// 64 bit loop indices.
  std::pair<unsigned, unsigned> getSmallestAndWidestTypes();

  /// \return The desired interleave count.
  /// If interleave count has been specified by metadata it will be returned.
  /// Otherwise, the interleave count is computed and returned. VF and LoopCost
  /// are the selected vectorization factor and the cost of the selected VF.
  unsigned selectInterleaveCount(bool OptForSize, unsigned VF,
                                 unsigned LoopCost);

  /// \return The most profitable unroll factor.
  /// This method finds the best unroll-factor based on register pressure and
  /// other parameters. VF and LoopCost are the selected vectorization factor
  /// and the cost of the selected VF.
  unsigned computeInterleaveCount(bool OptForSize, unsigned VF,
                                  unsigned LoopCost);

  /// \brief A struct that represents some properties of the register usage
  /// of a loop.
  struct RegisterUsage {
    /// Holds the number of loop invariant values that are used in the loop.
    unsigned LoopInvariantRegs;
    /// Holds the maximum number of concurrent live intervals in the loop.
    unsigned MaxLocalUsers;
    /// Holds the number of instructions in the loop.
    unsigned NumInstructions;
  };

  /// \return Returns information about the register usages of the loop for the
  /// given vectorization factors.
  SmallVector<RegisterUsage, 8> calculateRegisterUsage(ArrayRef<unsigned> VFs);

  /// Collect values we want to ignore in the cost model.
  void collectValuesToIgnore();

  /// \returns The smallest bitwidth each instruction can be represented with.
  /// The vector equivalents of these instructions should be truncated to this
  /// type.
  const MapVector<Instruction *, uint64_t> &getMinimalBitwidths() const {
    return MinBWs;
  }

private:
  /// The vectorization cost is a combination of the cost itself and a boolean
  /// indicating whether any of the contributing operations will actually
  /// operate on
  /// vector values after type legalization in the backend. If this latter value
  /// is
  /// false, then all operations will be scalarized (i.e. no vectorization has
  /// actually taken place).
  typedef std::pair<unsigned, bool> VectorizationCostTy;

  /// Returns the expected execution cost. The unit of the cost does
  /// not matter because we use the 'cost' units to compare different
  /// vector widths. The cost that is returned is *not* normalized by
  /// the factor width.
  VectorizationCostTy expectedCost(unsigned VF);

  /// Returns the execution time cost of an instruction for a given vector
  /// width. Vector width of one means scalar.
  VectorizationCostTy getInstructionCost(Instruction *I, unsigned VF);

  /// The cost-computation logic from getInstructionCost which provides
  /// the vector type as an output parameter.
  unsigned getInstructionCost(Instruction *I, unsigned VF, Type *&VectorTy);

  /// Returns whether the instruction is a load or store and will be a emitted
  /// as a vector operation.
  bool isConsecutiveLoadOrStore(Instruction *I);

  /// Create an analysis remark that explains why vectorization failed
  ///
  /// \p RemarkName is the identifier for the remark.  \return the remark object
  /// that can be streamed to.
  OptimizationRemarkAnalysis createMissedAnalysis(StringRef RemarkName) {
    return ::createMissedAnalysis(Hints->vectorizeAnalysisPassName(),
                                  RemarkName, TheLoop);
  }

  /// Map of scalar integer values to the smallest bitwidth they can be legally
  /// represented as. The vector equivalents of these values should be truncated
  /// to this type.
  MapVector<Instruction *, uint64_t> MinBWs;

public:
  /// The loop that we evaluate.
  Loop *TheLoop;
  /// Predicated scalar evolution analysis.
  PredicatedScalarEvolution &PSE;
  /// Loop Info analysis.
  LoopInfo *LI;
  /// Vectorization legality.
  LoopVectorizationLegality *Legal;
  /// Vector target information.
  const TargetTransformInfo &TTI;
  /// Target Library Info.
  const TargetLibraryInfo *TLI;
  /// Demanded bits analysis.
  DemandedBits *DB;
  /// Assumption cache.
  AssumptionCache *AC;
  /// Interface to emit optimization remarks.
  OptimizationRemarkEmitter *ORE;

  const Function *TheFunction;
  /// Loop Vectorize Hint.
  const LoopVectorizeHints *Hints;
  /// Values to ignore in the cost model.
  SmallPtrSet<const Value *, 16> ValuesToIgnore;
  /// Values to ignore in the cost model when VF > 1.
  SmallPtrSet<const Value *, 16> VecValuesToIgnore;
};

/// \brief This holds vectorization requirements that must be verified late in
/// the process. The requirements are set by legalize and costmodel. Once
/// vectorization has been determined to be possible and profitable the
/// requirements can be verified by looking for metadata or compiler options.
/// For example, some loops require FP commutativity which is only allowed if
/// vectorization is explicitly specified or if the fast-math compiler option
/// has been provided.
/// Late evaluation of these requirements allows helpful diagnostics to be
/// composed that tells the user what need to be done to vectorize the loop. For
/// example, by specifying #pragma clang loop vectorize or -ffast-math. Late
/// evaluation should be used only when diagnostics can generated that can be
/// followed by a non-expert user.
class LoopVectorizationRequirements {
public:
  LoopVectorizationRequirements(OptimizationRemarkEmitter &ORE)
      : NumRuntimePointerChecks(0), UnsafeAlgebraInst(nullptr), ORE(ORE) {}

  void addUnsafeAlgebraInst(Instruction *I) {
    // First unsafe algebra instruction.
    if (!UnsafeAlgebraInst)
      UnsafeAlgebraInst = I;
  }

  void addRuntimePointerChecks(unsigned Num) { NumRuntimePointerChecks = Num; }

  bool doesNotMeet(Function *F, Loop *L, const LoopVectorizeHints &Hints) {
    const char *PassName = Hints.vectorizeAnalysisPassName();
    bool Failed = false;
    if (UnsafeAlgebraInst && !Hints.allowReordering()) {
      ORE.emit(
          OptimizationRemarkAnalysisFPCommute(PassName, "CantReorderFPOps",
                                              UnsafeAlgebraInst->getDebugLoc(),
                                              UnsafeAlgebraInst->getParent())
          << "loop not vectorized: cannot prove it is safe to reorder "
             "floating-point operations");
      Failed = true;
    }

    // Test if runtime memcheck thresholds are exceeded.
    bool PragmaThresholdReached =
        NumRuntimePointerChecks > PragmaVectorizeMemoryCheckThreshold;
    bool ThresholdReached =
        NumRuntimePointerChecks > VectorizerParams::RuntimeMemoryCheckThreshold;
    if ((ThresholdReached && !Hints.allowReordering()) ||
        PragmaThresholdReached) {
      ORE.emit(OptimizationRemarkAnalysisAliasing(PassName, "CantReorderMemOps",
                                                  L->getStartLoc(),
                                                  L->getHeader())
               << "loop not vectorized: cannot prove it is safe to reorder "
                  "memory operations");
      DEBUG(dbgs() << "LV: Too many memory checks needed.\n");
      Failed = true;
    }

    return Failed;
  }

private:
  unsigned NumRuntimePointerChecks;
  Instruction *UnsafeAlgebraInst;

  /// Interface to emit optimization remarks.
  OptimizationRemarkEmitter &ORE;
};

static void addAcyclicInnerLoop(Loop &L, SmallVectorImpl<Loop *> &V) {
  if (L.empty()) {
    if (!hasCyclesInLoopBody(L))
      V.push_back(&L);
    return;
  }
  for (Loop *InnerL : L)
    addAcyclicInnerLoop(*InnerL, V);
}

/// The LoopVectorize Pass.
struct LoopVectorize : public FunctionPass {
  /// Pass identification, replacement for typeid
  static char ID;

  explicit LoopVectorize(bool NoUnrolling = false, bool AlwaysVectorize = true)
      : FunctionPass(ID) {
    Impl.DisableUnrolling = NoUnrolling;
    Impl.AlwaysVectorize = AlwaysVectorize;
    initializeLoopVectorizePass(*PassRegistry::getPassRegistry());
  }

  LoopVectorizePass Impl;

  bool runOnFunction(Function &F) override {
    if (skipFunction(F))
      return false;

    auto *SE = &getAnalysis<ScalarEvolutionWrapperPass>().getSE();
    auto *LI = &getAnalysis<LoopInfoWrapperPass>().getLoopInfo();
    auto *TTI = &getAnalysis<TargetTransformInfoWrapperPass>().getTTI(F);
    auto *DT = &getAnalysis<DominatorTreeWrapperPass>().getDomTree();
    auto *BFI = &getAnalysis<BlockFrequencyInfoWrapperPass>().getBFI();
    auto *TLIP = getAnalysisIfAvailable<TargetLibraryInfoWrapperPass>();
    auto *TLI = TLIP ? &TLIP->getTLI() : nullptr;
    auto *AA = &getAnalysis<AAResultsWrapperPass>().getAAResults();
    auto *AC = &getAnalysis<AssumptionCacheTracker>().getAssumptionCache(F);
    auto *LAA = &getAnalysis<LoopAccessLegacyAnalysis>();
    auto *DB = &getAnalysis<DemandedBitsWrapperPass>().getDemandedBits();
    auto *ORE = &getAnalysis<OptimizationRemarkEmitterWrapperPass>().getORE();

    std::function<const LoopAccessInfo &(Loop &)> GetLAA =
        [&](Loop &L) -> const LoopAccessInfo & { return LAA->getInfo(&L); };

    return Impl.runImpl(F, *SE, *LI, *TTI, *DT, *BFI, TLI, *DB, *AA, *AC,
                        GetLAA, *ORE);
  }

  void getAnalysisUsage(AnalysisUsage &AU) const override {
    AU.addRequired<AssumptionCacheTracker>();
    AU.addRequiredID(LoopSimplifyID);
    AU.addRequiredID(LCSSAID);
    AU.addRequired<BlockFrequencyInfoWrapperPass>();
    AU.addRequired<DominatorTreeWrapperPass>();
    AU.addRequired<LoopInfoWrapperPass>();
    AU.addRequired<ScalarEvolutionWrapperPass>();
    AU.addRequired<TargetTransformInfoWrapperPass>();
    AU.addRequired<AAResultsWrapperPass>();
    AU.addRequired<LoopAccessLegacyAnalysis>();
    AU.addRequired<DemandedBitsWrapperPass>();
    AU.addRequired<OptimizationRemarkEmitterWrapperPass>();
    AU.addPreserved<LoopInfoWrapperPass>();
    AU.addPreserved<DominatorTreeWrapperPass>();
    AU.addPreserved<BasicAAWrapperPass>();
    AU.addPreserved<GlobalsAAWrapperPass>();
  }
};

} // end anonymous namespace

//===----------------------------------------------------------------------===//
// Implementation of LoopVectorizationLegality, InnerLoopVectorizer and
// LoopVectorizationCostModel.
//===----------------------------------------------------------------------===//

Value *InnerLoopVectorizer::getBroadcastInstrs(Value *V) {
  // We need to place the broadcast of invariant variables outside the loop.
  Instruction *Instr = dyn_cast<Instruction>(V);
  bool NewInstr = (Instr && Instr->getParent() == LoopVectorBody);
  bool Invariant = OrigLoop->isLoopInvariant(V) && !NewInstr;

  // Place the code for broadcasting invariant variables in the new preheader.
  IRBuilder<>::InsertPointGuard Guard(Builder);
  if (Invariant)
    Builder.SetInsertPoint(LoopVectorPreHeader->getTerminator());

  // Broadcast the scalar into all locations in the vector.
  Value *Shuf = Builder.CreateVectorSplat(VF, V, "broadcast");

  return Shuf;
}

void InnerLoopVectorizer::createVectorIntInductionPHI(
    const InductionDescriptor &II, Instruction *EntryVal) {
  Value *Start = II.getStartValue();
  ConstantInt *Step = II.getConstIntStepValue();
  assert(Step && "Can not widen an IV with a non-constant step");

  // Construct the initial value of the vector IV in the vector loop preheader
  auto CurrIP = Builder.saveIP();
  Builder.SetInsertPoint(LoopVectorPreHeader->getTerminator());
  if (isa<TruncInst>(EntryVal)) {
    auto *TruncType = cast<IntegerType>(EntryVal->getType());
    Step = ConstantInt::getSigned(TruncType, Step->getSExtValue());
    Start = Builder.CreateCast(Instruction::Trunc, Start, TruncType);
  }
  Value *SplatStart = Builder.CreateVectorSplat(VF, Start);
  Value *SteppedStart = getStepVector(SplatStart, 0, Step);
  Builder.restoreIP(CurrIP);

  Value *SplatVF =
      ConstantVector::getSplat(VF, ConstantInt::getSigned(Start->getType(),
                               VF * Step->getSExtValue()));
  // We may need to add the step a number of times, depending on the unroll
  // factor. The last of those goes into the PHI.
  PHINode *VecInd = PHINode::Create(SteppedStart->getType(), 2, "vec.ind",
                                    &*LoopVectorBody->getFirstInsertionPt());
  Instruction *LastInduction = VecInd;
  VectorParts Entry(UF);
  for (unsigned Part = 0; Part < UF; ++Part) {
    Entry[Part] = LastInduction;
    LastInduction = cast<Instruction>(
        Builder.CreateAdd(LastInduction, SplatVF, "step.add"));
  }
  VectorLoopValueMap.initVector(EntryVal, Entry);
  if (isa<TruncInst>(EntryVal))
    addMetadata(Entry, EntryVal);

  // Move the last step to the end of the latch block. This ensures consistent
  // placement of all induction updates.
  auto *LoopVectorLatch = LI->getLoopFor(LoopVectorBody)->getLoopLatch();
  auto *Br = cast<BranchInst>(LoopVectorLatch->getTerminator());
  auto *ICmp = cast<Instruction>(Br->getCondition());
  LastInduction->moveBefore(ICmp);
  LastInduction->setName("vec.ind.next");

  VecInd->addIncoming(SteppedStart, LoopVectorPreHeader);
  VecInd->addIncoming(LastInduction, LoopVectorLatch);
}

bool InnerLoopVectorizer::needsScalarInduction(Instruction *IV) const {
  if (Legal->isScalarAfterVectorization(IV))
    return true;
  auto isScalarInst = [&](User *U) -> bool {
    auto *I = cast<Instruction>(U);
    return (OrigLoop->contains(I) && Legal->isScalarAfterVectorization(I));
  };
  return any_of(IV->users(), isScalarInst);
}

void InnerLoopVectorizer::widenIntInduction(PHINode *IV, TruncInst *Trunc) {

  auto II = Legal->getInductionVars()->find(IV);
  assert(II != Legal->getInductionVars()->end() && "IV is not an induction");

  auto ID = II->second;
  assert(IV->getType() == ID.getStartValue()->getType() && "Types must match");

  // The scalar value to broadcast. This will be derived from the canonical
  // induction variable.
  Value *ScalarIV = nullptr;

  // The step of the induction.
  Value *Step = nullptr;

  // The value from the original loop to which we are mapping the new induction
  // variable.
  Instruction *EntryVal = Trunc ? cast<Instruction>(Trunc) : IV;

  // True if we have vectorized the induction variable.
  auto VectorizedIV = false;

  // Determine if we want a scalar version of the induction variable. This is
  // true if the induction variable itself is not widened, or if it has at
  // least one user in the loop that is not widened.
  auto NeedsScalarIV = VF > 1 && needsScalarInduction(EntryVal);

  // If the induction variable has a constant integer step value, go ahead and
  // get it now.
  if (ID.getConstIntStepValue())
    Step = ID.getConstIntStepValue();

  // Try to create a new independent vector induction variable. If we can't
  // create the phi node, we will splat the scalar induction variable in each
  // loop iteration.
  if (VF > 1 && IV->getType() == Induction->getType() && Step &&
      !Legal->isScalarAfterVectorization(EntryVal)) {
    createVectorIntInductionPHI(ID, EntryVal);
    VectorizedIV = true;
  }

  // If we haven't yet vectorized the induction variable, or if we will create
  // a scalar one, we need to define the scalar induction variable and step
  // values. If we were given a truncation type, truncate the canonical
  // induction variable and constant step. Otherwise, derive these values from
  // the induction descriptor.
  if (!VectorizedIV || NeedsScalarIV) {
    if (Trunc) {
      auto *TruncType = cast<IntegerType>(Trunc->getType());
      assert(Step && "Truncation requires constant integer step");
      auto StepInt = cast<ConstantInt>(Step)->getSExtValue();
      ScalarIV = Builder.CreateCast(Instruction::Trunc, Induction, TruncType);
      Step = ConstantInt::getSigned(TruncType, StepInt);
    } else {
      ScalarIV = Induction;
      auto &DL = OrigLoop->getHeader()->getModule()->getDataLayout();
      if (IV != OldInduction) {
        ScalarIV = Builder.CreateSExtOrTrunc(ScalarIV, IV->getType());
        ScalarIV = ID.transform(Builder, ScalarIV, PSE.getSE(), DL);
        ScalarIV->setName("offset.idx");
      }
      if (!Step) {
        SCEVExpander Exp(*PSE.getSE(), DL, "induction");
        Step = Exp.expandCodeFor(ID.getStep(), ID.getStep()->getType(),
                                 &*Builder.GetInsertPoint());
      }
    }
  }

  // If we haven't yet vectorized the induction variable, splat the scalar
  // induction variable, and build the necessary step vectors.
  if (!VectorizedIV) {
    Value *Broadcasted = getBroadcastInstrs(ScalarIV);
    VectorParts Entry(UF);
    for (unsigned Part = 0; Part < UF; ++Part)
      Entry[Part] = getStepVector(Broadcasted, VF * Part, Step);
    VectorLoopValueMap.initVector(EntryVal, Entry);
    if (Trunc)
      addMetadata(Entry, Trunc);
  }

  // If an induction variable is only used for counting loop iterations or
  // calculating addresses, it doesn't need to be widened. Create scalar steps
  // that can be used by instructions we will later scalarize. Note that the
  // addition of the scalar steps will not increase the number of instructions
  // in the loop in the common case prior to InstCombine. We will be trading
  // one vector extract for each scalar step.
  if (NeedsScalarIV)
    buildScalarSteps(ScalarIV, Step, EntryVal);
}

Value *InnerLoopVectorizer::getStepVector(Value *Val, int StartIdx, Value *Step,
                                          Instruction::BinaryOps BinOp) {
  // Create and check the types.
  assert(Val->getType()->isVectorTy() && "Must be a vector");
  int VLen = Val->getType()->getVectorNumElements();

  Type *STy = Val->getType()->getScalarType();
  assert((STy->isIntegerTy() || STy->isFloatingPointTy()) &&
         "Induction Step must be an integer or FP");
  assert(Step->getType() == STy && "Step has wrong type");

  SmallVector<Constant *, 8> Indices;

  if (STy->isIntegerTy()) {
    // Create a vector of consecutive numbers from zero to VF.
    for (int i = 0; i < VLen; ++i)
      Indices.push_back(ConstantInt::get(STy, StartIdx + i));

    // Add the consecutive indices to the vector value.
    Constant *Cv = ConstantVector::get(Indices);
    assert(Cv->getType() == Val->getType() && "Invalid consecutive vec");
    Step = Builder.CreateVectorSplat(VLen, Step);
    assert(Step->getType() == Val->getType() && "Invalid step vec");
    // FIXME: The newly created binary instructions should contain nsw/nuw flags,
    // which can be found from the original scalar operations.
    Step = Builder.CreateMul(Cv, Step);
    return Builder.CreateAdd(Val, Step, "induction");
  }

  // Floating point induction.
  assert((BinOp == Instruction::FAdd || BinOp == Instruction::FSub) &&
         "Binary Opcode should be specified for FP induction");
  // Create a vector of consecutive numbers from zero to VF.
  for (int i = 0; i < VLen; ++i)
    Indices.push_back(ConstantFP::get(STy, (double)(StartIdx + i)));

  // Add the consecutive indices to the vector value.
  Constant *Cv = ConstantVector::get(Indices);

  Step = Builder.CreateVectorSplat(VLen, Step);

  // Floating point operations had to be 'fast' to enable the induction.
  FastMathFlags Flags;
  Flags.setUnsafeAlgebra();

  Value *MulOp = Builder.CreateFMul(Cv, Step);
  if (isa<Instruction>(MulOp))
    // Have to check, MulOp may be a constant
    cast<Instruction>(MulOp)->setFastMathFlags(Flags);

  Value *BOp = Builder.CreateBinOp(BinOp, Val, MulOp, "induction");
  if (isa<Instruction>(BOp))
    cast<Instruction>(BOp)->setFastMathFlags(Flags);
  return BOp;
}

void InnerLoopVectorizer::buildScalarSteps(Value *ScalarIV, Value *Step,
                                           Value *EntryVal) {

  // We shouldn't have to build scalar steps if we aren't vectorizing.
  assert(VF > 1 && "VF should be greater than one");

  // Get the value type and ensure it and the step have the same integer type.
  Type *ScalarIVTy = ScalarIV->getType()->getScalarType();
  assert(ScalarIVTy->isIntegerTy() && ScalarIVTy == Step->getType() &&
         "Val and Step should have the same integer type");

  // Determine the number of scalars we need to generate for each unroll
  // iteration. If EntryVal is uniform, we only need to generate the first
  // lane. Otherwise, we generate all VF values.
  unsigned Lanes =
      Legal->isUniformAfterVectorization(cast<Instruction>(EntryVal)) ? 1 : VF;

  // Compute the scalar steps and save the results in VectorLoopValueMap.
  ScalarParts Entry(UF);
  for (unsigned Part = 0; Part < UF; ++Part) {
    Entry[Part].resize(VF);
    for (unsigned Lane = 0; Lane < Lanes; ++Lane) {
      auto *StartIdx = ConstantInt::get(ScalarIVTy, VF * Part + Lane);
      auto *Mul = Builder.CreateMul(StartIdx, Step);
      auto *Add = Builder.CreateAdd(ScalarIV, Mul);
      Entry[Part][Lane] = Add;
    }
  }
  VectorLoopValueMap.initScalar(EntryVal, Entry);
}

int LoopVectorizationLegality::isConsecutivePtr(Value *Ptr) {

  const ValueToValueMap &Strides = getSymbolicStrides() ? *getSymbolicStrides() :
    ValueToValueMap();

  int Stride = getPtrStride(PSE, Ptr, TheLoop, Strides, true, false);
  if (Stride == 1 || Stride == -1)
    return Stride;
  return 0;
}

bool LoopVectorizationLegality::isUniform(Value *V) {
  return LAI->isUniform(V);
}

const InnerLoopVectorizer::VectorParts &
InnerLoopVectorizer::getVectorValue(Value *V) {
  assert(V != Induction && "The new induction variable should not be used.");
  assert(!V->getType()->isVectorTy() && "Can't widen a vector");
  assert(!V->getType()->isVoidTy() && "Type does not produce a value");

  // If we have a stride that is replaced by one, do it here.
  if (Legal->hasStride(V))
    V = ConstantInt::get(V->getType(), 1);

  // If we have this scalar in the map, return it.
  if (VectorLoopValueMap.hasVector(V))
    return VectorLoopValueMap.VectorMapStorage[V];

  // If the value has not been vectorized, check if it has been scalarized
  // instead. If it has been scalarized, and we actually need the value in
  // vector form, we will construct the vector values on demand.
  if (VectorLoopValueMap.hasScalar(V)) {

    // Initialize a new vector map entry.
    VectorParts Entry(UF);

    // If we've scalarized a value, that value should be an instruction.
    auto *I = cast<Instruction>(V);

    // If we aren't vectorizing, we can just copy the scalar map values over to
    // the vector map.
    if (VF == 1) {
      for (unsigned Part = 0; Part < UF; ++Part)
        Entry[Part] = getScalarValue(V, Part, 0);
      return VectorLoopValueMap.initVector(V, Entry);
    }

    // Get the last scalar instruction we generated for V. If the value is
    // known to be uniform after vectorization, this corresponds to lane zero
    // of the last unroll iteration. Otherwise, the last instruction is the one
    // we created for the last vector lane of the last unroll iteration.
    unsigned LastLane = Legal->isUniformAfterVectorization(I) ? 0 : VF - 1;
    auto *LastInst = cast<Instruction>(getScalarValue(V, UF - 1, LastLane));

    // Set the insert point after the last scalarized instruction. This ensures
    // the insertelement sequence will directly follow the scalar definitions.
    auto OldIP = Builder.saveIP();
    auto NewIP = std::next(BasicBlock::iterator(LastInst));
    Builder.SetInsertPoint(&*NewIP);

    // However, if we are vectorizing, we need to construct the vector values.
    // If the value is known to be uniform after vectorization, we can just
    // broadcast the scalar value corresponding to lane zero for each unroll
    // iteration. Otherwise, we construct the vector values using insertelement
    // instructions. Since the resulting vectors are stored in
    // VectorLoopValueMap, we will only generate the insertelements once.
    for (unsigned Part = 0; Part < UF; ++Part) {
      Value *VectorValue = nullptr;
      if (Legal->isUniformAfterVectorization(I)) {
        VectorValue = getBroadcastInstrs(getScalarValue(V, Part, 0));
      } else {
        VectorValue = UndefValue::get(VectorType::get(V->getType(), VF));
        for (unsigned Lane = 0; Lane < VF; ++Lane)
          VectorValue = Builder.CreateInsertElement(
              VectorValue, getScalarValue(V, Part, Lane),
              Builder.getInt32(Lane));
      }
      Entry[Part] = VectorValue;
    }
    Builder.restoreIP(OldIP);
    return VectorLoopValueMap.initVector(V, Entry);
  }

  // If this scalar is unknown, assume that it is a constant or that it is
  // loop invariant. Broadcast V and save the value for future uses.
  Value *B = getBroadcastInstrs(V);
  return VectorLoopValueMap.initVector(V, VectorParts(UF, B));
}

Value *InnerLoopVectorizer::getScalarValue(Value *V, unsigned Part,
                                           unsigned Lane) {

  // If the value is not an instruction contained in the loop, it should
  // already be scalar.
  if (OrigLoop->isLoopInvariant(V))
    return V;

  assert(Lane > 0 ? !Legal->isUniformAfterVectorization(cast<Instruction>(V))
                  : true && "Uniform values only have lane zero");

  // If the value from the original loop has not been vectorized, it is
  // represented by UF x VF scalar values in the new loop. Return the requested
  // scalar value.
  if (VectorLoopValueMap.hasScalar(V))
    return VectorLoopValueMap.ScalarMapStorage[V][Part][Lane];

  // If the value has not been scalarized, get its entry in VectorLoopValueMap
  // for the given unroll part. If this entry is not a vector type (i.e., the
  // vectorization factor is one), there is no need to generate an
  // extractelement instruction.
  auto *U = getVectorValue(V)[Part];
  if (!U->getType()->isVectorTy()) {
    assert(VF == 1 && "Value not scalarized has non-vector type");
    return U;
  }

  // Otherwise, the value from the original loop has been vectorized and is
  // represented by UF vector values. Extract and return the requested scalar
  // value from the appropriate vector lane.
  return Builder.CreateExtractElement(U, Builder.getInt32(Lane));
}

Value *InnerLoopVectorizer::reverseVector(Value *Vec) {
  assert(Vec->getType()->isVectorTy() && "Invalid type");
  SmallVector<Constant *, 8> ShuffleMask;
  for (unsigned i = 0; i < VF; ++i)
    ShuffleMask.push_back(Builder.getInt32(VF - i - 1));

  return Builder.CreateShuffleVector(Vec, UndefValue::get(Vec->getType()),
                                     ConstantVector::get(ShuffleMask),
                                     "reverse");
}

// Get a mask to interleave \p NumVec vectors into a wide vector.
// I.e.  <0, VF, VF*2, ..., VF*(NumVec-1), 1, VF+1, VF*2+1, ...>
// E.g. For 2 interleaved vectors, if VF is 4, the mask is:
//      <0, 4, 1, 5, 2, 6, 3, 7>
static Constant *getInterleavedMask(IRBuilder<> &Builder, unsigned VF,
                                    unsigned NumVec) {
  SmallVector<Constant *, 16> Mask;
  for (unsigned i = 0; i < VF; i++)
    for (unsigned j = 0; j < NumVec; j++)
      Mask.push_back(Builder.getInt32(j * VF + i));

  return ConstantVector::get(Mask);
}

// Get the strided mask starting from index \p Start.
// I.e.  <Start, Start + Stride, ..., Start + Stride*(VF-1)>
static Constant *getStridedMask(IRBuilder<> &Builder, unsigned Start,
                                unsigned Stride, unsigned VF) {
  SmallVector<Constant *, 16> Mask;
  for (unsigned i = 0; i < VF; i++)
    Mask.push_back(Builder.getInt32(Start + i * Stride));

  return ConstantVector::get(Mask);
}

// Get a mask of two parts: The first part consists of sequential integers
// starting from 0, The second part consists of UNDEFs.
// I.e. <0, 1, 2, ..., NumInt - 1, undef, ..., undef>
static Constant *getSequentialMask(IRBuilder<> &Builder, unsigned NumInt,
                                   unsigned NumUndef) {
  SmallVector<Constant *, 16> Mask;
  for (unsigned i = 0; i < NumInt; i++)
    Mask.push_back(Builder.getInt32(i));

  Constant *Undef = UndefValue::get(Builder.getInt32Ty());
  for (unsigned i = 0; i < NumUndef; i++)
    Mask.push_back(Undef);

  return ConstantVector::get(Mask);
}

// Concatenate two vectors with the same element type. The 2nd vector should
// not have more elements than the 1st vector. If the 2nd vector has less
// elements, extend it with UNDEFs.
static Value *ConcatenateTwoVectors(IRBuilder<> &Builder, Value *V1,
                                    Value *V2) {
  VectorType *VecTy1 = dyn_cast<VectorType>(V1->getType());
  VectorType *VecTy2 = dyn_cast<VectorType>(V2->getType());
  assert(VecTy1 && VecTy2 &&
         VecTy1->getScalarType() == VecTy2->getScalarType() &&
         "Expect two vectors with the same element type");

  unsigned NumElts1 = VecTy1->getNumElements();
  unsigned NumElts2 = VecTy2->getNumElements();
  assert(NumElts1 >= NumElts2 && "Unexpect the first vector has less elements");

  if (NumElts1 > NumElts2) {
    // Extend with UNDEFs.
    Constant *ExtMask =
        getSequentialMask(Builder, NumElts2, NumElts1 - NumElts2);
    V2 = Builder.CreateShuffleVector(V2, UndefValue::get(VecTy2), ExtMask);
  }

  Constant *Mask = getSequentialMask(Builder, NumElts1 + NumElts2, 0);
  return Builder.CreateShuffleVector(V1, V2, Mask);
}

// Concatenate vectors in the given list. All vectors have the same type.
static Value *ConcatenateVectors(IRBuilder<> &Builder,
                                 ArrayRef<Value *> InputList) {
  unsigned NumVec = InputList.size();
  assert(NumVec > 1 && "Should be at least two vectors");

  SmallVector<Value *, 8> ResList;
  ResList.append(InputList.begin(), InputList.end());
  do {
    SmallVector<Value *, 8> TmpList;
    for (unsigned i = 0; i < NumVec - 1; i += 2) {
      Value *V0 = ResList[i], *V1 = ResList[i + 1];
      assert((V0->getType() == V1->getType() || i == NumVec - 2) &&
             "Only the last vector may have a different type");

      TmpList.push_back(ConcatenateTwoVectors(Builder, V0, V1));
    }

    // Push the last vector if the total number of vectors is odd.
    if (NumVec % 2 != 0)
      TmpList.push_back(ResList[NumVec - 1]);

    ResList = TmpList;
    NumVec = ResList.size();
  } while (NumVec > 1);

  return ResList[0];
}

// Try to vectorize the interleave group that \p Instr belongs to.
//
// E.g. Translate following interleaved load group (factor = 3):
//   for (i = 0; i < N; i+=3) {
//     R = Pic[i];             // Member of index 0
//     G = Pic[i+1];           // Member of index 1
//     B = Pic[i+2];           // Member of index 2
//     ... // do something to R, G, B
//   }
// To:
//   %wide.vec = load <12 x i32>                       ; Read 4 tuples of R,G,B
//   %R.vec = shuffle %wide.vec, undef, <0, 3, 6, 9>   ; R elements
//   %G.vec = shuffle %wide.vec, undef, <1, 4, 7, 10>  ; G elements
//   %B.vec = shuffle %wide.vec, undef, <2, 5, 8, 11>  ; B elements
//
// Or translate following interleaved store group (factor = 3):
//   for (i = 0; i < N; i+=3) {
//     ... do something to R, G, B
//     Pic[i]   = R;           // Member of index 0
//     Pic[i+1] = G;           // Member of index 1
//     Pic[i+2] = B;           // Member of index 2
//   }
// To:
//   %R_G.vec = shuffle %R.vec, %G.vec, <0, 1, 2, ..., 7>
//   %B_U.vec = shuffle %B.vec, undef, <0, 1, 2, 3, u, u, u, u>
//   %interleaved.vec = shuffle %R_G.vec, %B_U.vec,
//        <0, 4, 8, 1, 5, 9, 2, 6, 10, 3, 7, 11>    ; Interleave R,G,B elements
//   store <12 x i32> %interleaved.vec              ; Write 4 tuples of R,G,B
void InnerLoopVectorizer::vectorizeInterleaveGroup(Instruction *Instr) {
  const InterleaveGroup *Group = Legal->getInterleavedAccessGroup(Instr);
  assert(Group && "Fail to get an interleaved access group.");

  // Skip if current instruction is not the insert position.
  if (Instr != Group->getInsertPos())
    return;

  LoadInst *LI = dyn_cast<LoadInst>(Instr);
  StoreInst *SI = dyn_cast<StoreInst>(Instr);
  Value *Ptr = getPointerOperand(Instr);

  // Prepare for the vector type of the interleaved load/store.
  Type *ScalarTy = LI ? LI->getType() : SI->getValueOperand()->getType();
  unsigned InterleaveFactor = Group->getFactor();
  Type *VecTy = VectorType::get(ScalarTy, InterleaveFactor * VF);
  Type *PtrTy = VecTy->getPointerTo(Ptr->getType()->getPointerAddressSpace());

  // Prepare for the new pointers.
  setDebugLocFromInst(Builder, Ptr);
  SmallVector<Value *, 2> NewPtrs;
  unsigned Index = Group->getIndex(Instr);

  // If the group is reverse, adjust the index to refer to the last vector lane
  // instead of the first. We adjust the index from the first vector lane,
  // rather than directly getting the pointer for lane VF - 1, because the
  // pointer operand of the interleaved access is supposed to be uniform. For
  // uniform instructions, we're only required to generate a value for the
  // first vector lane in each unroll iteration.
  if (Group->isReverse())
    Index += (VF - 1) * Group->getFactor();

  for (unsigned Part = 0; Part < UF; Part++) {
    Value *NewPtr = getScalarValue(Ptr, Part, 0);

    // Notice current instruction could be any index. Need to adjust the address
    // to the member of index 0.
    //
    // E.g.  a = A[i+1];     // Member of index 1 (Current instruction)
    //       b = A[i];       // Member of index 0
    // Current pointer is pointed to A[i+1], adjust it to A[i].
    //
    // E.g.  A[i+1] = a;     // Member of index 1
    //       A[i]   = b;     // Member of index 0
    //       A[i+2] = c;     // Member of index 2 (Current instruction)
    // Current pointer is pointed to A[i+2], adjust it to A[i].
    NewPtr = Builder.CreateGEP(NewPtr, Builder.getInt32(-Index));

    // Cast to the vector pointer type.
    NewPtrs.push_back(Builder.CreateBitCast(NewPtr, PtrTy));
  }

  setDebugLocFromInst(Builder, Instr);
  Value *UndefVec = UndefValue::get(VecTy);

  // Vectorize the interleaved load group.
  if (LI) {

    // For each unroll part, create a wide load for the group.
    SmallVector<Value *, 2> NewLoads;
    for (unsigned Part = 0; Part < UF; Part++) {
      auto *NewLoad = Builder.CreateAlignedLoad(
          NewPtrs[Part], Group->getAlignment(), "wide.vec");
      addMetadata(NewLoad, Instr);
      NewLoads.push_back(NewLoad);
    }

    // For each member in the group, shuffle out the appropriate data from the
    // wide loads.
    for (unsigned I = 0; I < InterleaveFactor; ++I) {
      Instruction *Member = Group->getMember(I);

      // Skip the gaps in the group.
      if (!Member)
        continue;

      VectorParts Entry(UF);
      Constant *StrideMask = getStridedMask(Builder, I, InterleaveFactor, VF);
      for (unsigned Part = 0; Part < UF; Part++) {
        Value *StridedVec = Builder.CreateShuffleVector(
            NewLoads[Part], UndefVec, StrideMask, "strided.vec");

        // If this member has different type, cast the result type.
        if (Member->getType() != ScalarTy) {
          VectorType *OtherVTy = VectorType::get(Member->getType(), VF);
          StridedVec = Builder.CreateBitOrPointerCast(StridedVec, OtherVTy);
        }

        Entry[Part] =
            Group->isReverse() ? reverseVector(StridedVec) : StridedVec;
      }
      VectorLoopValueMap.initVector(Member, Entry);
    }
    return;
  }

  // The sub vector type for current instruction.
  VectorType *SubVT = VectorType::get(ScalarTy, VF);

  // Vectorize the interleaved store group.
  for (unsigned Part = 0; Part < UF; Part++) {
    // Collect the stored vector from each member.
    SmallVector<Value *, 4> StoredVecs;
    for (unsigned i = 0; i < InterleaveFactor; i++) {
      // Interleaved store group doesn't allow a gap, so each index has a member
      Instruction *Member = Group->getMember(i);
      assert(Member && "Fail to get a member from an interleaved store group");

      Value *StoredVec =
          getVectorValue(cast<StoreInst>(Member)->getValueOperand())[Part];
      if (Group->isReverse())
        StoredVec = reverseVector(StoredVec);

      // If this member has different type, cast it to an unified type.
      if (StoredVec->getType() != SubVT)
        StoredVec = Builder.CreateBitOrPointerCast(StoredVec, SubVT);

      StoredVecs.push_back(StoredVec);
    }

    // Concatenate all vectors into a wide vector.
    Value *WideVec = ConcatenateVectors(Builder, StoredVecs);

    // Interleave the elements in the wide vector.
    Constant *IMask = getInterleavedMask(Builder, VF, InterleaveFactor);
    Value *IVec = Builder.CreateShuffleVector(WideVec, UndefVec, IMask,
                                              "interleaved.vec");

    Instruction *NewStoreInstr =
        Builder.CreateAlignedStore(IVec, NewPtrs[Part], Group->getAlignment());
    addMetadata(NewStoreInstr, Instr);
  }
}

void InnerLoopVectorizer::vectorizeMemoryInstruction(Instruction *Instr) {
  // Attempt to issue a wide load.
  LoadInst *LI = dyn_cast<LoadInst>(Instr);
  StoreInst *SI = dyn_cast<StoreInst>(Instr);

  assert((LI || SI) && "Invalid Load/Store instruction");

  // Try to vectorize the interleave group if this access is interleaved.
  if (Legal->isAccessInterleaved(Instr))
    return vectorizeInterleaveGroup(Instr);

  Type *ScalarDataTy = LI ? LI->getType() : SI->getValueOperand()->getType();
  Type *DataTy = VectorType::get(ScalarDataTy, VF);
  Value *Ptr = getPointerOperand(Instr);
  unsigned Alignment = LI ? LI->getAlignment() : SI->getAlignment();
  // An alignment of 0 means target abi alignment. We need to use the scalar's
  // target abi alignment in such a case.
  const DataLayout &DL = Instr->getModule()->getDataLayout();
  if (!Alignment)
    Alignment = DL.getABITypeAlignment(ScalarDataTy);
  unsigned AddressSpace = Ptr->getType()->getPointerAddressSpace();

  // Scalarize the memory instruction if necessary.
  if (Legal->memoryInstructionMustBeScalarized(Instr, VF))
    return scalarizeInstruction(Instr, Legal->isScalarWithPredication(Instr));

  // Determine if the pointer operand of the access is either consecutive or
  // reverse consecutive.
  int ConsecutiveStride = Legal->isConsecutivePtr(Ptr);
  bool Reverse = ConsecutiveStride < 0;

  // Determine if either a gather or scatter operation is legal.
  bool CreateGatherScatter =
      !ConsecutiveStride && Legal->isLegalGatherOrScatter(Instr);

  VectorParts VectorGep;

  // Handle consecutive loads/stores.
  GetElementPtrInst *Gep = getGEPInstruction(Ptr);
  if (ConsecutiveStride) {
    if (Gep) {
      unsigned NumOperands = Gep->getNumOperands();
#ifndef NDEBUG
      // The original GEP that identified as a consecutive memory access
      // should have only one loop-variant operand.
      unsigned NumOfLoopVariantOps = 0;
      for (unsigned i = 0; i < NumOperands; ++i)
        if (!PSE.getSE()->isLoopInvariant(PSE.getSCEV(Gep->getOperand(i)),
                                          OrigLoop))
          NumOfLoopVariantOps++;
      assert(NumOfLoopVariantOps == 1 &&
             "Consecutive GEP should have only one loop-variant operand");
#endif
      GetElementPtrInst *Gep2 = cast<GetElementPtrInst>(Gep->clone());
      Gep2->setName("gep.indvar");

      // A new GEP is created for a 0-lane value of the first unroll iteration.
      // The GEPs for the rest of the unroll iterations are computed below as an
      // offset from this GEP.
      for (unsigned i = 0; i < NumOperands; ++i)
        // We can apply getScalarValue() for all GEP indices. It returns an
        // original value for loop-invariant operand and 0-lane for consecutive
        // operand.
        Gep2->setOperand(i, getScalarValue(Gep->getOperand(i),
                                           0, /* First unroll iteration */
                                           0  /* 0-lane of the vector */ ));
      setDebugLocFromInst(Builder, Gep);
      Ptr = Builder.Insert(Gep2);

    } else { // No GEP
      setDebugLocFromInst(Builder, Ptr);
      Ptr = getScalarValue(Ptr, 0, 0);
    }
  } else {
    // At this point we should vector version of GEP for Gather or Scatter
    assert(CreateGatherScatter && "The instruction should be scalarized");
    if (Gep) {
      // Vectorizing GEP, across UF parts. We want to get a vector value for base
      // and each index that's defined inside the loop, even if it is
      // loop-invariant but wasn't hoisted out. Otherwise we want to keep them
      // scalar.
      SmallVector<VectorParts, 4> OpsV;
      for (Value *Op : Gep->operands()) {
        Instruction *SrcInst = dyn_cast<Instruction>(Op);
        if (SrcInst && OrigLoop->contains(SrcInst))
          OpsV.push_back(getVectorValue(Op));
        else
          OpsV.push_back(VectorParts(UF, Op));
      }
      for (unsigned Part = 0; Part < UF; ++Part) {
        SmallVector<Value *, 4> Ops;
        Value *GEPBasePtr = OpsV[0][Part];
        for (unsigned i = 1; i < Gep->getNumOperands(); i++)
          Ops.push_back(OpsV[i][Part]);
        Value *NewGep =  Builder.CreateGEP(GEPBasePtr, Ops, "VectorGep");
        cast<GetElementPtrInst>(NewGep)->setIsInBounds(Gep->isInBounds());
        assert(NewGep->getType()->isVectorTy() && "Expected vector GEP");

        NewGep =
            Builder.CreateBitCast(NewGep, VectorType::get(Ptr->getType(), VF));
        VectorGep.push_back(NewGep);
      }
    } else
      VectorGep = getVectorValue(Ptr);
  }

  VectorParts Mask = createBlockInMask(Instr->getParent());
  // Handle Stores:
  if (SI) {
    assert(!Legal->isUniform(SI->getPointerOperand()) &&
           "We do not allow storing to uniform addresses");
    setDebugLocFromInst(Builder, SI);
    // We don't want to update the value in the map as it might be used in
    // another expression. So don't use a reference type for "StoredVal".
    VectorParts StoredVal = getVectorValue(SI->getValueOperand());

    for (unsigned Part = 0; Part < UF; ++Part) {
      Instruction *NewSI = nullptr;
      if (CreateGatherScatter) {
        Value *MaskPart = Legal->isMaskRequired(SI) ? Mask[Part] : nullptr;
        NewSI = Builder.CreateMaskedScatter(StoredVal[Part], VectorGep[Part],
                                            Alignment, MaskPart);
      } else {
        // Calculate the pointer for the specific unroll-part.
        Value *PartPtr =
            Builder.CreateGEP(nullptr, Ptr, Builder.getInt32(Part * VF));

        if (Reverse) {
          // If we store to reverse consecutive memory locations, then we need
          // to reverse the order of elements in the stored value.
          StoredVal[Part] = reverseVector(StoredVal[Part]);
          // If the address is consecutive but reversed, then the
          // wide store needs to start at the last vector element.
          PartPtr =
              Builder.CreateGEP(nullptr, Ptr, Builder.getInt32(-Part * VF));
          PartPtr =
              Builder.CreateGEP(nullptr, PartPtr, Builder.getInt32(1 - VF));
          Mask[Part] = reverseVector(Mask[Part]);
        }

        Value *VecPtr =
            Builder.CreateBitCast(PartPtr, DataTy->getPointerTo(AddressSpace));

        if (Legal->isMaskRequired(SI))
          NewSI = Builder.CreateMaskedStore(StoredVal[Part], VecPtr, Alignment,
                                            Mask[Part]);
        else
          NewSI =
              Builder.CreateAlignedStore(StoredVal[Part], VecPtr, Alignment);
      }
      addMetadata(NewSI, SI);
    }
    return;
  }

  // Handle loads.
  assert(LI && "Must have a load instruction");
  setDebugLocFromInst(Builder, LI);
  VectorParts Entry(UF);
  for (unsigned Part = 0; Part < UF; ++Part) {
    Instruction *NewLI;
    if (CreateGatherScatter) {
      Value *MaskPart = Legal->isMaskRequired(LI) ? Mask[Part] : nullptr;
      NewLI = Builder.CreateMaskedGather(VectorGep[Part], Alignment, MaskPart,
                                         0, "wide.masked.gather");
      Entry[Part] = NewLI;
    } else {
      // Calculate the pointer for the specific unroll-part.
      Value *PartPtr =
          Builder.CreateGEP(nullptr, Ptr, Builder.getInt32(Part * VF));

      if (Reverse) {
        // If the address is consecutive but reversed, then the
        // wide load needs to start at the last vector element.
        PartPtr = Builder.CreateGEP(nullptr, Ptr, Builder.getInt32(-Part * VF));
        PartPtr = Builder.CreateGEP(nullptr, PartPtr, Builder.getInt32(1 - VF));
        Mask[Part] = reverseVector(Mask[Part]);
      }

      Value *VecPtr =
          Builder.CreateBitCast(PartPtr, DataTy->getPointerTo(AddressSpace));
      if (Legal->isMaskRequired(LI))
        NewLI = Builder.CreateMaskedLoad(VecPtr, Alignment, Mask[Part],
                                         UndefValue::get(DataTy),
                                         "wide.masked.load");
      else
        NewLI = Builder.CreateAlignedLoad(VecPtr, Alignment, "wide.load");
      Entry[Part] = Reverse ? reverseVector(NewLI) : NewLI;
    }
    addMetadata(NewLI, LI);
  }
  VectorLoopValueMap.initVector(Instr, Entry);
}

void InnerLoopVectorizer::scalarizeInstruction(Instruction *Instr,
                                               bool IfPredicateInstr) {
  assert(!Instr->getType()->isAggregateType() && "Can't handle vectors");
  DEBUG(dbgs() << "LV: Scalarizing"
               << (IfPredicateInstr ? " and predicating:" : ":") << *Instr
               << '\n');
  // Holds vector parameters or scalars, in case of uniform vals.
  SmallVector<VectorParts, 4> Params;

  setDebugLocFromInst(Builder, Instr);

  // Does this instruction return a value ?
  bool IsVoidRetTy = Instr->getType()->isVoidTy();

  // Initialize a new scalar map entry.
  ScalarParts Entry(UF);

  VectorParts Cond;
  if (IfPredicateInstr)
    Cond = createBlockInMask(Instr->getParent());

  // Determine the number of scalars we need to generate for each unroll
  // iteration. If the instruction is uniform, we only need to generate the
  // first lane. Otherwise, we generate all VF values.
  unsigned Lanes = Legal->isUniformAfterVectorization(Instr) ? 1 : VF;

  // For each vector unroll 'part':
  for (unsigned Part = 0; Part < UF; ++Part) {
    Entry[Part].resize(VF);
    // For each scalar that we create:
    for (unsigned Lane = 0; Lane < Lanes; ++Lane) {

      // Start if-block.
      Value *Cmp = nullptr;
      if (IfPredicateInstr) {
        Cmp = Builder.CreateExtractElement(Cond[Part], Builder.getInt32(Lane));
        Cmp = Builder.CreateICmp(ICmpInst::ICMP_EQ, Cmp,
                                 ConstantInt::get(Cmp->getType(), 1));
      }

      Instruction *Cloned = Instr->clone();
      if (!IsVoidRetTy)
        Cloned->setName(Instr->getName() + ".cloned");

      // Replace the operands of the cloned instructions with their scalar
      // equivalents in the new loop.
      for (unsigned op = 0, e = Instr->getNumOperands(); op != e; ++op) {
        auto *NewOp = getScalarValue(Instr->getOperand(op), Part, Lane);
        Cloned->setOperand(op, NewOp);
      }
      addNewMetadata(Cloned, Instr);

      // Place the cloned scalar in the new loop.
      Builder.Insert(Cloned);

      // Add the cloned scalar to the scalar map entry.
      Entry[Part][Lane] = Cloned;

      // If we just cloned a new assumption, add it the assumption cache.
      if (auto *II = dyn_cast<IntrinsicInst>(Cloned))
        if (II->getIntrinsicID() == Intrinsic::assume)
          AC->registerAssumption(II);

      // End if-block.
      if (IfPredicateInstr)
        PredicatedInstructions.push_back(std::make_pair(Cloned, Cmp));
    }
  }
  VectorLoopValueMap.initScalar(Instr, Entry);
}

PHINode *InnerLoopVectorizer::createInductionVariable(Loop *L, Value *Start,
                                                      Value *End, Value *Step,
                                                      Instruction *DL) {
  BasicBlock *Header = L->getHeader();
  BasicBlock *Latch = L->getLoopLatch();
  // As we're just creating this loop, it's possible no latch exists
  // yet. If so, use the header as this will be a single block loop.
  if (!Latch)
    Latch = Header;

  IRBuilder<> Builder(&*Header->getFirstInsertionPt());
  Instruction *OldInst = getDebugLocFromInstOrOperands(OldInduction);
  setDebugLocFromInst(Builder, OldInst);
  auto *Induction = Builder.CreatePHI(Start->getType(), 2, "index");

  Builder.SetInsertPoint(Latch->getTerminator());
  setDebugLocFromInst(Builder, OldInst);

  // Create i+1 and fill the PHINode.
  Value *Next = Builder.CreateAdd(Induction, Step, "index.next");
  Induction->addIncoming(Start, L->getLoopPreheader());
  Induction->addIncoming(Next, Latch);
  // Create the compare.
  Value *ICmp = Builder.CreateICmpEQ(Next, End);
  Builder.CreateCondBr(ICmp, L->getExitBlock(), Header);

  // Now we have two terminators. Remove the old one from the block.
  Latch->getTerminator()->eraseFromParent();

  return Induction;
}

Value *InnerLoopVectorizer::getOrCreateTripCount(Loop *L) {
  if (TripCount)
    return TripCount;

  IRBuilder<> Builder(L->getLoopPreheader()->getTerminator());
  // Find the loop boundaries.
  ScalarEvolution *SE = PSE.getSE();
  const SCEV *BackedgeTakenCount = PSE.getBackedgeTakenCount();
  assert(BackedgeTakenCount != SE->getCouldNotCompute() &&
         "Invalid loop count");

  Type *IdxTy = Legal->getWidestInductionType();

  // The exit count might have the type of i64 while the phi is i32. This can
  // happen if we have an induction variable that is sign extended before the
  // compare. The only way that we get a backedge taken count is that the
  // induction variable was signed and as such will not overflow. In such a case
  // truncation is legal.
  if (BackedgeTakenCount->getType()->getPrimitiveSizeInBits() >
      IdxTy->getPrimitiveSizeInBits())
    BackedgeTakenCount = SE->getTruncateOrNoop(BackedgeTakenCount, IdxTy);
  BackedgeTakenCount = SE->getNoopOrZeroExtend(BackedgeTakenCount, IdxTy);

  // Get the total trip count from the count by adding 1.
  const SCEV *ExitCount = SE->getAddExpr(
      BackedgeTakenCount, SE->getOne(BackedgeTakenCount->getType()));

  const DataLayout &DL = L->getHeader()->getModule()->getDataLayout();

  // Expand the trip count and place the new instructions in the preheader.
  // Notice that the pre-header does not change, only the loop body.
  SCEVExpander Exp(*SE, DL, "induction");

  // Count holds the overall loop count (N).
  TripCount = Exp.expandCodeFor(ExitCount, ExitCount->getType(),
                                L->getLoopPreheader()->getTerminator());

  if (TripCount->getType()->isPointerTy())
    TripCount =
        CastInst::CreatePointerCast(TripCount, IdxTy, "exitcount.ptrcnt.to.int",
                                    L->getLoopPreheader()->getTerminator());

  return TripCount;
}

Value *InnerLoopVectorizer::getOrCreateVectorTripCount(Loop *L) {
  if (VectorTripCount)
    return VectorTripCount;

  Value *TC = getOrCreateTripCount(L);
  IRBuilder<> Builder(L->getLoopPreheader()->getTerminator());

  // Now we need to generate the expression for the part of the loop that the
  // vectorized body will execute. This is equal to N - (N % Step) if scalar
  // iterations are not required for correctness, or N - Step, otherwise. Step
  // is equal to the vectorization factor (number of SIMD elements) times the
  // unroll factor (number of SIMD instructions).
  Constant *Step = ConstantInt::get(TC->getType(), VF * UF);
  Value *R = Builder.CreateURem(TC, Step, "n.mod.vf");

  // If there is a non-reversed interleaved group that may speculatively access
  // memory out-of-bounds, we need to ensure that there will be at least one
  // iteration of the scalar epilogue loop. Thus, if the step evenly divides
  // the trip count, we set the remainder to be equal to the step. If the step
  // does not evenly divide the trip count, no adjustment is necessary since
  // there will already be scalar iterations. Note that the minimum iterations
  // check ensures that N >= Step.
  if (VF > 1 && Legal->requiresScalarEpilogue()) {
    auto *IsZero = Builder.CreateICmpEQ(R, ConstantInt::get(R->getType(), 0));
    R = Builder.CreateSelect(IsZero, Step, R);
  }

  VectorTripCount = Builder.CreateSub(TC, R, "n.vec");

  return VectorTripCount;
}

void InnerLoopVectorizer::emitMinimumIterationCountCheck(Loop *L,
                                                         BasicBlock *Bypass) {
  Value *Count = getOrCreateTripCount(L);
  BasicBlock *BB = L->getLoopPreheader();
  IRBuilder<> Builder(BB->getTerminator());

  // Generate code to check that the loop's trip count that we computed by
  // adding one to the backedge-taken count will not overflow.
  Value *CheckMinIters = Builder.CreateICmpULT(
      Count, ConstantInt::get(Count->getType(), VF * UF), "min.iters.check");

  BasicBlock *NewBB =
      BB->splitBasicBlock(BB->getTerminator(), "min.iters.checked");
  // Update dominator tree immediately if the generated block is a
  // LoopBypassBlock because SCEV expansions to generate loop bypass
  // checks may query it before the current function is finished.
  DT->addNewBlock(NewBB, BB);
  if (L->getParentLoop())
    L->getParentLoop()->addBasicBlockToLoop(NewBB, *LI);
  ReplaceInstWithInst(BB->getTerminator(),
                      BranchInst::Create(Bypass, NewBB, CheckMinIters));
  LoopBypassBlocks.push_back(BB);
}

void InnerLoopVectorizer::emitVectorLoopEnteredCheck(Loop *L,
                                                     BasicBlock *Bypass) {
  Value *TC = getOrCreateVectorTripCount(L);
  BasicBlock *BB = L->getLoopPreheader();
  IRBuilder<> Builder(BB->getTerminator());

  // Now, compare the new count to zero. If it is zero skip the vector loop and
  // jump to the scalar loop.
  Value *Cmp = Builder.CreateICmpEQ(TC, Constant::getNullValue(TC->getType()),
                                    "cmp.zero");

  // Generate code to check that the loop's trip count that we computed by
  // adding one to the backedge-taken count will not overflow.
  BasicBlock *NewBB = BB->splitBasicBlock(BB->getTerminator(), "vector.ph");
  // Update dominator tree immediately if the generated block is a
  // LoopBypassBlock because SCEV expansions to generate loop bypass
  // checks may query it before the current function is finished.
  DT->addNewBlock(NewBB, BB);
  if (L->getParentLoop())
    L->getParentLoop()->addBasicBlockToLoop(NewBB, *LI);
  ReplaceInstWithInst(BB->getTerminator(),
                      BranchInst::Create(Bypass, NewBB, Cmp));
  LoopBypassBlocks.push_back(BB);
}

void InnerLoopVectorizer::emitSCEVChecks(Loop *L, BasicBlock *Bypass) {
  BasicBlock *BB = L->getLoopPreheader();

  // Generate the code to check that the SCEV assumptions that we made.
  // We want the new basic block to start at the first instruction in a
  // sequence of instructions that form a check.
  SCEVExpander Exp(*PSE.getSE(), Bypass->getModule()->getDataLayout(),
                   "scev.check");
  Value *SCEVCheck =
      Exp.expandCodeForPredicate(&PSE.getUnionPredicate(), BB->getTerminator());

  if (auto *C = dyn_cast<ConstantInt>(SCEVCheck))
    if (C->isZero())
      return;

  // Create a new block containing the stride check.
  BB->setName("vector.scevcheck");
  auto *NewBB = BB->splitBasicBlock(BB->getTerminator(), "vector.ph");
  // Update dominator tree immediately if the generated block is a
  // LoopBypassBlock because SCEV expansions to generate loop bypass
  // checks may query it before the current function is finished.
  DT->addNewBlock(NewBB, BB);
  if (L->getParentLoop())
    L->getParentLoop()->addBasicBlockToLoop(NewBB, *LI);
  ReplaceInstWithInst(BB->getTerminator(),
                      BranchInst::Create(Bypass, NewBB, SCEVCheck));
  LoopBypassBlocks.push_back(BB);
  AddedSafetyChecks = true;
}

void InnerLoopVectorizer::emitMemRuntimeChecks(Loop *L, BasicBlock *Bypass) {
  BasicBlock *BB = L->getLoopPreheader();

  // Generate the code that checks in runtime if arrays overlap. We put the
  // checks into a separate block to make the more common case of few elements
  // faster.
  Instruction *FirstCheckInst;
  Instruction *MemRuntimeCheck;
  std::tie(FirstCheckInst, MemRuntimeCheck) =
      Legal->getLAI()->addRuntimeChecks(BB->getTerminator());
  if (!MemRuntimeCheck)
    return;

  // Create a new block containing the memory check.
  BB->setName("vector.memcheck");
  auto *NewBB = BB->splitBasicBlock(BB->getTerminator(), "vector.ph");
  // Update dominator tree immediately if the generated block is a
  // LoopBypassBlock because SCEV expansions to generate loop bypass
  // checks may query it before the current function is finished.
  DT->addNewBlock(NewBB, BB);
  if (L->getParentLoop())
    L->getParentLoop()->addBasicBlockToLoop(NewBB, *LI);
  ReplaceInstWithInst(BB->getTerminator(),
                      BranchInst::Create(Bypass, NewBB, MemRuntimeCheck));
  LoopBypassBlocks.push_back(BB);
  AddedSafetyChecks = true;

  // We currently don't use LoopVersioning for the actual loop cloning but we
  // still use it to add the noalias metadata.
  LVer = llvm::make_unique<LoopVersioning>(*Legal->getLAI(), OrigLoop, LI, DT,
                                           PSE.getSE());
  LVer->prepareNoAliasMetadata();
}

void InnerLoopVectorizer::createEmptyLoop() {
  /*
   In this function we generate a new loop. The new loop will contain
   the vectorized instructions while the old loop will continue to run the
   scalar remainder.

       [ ] <-- loop iteration number check.
    /   |
   /    v
  |    [ ] <-- vector loop bypass (may consist of multiple blocks).
  |  /  |
  | /   v
  ||   [ ]     <-- vector pre header.
  |/    |
  |     v
  |    [  ] \
  |    [  ]_|   <-- vector loop.
  |     |
  |     v
  |   -[ ]   <--- middle-block.
  |  /  |
  | /   v
  -|- >[ ]     <--- new preheader.
   |    |
   |    v
   |   [ ] \
   |   [ ]_|   <-- old scalar loop to handle remainder.
    \   |
     \  v
      >[ ]     <-- exit block.
   ...
   */

  BasicBlock *OldBasicBlock = OrigLoop->getHeader();
  BasicBlock *VectorPH = OrigLoop->getLoopPreheader();
  BasicBlock *ExitBlock = OrigLoop->getExitBlock();
  assert(VectorPH && "Invalid loop structure");
  assert(ExitBlock && "Must have an exit block");

  BasicBlock *sync_split = nullptr;
  if (isa<SyncInst>(VectorPH->getTerminator())) {
    sync_split = VectorPH->splitBasicBlockWithTerminator("vector.sync_split");
    DT->splitBlock(sync_split);
    //DT->changeImmediateDominator(LoopExitBlock, LoopBypassBlocks[0]);
    DT->verifyDomTree();
    VectorPH = sync_split;
  }

  // Some loops have a single integer induction variable, while other loops
  // don't. One example is c++ iterators that often have multiple pointer
  // induction variables. In the code below we also support a case where we
  // don't have a single induction variable.
  //
  // We try to obtain an induction variable from the original loop as hard
  // as possible. However if we don't find one that:
  //   - is an integer
  //   - counts from zero, stepping by one
  //   - is the size of the widest induction variable type
  // then we create a new one.
  OldInduction = Legal->getInduction();
  Type *IdxTy = Legal->getWidestInductionType();

  // Split the single block loop into the two loop structure described above.
  BasicBlock *VecBody =
      VectorPH->splitBasicBlock(VectorPH->getTerminator(), "vector.body");
  BasicBlock *MiddleBlock =
      VecBody->splitBasicBlock(VecBody->getTerminator(), "middle.block");
  BasicBlock *ScalarPH =
      MiddleBlock->splitBasicBlock(MiddleBlock->getTerminator(), "scalar.ph");

  // Create and register the new vector loop.
  Loop *Lp = new Loop();
  Loop *ParentLoop = OrigLoop->getParentLoop();

  // Insert the new loop into the loop nest and register the new basic blocks
  // before calling any utilities such as SCEV that require valid LoopInfo.
  if (ParentLoop) {
    ParentLoop->addChildLoop(Lp);
    ParentLoop->addBasicBlockToLoop(ScalarPH, *LI);
    ParentLoop->addBasicBlockToLoop(MiddleBlock, *LI);
    if (sync_split) ParentLoop->addBasicBlockToLoop(sync_split, *LI);
  } else {
    LI->addTopLevelLoop(Lp);
  }
  Lp->addBasicBlockToLoop(VecBody, *LI);

  // Find the loop boundaries.
  Value *Count = getOrCreateTripCount(Lp);

  Value *StartIdx = ConstantInt::get(IdxTy, 0);

  // We need to test whether the backedge-taken count is uint##_max. Adding one
  // to it will cause overflow and an incorrect loop trip count in the vector
  // body. In case of overflow we want to directly jump to the scalar remainder
  // loop.
  emitMinimumIterationCountCheck(Lp, ScalarPH);
  // Now, compare the new count to zero. If it is zero skip the vector loop and
  // jump to the scalar loop.
  emitVectorLoopEnteredCheck(Lp, ScalarPH);
  // Generate the code to check any assumptions that we've made for SCEV
  // expressions.
  emitSCEVChecks(Lp, ScalarPH);

  // Generate the code that checks in runtime if arrays overlap. We put the
  // checks into a separate block to make the more common case of few elements
  // faster.
  emitMemRuntimeChecks(Lp, ScalarPH);

  // Generate the induction variable.
  // The loop step is equal to the vectorization factor (num of SIMD elements)
  // times the unroll factor (num of SIMD instructions).
  Value *CountRoundDown = getOrCreateVectorTripCount(Lp);
  Constant *Step = ConstantInt::get(IdxTy, VF * UF);
  Induction =
      createInductionVariable(Lp, StartIdx, CountRoundDown, Step,
                              getDebugLocFromInstOrOperands(OldInduction));

  // We are going to resume the execution of the scalar loop.
  // Go over all of the induction variables that we found and fix the
  // PHIs that are left in the scalar version of the loop.
  // The starting values of PHI nodes depend on the counter of the last
  // iteration in the vectorized loop.
  // If we come from a bypass edge then we need to start from the original
  // start value.

  // This variable saves the new starting index for the scalar loop. It is used
  // to test if there are any tail iterations left once the vector loop has
  // completed.
  LoopVectorizationLegality::InductionList *List = Legal->getInductionVars();
  for (auto &InductionEntry : *List) {
    PHINode *OrigPhi = InductionEntry.first;
    InductionDescriptor II = InductionEntry.second;

    // Create phi nodes to merge from the  backedge-taken check block.
    PHINode *BCResumeVal = PHINode::Create(
        OrigPhi->getType(), 3, "bc.resume.val", ScalarPH->getTerminator());
    Value *EndValue;
    if (OrigPhi == OldInduction) {
      // We know what the end value is.
      EndValue = CountRoundDown;
    } else {
      IRBuilder<> B(LoopBypassBlocks.back()->getTerminator());
      Type *StepType = II.getStep()->getType();
      Instruction::CastOps CastOp =
        CastInst::getCastOpcode(CountRoundDown, true, StepType, true);
      Value *CRD = B.CreateCast(CastOp, CountRoundDown, StepType, "cast.crd");
      const DataLayout &DL = OrigLoop->getHeader()->getModule()->getDataLayout();
      EndValue = II.transform(B, CRD, PSE.getSE(), DL);
      EndValue->setName("ind.end");
    }

    // The new PHI merges the original incoming value, in case of a bypass,
    // or the value at the end of the vectorized loop.
    BCResumeVal->addIncoming(EndValue, MiddleBlock);

    // Fix up external users of the induction variable.
    fixupIVUsers(OrigPhi, II, CountRoundDown, EndValue, MiddleBlock);

    // Fix the scalar body counter (PHI node).
    unsigned BlockIdx = OrigPhi->getBasicBlockIndex(ScalarPH);

    // The old induction's phi node in the scalar body needs the truncated
    // value.
    for (BasicBlock *BB : LoopBypassBlocks)
      BCResumeVal->addIncoming(II.getStartValue(), BB);
    OrigPhi->setIncomingValue(BlockIdx, BCResumeVal);
  }

  // Add a check in the middle block to see if we have completed
  // all of the iterations in the first vector loop.
  // If (N - N%VF) == N, then we *don't* need to run the remainder.
  Value *CmpN =
      CmpInst::Create(Instruction::ICmp, CmpInst::ICMP_EQ, Count,
                      CountRoundDown, "cmp.n", MiddleBlock->getTerminator());
  ReplaceInstWithInst(MiddleBlock->getTerminator(),
                      BranchInst::Create(ExitBlock, ScalarPH, CmpN));

  // Get ready to start creating new instructions into the vectorized body.
  Builder.SetInsertPoint(&*VecBody->getFirstInsertionPt());

  // Save the state.
  LoopVectorPreHeader = Lp->getLoopPreheader();
  LoopScalarPreHeader = ScalarPH;
  LoopMiddleBlock = MiddleBlock;
  LoopExitBlock = ExitBlock;
  LoopVectorBody = VecBody;
  LoopScalarBody = OldBasicBlock;

  // Keep all loop hints from the original loop on the vector loop (we'll
  // replace the vectorizer-specific hints below).
  if (MDNode *LID = OrigLoop->getLoopID())
    Lp->setLoopID(LID);

  LoopVectorizeHints Hints(Lp, true, *ORE);
  Hints.setAlreadyVectorized();
}

// Fix up external users of the induction variable. At this point, we are
// in LCSSA form, with all external PHIs that use the IV having one input value,
// coming from the remainder loop. We need those PHIs to also have a correct
// value for the IV when arriving directly from the middle block.
void InnerLoopVectorizer::fixupIVUsers(PHINode *OrigPhi,
                                       const InductionDescriptor &II,
                                       Value *CountRoundDown, Value *EndValue,
                                       BasicBlock *MiddleBlock) {
  // There are two kinds of external IV usages - those that use the value
  // computed in the last iteration (the PHI) and those that use the penultimate
  // value (the value that feeds into the phi from the loop latch).
  // We allow both, but they, obviously, have different values.

  assert(OrigLoop->getExitBlock() && "Expected a single exit block");

  DenseMap<Value *, Value *> MissingVals;

  // An external user of the last iteration's value should see the value that
  // the remainder loop uses to initialize its own IV.
  Value *PostInc = OrigPhi->getIncomingValueForBlock(OrigLoop->getLoopLatch());
  for (User *U : PostInc->users()) {
    Instruction *UI = cast<Instruction>(U);
    if (!OrigLoop->contains(UI)) {
      assert(isa<PHINode>(UI) && "Expected LCSSA form");
      MissingVals[UI] = EndValue;
    }
  }

  // An external user of the penultimate value need to see EndValue - Step.
  // The simplest way to get this is to recompute it from the constituent SCEVs,
  // that is Start + (Step * (CRD - 1)).
  for (User *U : OrigPhi->users()) {
    auto *UI = cast<Instruction>(U);
    if (!OrigLoop->contains(UI)) {
      const DataLayout &DL =
          OrigLoop->getHeader()->getModule()->getDataLayout();
      assert(isa<PHINode>(UI) && "Expected LCSSA form");

      IRBuilder<> B(MiddleBlock->getTerminator());
      Value *CountMinusOne = B.CreateSub(
          CountRoundDown, ConstantInt::get(CountRoundDown->getType(), 1));
      Value *CMO = B.CreateSExtOrTrunc(CountMinusOne, II.getStep()->getType(),
                                       "cast.cmo");
      Value *Escape = II.transform(B, CMO, PSE.getSE(), DL);
      Escape->setName("ind.escape");
      MissingVals[UI] = Escape;
    }
  }

  for (auto &I : MissingVals) {
    PHINode *PHI = cast<PHINode>(I.first);
    // One corner case we have to handle is two IVs "chasing" each-other,
    // that is %IV2 = phi [...], [ %IV1, %latch ]
    // In this case, if IV1 has an external use, we need to avoid adding both
    // "last value of IV1" and "penultimate value of IV2". So, verify that we
    // don't already have an incoming value for the middle block.
    if (PHI->getBasicBlockIndex(MiddleBlock) == -1)
      PHI->addIncoming(I.second, MiddleBlock);
  }
}

namespace {
struct CSEDenseMapInfo {
  static bool canHandle(Instruction *I) {
    return isa<InsertElementInst>(I) || isa<ExtractElementInst>(I) ||
           isa<ShuffleVectorInst>(I) || isa<GetElementPtrInst>(I);
  }
  static inline Instruction *getEmptyKey() {
    return DenseMapInfo<Instruction *>::getEmptyKey();
  }
  static inline Instruction *getTombstoneKey() {
    return DenseMapInfo<Instruction *>::getTombstoneKey();
  }
  static unsigned getHashValue(Instruction *I) {
    assert(canHandle(I) && "Unknown instruction!");
    return hash_combine(I->getOpcode(), hash_combine_range(I->value_op_begin(),
                                                           I->value_op_end()));
  }
  static bool isEqual(Instruction *LHS, Instruction *RHS) {
    if (LHS == getEmptyKey() || RHS == getEmptyKey() ||
        LHS == getTombstoneKey() || RHS == getTombstoneKey())
      return LHS == RHS;
    return LHS->isIdenticalTo(RHS);
  }
};
}

///\brief Perform cse of induction variable instructions.
static void cse(BasicBlock *BB) {
  // Perform simple cse.
  SmallDenseMap<Instruction *, Instruction *, 4, CSEDenseMapInfo> CSEMap;
  for (BasicBlock::iterator I = BB->begin(), E = BB->end(); I != E;) {
    Instruction *In = &*I++;

    if (!CSEDenseMapInfo::canHandle(In))
      continue;

    // Check if we can replace this instruction with any of the
    // visited instructions.
    if (Instruction *V = CSEMap.lookup(In)) {
      In->replaceAllUsesWith(V);
      In->eraseFromParent();
      continue;
    }

    CSEMap[In] = In;
  }
}

/// \brief Adds a 'fast' flag to floating point operations.
static Value *addFastMathFlag(Value *V) {
  if (isa<FPMathOperator>(V)) {
    FastMathFlags Flags;
    Flags.setUnsafeAlgebra();
    cast<Instruction>(V)->setFastMathFlags(Flags);
  }
  return V;
}

/// \brief Estimate the overhead of scalarizing a value based on its type.
/// Insert and Extract are set if the result needs to be inserted and/or
/// extracted from vectors.
static unsigned getScalarizationOverhead(Type *Ty, bool Insert, bool Extract,
                                         const TargetTransformInfo &TTI) {
  if (Ty->isVoidTy())
    return 0;

  assert(Ty->isVectorTy() && "Can only scalarize vectors");
  unsigned Cost = 0;

  for (unsigned I = 0, E = Ty->getVectorNumElements(); I < E; ++I) {
    if (Extract)
      Cost += TTI.getVectorInstrCost(Instruction::ExtractElement, Ty, I);
    if (Insert)
      Cost += TTI.getVectorInstrCost(Instruction::InsertElement, Ty, I);
  }

  return Cost;
}

/// \brief Estimate the overhead of scalarizing an Instruction based on the
/// types of its operands and return value.
static unsigned getScalarizationOverhead(SmallVectorImpl<Type *> &OpTys,
                                         Type *RetTy,
                                         const TargetTransformInfo &TTI) {
  unsigned ScalarizationCost =
      getScalarizationOverhead(RetTy, true, false, TTI);

  for (Type *Ty : OpTys)
    ScalarizationCost += getScalarizationOverhead(Ty, false, true, TTI);

  return ScalarizationCost;
}

/// \brief Estimate the overhead of scalarizing an instruction. This is a
/// convenience wrapper for the type-based getScalarizationOverhead API.
static unsigned getScalarizationOverhead(Instruction *I, unsigned VF,
                                         const TargetTransformInfo &TTI) {
  if (VF == 1)
    return 0;

  Type *RetTy = ToVectorTy(I->getType(), VF);

  SmallVector<Type *, 4> OpTys;
  unsigned OperandsNum = I->getNumOperands();
  for (unsigned OpInd = 0; OpInd < OperandsNum; ++OpInd)
    OpTys.push_back(ToVectorTy(I->getOperand(OpInd)->getType(), VF));

  return getScalarizationOverhead(OpTys, RetTy, TTI);
}

// Estimate cost of a call instruction CI if it were vectorized with factor VF.
// Return the cost of the instruction, including scalarization overhead if it's
// needed. The flag NeedToScalarize shows if the call needs to be scalarized -
// i.e. either vector version isn't available, or is too expensive.
static unsigned getVectorCallCost(CallInst *CI, unsigned VF,
                                  const TargetTransformInfo &TTI,
                                  const TargetLibraryInfo *TLI,
                                  bool &NeedToScalarize) {
  Function *F = CI->getCalledFunction();
  StringRef FnName = CI->getCalledFunction()->getName();
  Type *ScalarRetTy = CI->getType();
  SmallVector<Type *, 4> Tys, ScalarTys;
  for (auto &ArgOp : CI->arg_operands())
    ScalarTys.push_back(ArgOp->getType());

  // Estimate cost of scalarized vector call. The source operands are assumed
  // to be vectors, so we need to extract individual elements from there,
  // execute VF scalar calls, and then gather the result into the vector return
  // value.
  unsigned ScalarCallCost = TTI.getCallInstrCost(F, ScalarRetTy, ScalarTys);
  if (VF == 1)
    return ScalarCallCost;

  // Compute corresponding vector type for return value and arguments.
  Type *RetTy = ToVectorTy(ScalarRetTy, VF);
  for (Type *ScalarTy : ScalarTys)
    Tys.push_back(ToVectorTy(ScalarTy, VF));

  // Compute costs of unpacking argument values for the scalar calls and
  // packing the return values to a vector.
  unsigned ScalarizationCost = getScalarizationOverhead(Tys, RetTy, TTI);

  unsigned Cost = ScalarCallCost * VF + ScalarizationCost;

  // If we can't emit a vector call for this function, then the currently found
  // cost is the cost we need to return.
  NeedToScalarize = true;
  if (!TLI || !TLI->isFunctionVectorizable(FnName, VF) || CI->isNoBuiltin())
    return Cost;

  // If the corresponding vector cost is cheaper, return its cost.
  unsigned VectorCallCost = TTI.getCallInstrCost(nullptr, RetTy, Tys);
  if (VectorCallCost < Cost) {
    NeedToScalarize = false;
    return VectorCallCost;
  }
  return Cost;
}

// Estimate cost of an intrinsic call instruction CI if it were vectorized with
// factor VF.  Return the cost of the instruction, including scalarization
// overhead if it's needed.
static unsigned getVectorIntrinsicCost(CallInst *CI, unsigned VF,
                                       const TargetTransformInfo &TTI,
                                       const TargetLibraryInfo *TLI) {
  Intrinsic::ID ID = getVectorIntrinsicIDForCall(CI, TLI);
  assert(ID && "Expected intrinsic call!");

  Type *RetTy = ToVectorTy(CI->getType(), VF);
  SmallVector<Type *, 4> Tys;
  for (Value *ArgOperand : CI->arg_operands())
    Tys.push_back(ToVectorTy(ArgOperand->getType(), VF));

  FastMathFlags FMF;
  if (auto *FPMO = dyn_cast<FPMathOperator>(CI))
    FMF = FPMO->getFastMathFlags();

  return TTI.getIntrinsicInstrCost(ID, RetTy, Tys, FMF);
}

static Type *smallestIntegerVectorType(Type *T1, Type *T2) {
  auto *I1 = cast<IntegerType>(T1->getVectorElementType());
  auto *I2 = cast<IntegerType>(T2->getVectorElementType());
  return I1->getBitWidth() < I2->getBitWidth() ? T1 : T2;
}
static Type *largestIntegerVectorType(Type *T1, Type *T2) {
  auto *I1 = cast<IntegerType>(T1->getVectorElementType());
  auto *I2 = cast<IntegerType>(T2->getVectorElementType());
  return I1->getBitWidth() > I2->getBitWidth() ? T1 : T2;
}

void InnerLoopVectorizer::truncateToMinimalBitwidths() {
  // For every instruction `I` in MinBWs, truncate the operands, create a
  // truncated version of `I` and reextend its result. InstCombine runs
  // later and will remove any ext/trunc pairs.
  //
  SmallPtrSet<Value *, 4> Erased;
  for (const auto &KV : Cost->getMinimalBitwidths()) {
    VectorParts &Parts = VectorLoopValueMap.getVector(KV.first);
    for (Value *&I : Parts) {
      if (Erased.count(I) || I->use_empty() || !isa<Instruction>(I))
        continue;
      Type *OriginalTy = I->getType();
      Type *ScalarTruncatedTy =
          IntegerType::get(OriginalTy->getContext(), KV.second);
      Type *TruncatedTy = VectorType::get(ScalarTruncatedTy,
                                          OriginalTy->getVectorNumElements());
      if (TruncatedTy == OriginalTy)
        continue;

      IRBuilder<> B(cast<Instruction>(I));
      auto ShrinkOperand = [&](Value *V) -> Value * {
        if (auto *ZI = dyn_cast<ZExtInst>(V))
          if (ZI->getSrcTy() == TruncatedTy)
            return ZI->getOperand(0);
        return B.CreateZExtOrTrunc(V, TruncatedTy);
      };

      // The actual instruction modification depends on the instruction type,
      // unfortunately.
      Value *NewI = nullptr;
      if (auto *BO = dyn_cast<BinaryOperator>(I)) {
        NewI = B.CreateBinOp(BO->getOpcode(), ShrinkOperand(BO->getOperand(0)),
                             ShrinkOperand(BO->getOperand(1)));
        cast<BinaryOperator>(NewI)->copyIRFlags(I);
      } else if (auto *CI = dyn_cast<ICmpInst>(I)) {
        NewI =
            B.CreateICmp(CI->getPredicate(), ShrinkOperand(CI->getOperand(0)),
                         ShrinkOperand(CI->getOperand(1)));
      } else if (auto *SI = dyn_cast<SelectInst>(I)) {
        NewI = B.CreateSelect(SI->getCondition(),
                              ShrinkOperand(SI->getTrueValue()),
                              ShrinkOperand(SI->getFalseValue()));
      } else if (auto *CI = dyn_cast<CastInst>(I)) {
        switch (CI->getOpcode()) {
        default:
          llvm_unreachable("Unhandled cast!");
        case Instruction::Trunc:
          NewI = ShrinkOperand(CI->getOperand(0));
          break;
        case Instruction::SExt:
          NewI = B.CreateSExtOrTrunc(
              CI->getOperand(0),
              smallestIntegerVectorType(OriginalTy, TruncatedTy));
          break;
        case Instruction::ZExt:
          NewI = B.CreateZExtOrTrunc(
              CI->getOperand(0),
              smallestIntegerVectorType(OriginalTy, TruncatedTy));
          break;
        }
      } else if (auto *SI = dyn_cast<ShuffleVectorInst>(I)) {
        auto Elements0 = SI->getOperand(0)->getType()->getVectorNumElements();
        auto *O0 = B.CreateZExtOrTrunc(
            SI->getOperand(0), VectorType::get(ScalarTruncatedTy, Elements0));
        auto Elements1 = SI->getOperand(1)->getType()->getVectorNumElements();
        auto *O1 = B.CreateZExtOrTrunc(
            SI->getOperand(1), VectorType::get(ScalarTruncatedTy, Elements1));

        NewI = B.CreateShuffleVector(O0, O1, SI->getMask());
      } else if (isa<LoadInst>(I)) {
        // Don't do anything with the operands, just extend the result.
        continue;
      } else if (auto *IE = dyn_cast<InsertElementInst>(I)) {
        auto Elements = IE->getOperand(0)->getType()->getVectorNumElements();
        auto *O0 = B.CreateZExtOrTrunc(
            IE->getOperand(0), VectorType::get(ScalarTruncatedTy, Elements));
        auto *O1 = B.CreateZExtOrTrunc(IE->getOperand(1), ScalarTruncatedTy);
        NewI = B.CreateInsertElement(O0, O1, IE->getOperand(2));
      } else if (auto *EE = dyn_cast<ExtractElementInst>(I)) {
        auto Elements = EE->getOperand(0)->getType()->getVectorNumElements();
        auto *O0 = B.CreateZExtOrTrunc(
            EE->getOperand(0), VectorType::get(ScalarTruncatedTy, Elements));
        NewI = B.CreateExtractElement(O0, EE->getOperand(2));
      } else {
        llvm_unreachable("Unhandled instruction type!");
      }

      // Lastly, extend the result.
      NewI->takeName(cast<Instruction>(I));
      Value *Res = B.CreateZExtOrTrunc(NewI, OriginalTy);
      I->replaceAllUsesWith(Res);
      cast<Instruction>(I)->eraseFromParent();
      Erased.insert(I);
      I = Res;
    }
  }

  // We'll have created a bunch of ZExts that are now parentless. Clean up.
  for (const auto &KV : Cost->getMinimalBitwidths()) {
    VectorParts &Parts = VectorLoopValueMap.getVector(KV.first);
    for (Value *&I : Parts) {
      ZExtInst *Inst = dyn_cast<ZExtInst>(I);
      if (Inst && Inst->use_empty()) {
        Value *NewI = Inst->getOperand(0);
        Inst->eraseFromParent();
        I = NewI;
      }
    }
  }
}

void InnerLoopVectorizer::vectorizeLoop() {
  //===------------------------------------------------===//
  //
  // Notice: any optimization or new instruction that go
  // into the code below should be also be implemented in
  // the cost-model.
  //
  //===------------------------------------------------===//
  Constant *Zero = Builder.getInt32(0);

  // In order to support recurrences we need to be able to vectorize Phi nodes.
  // Phi nodes have cycles, so we need to vectorize them in two stages. First,
  // we create a new vector PHI node with no incoming edges. We use this value
  // when we vectorize all of the instructions that use the PHI. Next, after
  // all of the instructions in the block are complete we add the new incoming
  // edges to the PHI. At this point all of the instructions in the basic block
  // are vectorized, so we can use them to construct the PHI.
  PhiVector PHIsToFix;

  // Collect instructions from the original loop that will become trivially
  // dead in the vectorized loop. We don't need to vectorize these
  // instructions.
  collectTriviallyDeadInstructions();

  // Scan the loop in a topological order to ensure that defs are vectorized
  // before users.
  LoopBlocksDFS DFS(OrigLoop);
  DFS.perform(LI);

  // Vectorize all of the blocks in the original loop.
  for (BasicBlock *BB : make_range(DFS.beginRPO(), DFS.endRPO()))
    vectorizeBlockInLoop(BB, &PHIsToFix);

  // Insert truncates and extends for any truncated instructions as hints to
  // InstCombine.
  if (VF > 1)
    truncateToMinimalBitwidths();

  // At this point every instruction in the original loop is widened to a
  // vector form. Now we need to fix the recurrences in PHIsToFix. These PHI
  // nodes are currently empty because we did not want to introduce cycles.
  // This is the second stage of vectorizing recurrences.
  for (PHINode *Phi : PHIsToFix) {
    assert(Phi && "Unable to recover vectorized PHI");

    // Handle first-order recurrences that need to be fixed.
    if (Legal->isFirstOrderRecurrence(Phi)) {
      fixFirstOrderRecurrence(Phi);
      continue;
    }

    // If the phi node is not a first-order recurrence, it must be a reduction.
    // Get it's reduction variable descriptor.
    assert(Legal->isReductionVariable(Phi) &&
           "Unable to find the reduction variable");
    RecurrenceDescriptor RdxDesc = (*Legal->getReductionVars())[Phi];

    RecurrenceDescriptor::RecurrenceKind RK = RdxDesc.getRecurrenceKind();
    TrackingVH<Value> ReductionStartValue = RdxDesc.getRecurrenceStartValue();
    Instruction *LoopExitInst = RdxDesc.getLoopExitInstr();
    RecurrenceDescriptor::MinMaxRecurrenceKind MinMaxKind =
        RdxDesc.getMinMaxRecurrenceKind();
    setDebugLocFromInst(Builder, ReductionStartValue);

    // We need to generate a reduction vector from the incoming scalar.
    // To do so, we need to generate the 'identity' vector and override
    // one of the elements with the incoming scalar reduction. We need
    // to do it in the vector-loop preheader.
    Builder.SetInsertPoint(LoopBypassBlocks[1]->getTerminator());

    // This is the vector-clone of the value that leaves the loop.
    const VectorParts &VectorExit = getVectorValue(LoopExitInst);
    Type *VecTy = VectorExit[0]->getType();

    // Find the reduction identity variable. Zero for addition, or, xor,
    // one for multiplication, -1 for And.
    Value *Identity;
    Value *VectorStart;
    if (RK == RecurrenceDescriptor::RK_IntegerMinMax ||
        RK == RecurrenceDescriptor::RK_FloatMinMax) {
      // MinMax reduction have the start value as their identify.
      if (VF == 1) {
        VectorStart = Identity = ReductionStartValue;
      } else {
        VectorStart = Identity =
            Builder.CreateVectorSplat(VF, ReductionStartValue, "minmax.ident");
      }
    } else {
      // Handle other reduction kinds:
      Constant *Iden = RecurrenceDescriptor::getRecurrenceIdentity(
          RK, VecTy->getScalarType());
      if (VF == 1) {
        Identity = Iden;
        // This vector is the Identity vector where the first element is the
        // incoming scalar reduction.
        VectorStart = ReductionStartValue;
      } else {
        Identity = ConstantVector::getSplat(VF, Iden);

        // This vector is the Identity vector where the first element is the
        // incoming scalar reduction.
        VectorStart =
            Builder.CreateInsertElement(Identity, ReductionStartValue, Zero);
      }
    }

    // Fix the vector-loop phi.

    // Reductions do not have to start at zero. They can start with
    // any loop invariant values.
    const VectorParts &VecRdxPhi = getVectorValue(Phi);
    BasicBlock *Latch = OrigLoop->getLoopLatch();
    Value *LoopVal = Phi->getIncomingValueForBlock(Latch);
    const VectorParts &Val = getVectorValue(LoopVal);
    for (unsigned part = 0; part < UF; ++part) {
      // Make sure to add the reduction stat value only to the
      // first unroll part.
      Value *StartVal = (part == 0) ? VectorStart : Identity;
      cast<PHINode>(VecRdxPhi[part])
          ->addIncoming(StartVal, LoopVectorPreHeader);
      cast<PHINode>(VecRdxPhi[part])
          ->addIncoming(Val[part], LoopVectorBody);
    }

    // Before each round, move the insertion point right between
    // the PHIs and the values we are going to write.
    // This allows us to write both PHINodes and the extractelement
    // instructions.
    Builder.SetInsertPoint(&*LoopMiddleBlock->getFirstInsertionPt());

    VectorParts &RdxParts = VectorLoopValueMap.getVector(LoopExitInst);
    setDebugLocFromInst(Builder, LoopExitInst);

    // If the vector reduction can be performed in a smaller type, we truncate
    // then extend the loop exit value to enable InstCombine to evaluate the
    // entire expression in the smaller type.
    if (VF > 1 && Phi->getType() != RdxDesc.getRecurrenceType()) {
      Type *RdxVecTy = VectorType::get(RdxDesc.getRecurrenceType(), VF);
      Builder.SetInsertPoint(LoopVectorBody->getTerminator());
      for (unsigned part = 0; part < UF; ++part) {
        Value *Trunc = Builder.CreateTrunc(RdxParts[part], RdxVecTy);
        Value *Extnd = RdxDesc.isSigned() ? Builder.CreateSExt(Trunc, VecTy)
                                          : Builder.CreateZExt(Trunc, VecTy);
        for (Value::user_iterator UI = RdxParts[part]->user_begin();
             UI != RdxParts[part]->user_end();)
          if (*UI != Trunc) {
            (*UI++)->replaceUsesOfWith(RdxParts[part], Extnd);
            RdxParts[part] = Extnd;
          } else {
            ++UI;
          }
      }
      Builder.SetInsertPoint(&*LoopMiddleBlock->getFirstInsertionPt());
      for (unsigned part = 0; part < UF; ++part)
        RdxParts[part] = Builder.CreateTrunc(RdxParts[part], RdxVecTy);
    }

    // Reduce all of the unrolled parts into a single vector.
    Value *ReducedPartRdx = RdxParts[0];
    unsigned Op = RecurrenceDescriptor::getRecurrenceBinOp(RK);
    setDebugLocFromInst(Builder, ReducedPartRdx);
    for (unsigned part = 1; part < UF; ++part) {
      if (Op != Instruction::ICmp && Op != Instruction::FCmp)
        // Floating point operations had to be 'fast' to enable the reduction.
        ReducedPartRdx = addFastMathFlag(
            Builder.CreateBinOp((Instruction::BinaryOps)Op, RdxParts[part],
                                ReducedPartRdx, "bin.rdx"));
      else
        ReducedPartRdx = RecurrenceDescriptor::createMinMaxOp(
            Builder, MinMaxKind, ReducedPartRdx, RdxParts[part]);
    }

    if (VF > 1) {
      // VF is a power of 2 so we can emit the reduction using log2(VF) shuffles
      // and vector ops, reducing the set of values being computed by half each
      // round.
      assert(isPowerOf2_32(VF) &&
             "Reduction emission only supported for pow2 vectors!");
      Value *TmpVec = ReducedPartRdx;
      SmallVector<Constant *, 32> ShuffleMask(VF, nullptr);
      for (unsigned i = VF; i != 1; i >>= 1) {
        // Move the upper half of the vector to the lower half.
        for (unsigned j = 0; j != i / 2; ++j)
          ShuffleMask[j] = Builder.getInt32(i / 2 + j);

        // Fill the rest of the mask with undef.
        std::fill(&ShuffleMask[i / 2], ShuffleMask.end(),
                  UndefValue::get(Builder.getInt32Ty()));

        Value *Shuf = Builder.CreateShuffleVector(
            TmpVec, UndefValue::get(TmpVec->getType()),
            ConstantVector::get(ShuffleMask), "rdx.shuf");

        if (Op != Instruction::ICmp && Op != Instruction::FCmp)
          // Floating point operations had to be 'fast' to enable the reduction.
          TmpVec = addFastMathFlag(Builder.CreateBinOp(
              (Instruction::BinaryOps)Op, TmpVec, Shuf, "bin.rdx"));
        else
          TmpVec = RecurrenceDescriptor::createMinMaxOp(Builder, MinMaxKind,
                                                        TmpVec, Shuf);
      }

      // The result is in the first element of the vector.
      ReducedPartRdx =
          Builder.CreateExtractElement(TmpVec, Builder.getInt32(0));

      // If the reduction can be performed in a smaller type, we need to extend
      // the reduction to the wider type before we branch to the original loop.
      if (Phi->getType() != RdxDesc.getRecurrenceType())
        ReducedPartRdx =
            RdxDesc.isSigned()
                ? Builder.CreateSExt(ReducedPartRdx, Phi->getType())
                : Builder.CreateZExt(ReducedPartRdx, Phi->getType());
    }

    // Create a phi node that merges control-flow from the backedge-taken check
    // block and the middle block.
    PHINode *BCBlockPhi = PHINode::Create(Phi->getType(), 2, "bc.merge.rdx",
                                          LoopScalarPreHeader->getTerminator());
    for (unsigned I = 0, E = LoopBypassBlocks.size(); I != E; ++I)
      BCBlockPhi->addIncoming(ReductionStartValue, LoopBypassBlocks[I]);
    BCBlockPhi->addIncoming(ReducedPartRdx, LoopMiddleBlock);

    // Now, we need to fix the users of the reduction variable
    // inside and outside of the scalar remainder loop.
    // We know that the loop is in LCSSA form. We need to update the
    // PHI nodes in the exit blocks.
    for (BasicBlock::iterator LEI = LoopExitBlock->begin(),
                              LEE = LoopExitBlock->end();
         LEI != LEE; ++LEI) {
      PHINode *LCSSAPhi = dyn_cast<PHINode>(LEI);
      if (!LCSSAPhi)
        break;

      // All PHINodes need to have a single entry edge, or two if
      // we already fixed them.
      assert(LCSSAPhi->getNumIncomingValues() < 3 && "Invalid LCSSA PHI");

      // We found our reduction value exit-PHI. Update it with the
      // incoming bypass edge.
      if (LCSSAPhi->getIncomingValue(0) == LoopExitInst) {
        // Add an edge coming from the bypass.
        LCSSAPhi->addIncoming(ReducedPartRdx, LoopMiddleBlock);
        break;
      }
    } // end of the LCSSA phi scan.

    // Fix the scalar loop reduction variable with the incoming reduction sum
    // from the vector body and from the backedge value.
    int IncomingEdgeBlockIdx =
        Phi->getBasicBlockIndex(OrigLoop->getLoopLatch());
    assert(IncomingEdgeBlockIdx >= 0 && "Invalid block index");
    // Pick the other block.
    int SelfEdgeBlockIdx = (IncomingEdgeBlockIdx ? 0 : 1);
    Phi->setIncomingValue(SelfEdgeBlockIdx, BCBlockPhi);
    Phi->setIncomingValue(IncomingEdgeBlockIdx, LoopExitInst);
  } // end of for each Phi in PHIsToFix.

  fixLCSSAPHIs();

  // Make sure DomTree is updated.
  updateAnalysis();

  predicateInstructions();

  // Remove redundant induction instructions.
  cse(LoopVectorBody);
}

void InnerLoopVectorizer::fixFirstOrderRecurrence(PHINode *Phi) {

  // This is the second phase of vectorizing first-order recurrences. An
  // overview of the transformation is described below. Suppose we have the
  // following loop.
  //
  //   for (int i = 0; i < n; ++i)
  //     b[i] = a[i] - a[i - 1];
  //
  // There is a first-order recurrence on "a". For this loop, the shorthand
  // scalar IR looks like:
  //
  //   scalar.ph:
  //     s_init = a[-1]
  //     br scalar.body
  //
  //   scalar.body:
  //     i = phi [0, scalar.ph], [i+1, scalar.body]
  //     s1 = phi [s_init, scalar.ph], [s2, scalar.body]
  //     s2 = a[i]
  //     b[i] = s2 - s1
  //     br cond, scalar.body, ...
  //
  // In this example, s1 is a recurrence because it's value depends on the
  // previous iteration. In the first phase of vectorization, we created a
  // temporary value for s1. We now complete the vectorization and produce the
  // shorthand vector IR shown below (for VF = 4, UF = 1).
  //
  //   vector.ph:
  //     v_init = vector(..., ..., ..., a[-1])
  //     br vector.body
  //
  //   vector.body
  //     i = phi [0, vector.ph], [i+4, vector.body]
  //     v1 = phi [v_init, vector.ph], [v2, vector.body]
  //     v2 = a[i, i+1, i+2, i+3];
  //     v3 = vector(v1(3), v2(0, 1, 2))
  //     b[i, i+1, i+2, i+3] = v2 - v3
  //     br cond, vector.body, middle.block
  //
  //   middle.block:
  //     x = v2(3)
  //     br scalar.ph
  //
  //   scalar.ph:
  //     s_init = phi [x, middle.block], [a[-1], otherwise]
  //     br scalar.body
  //
  // After execution completes the vector loop, we extract the next value of
  // the recurrence (x) to use as the initial value in the scalar loop.

  // Get the original loop preheader and single loop latch.
  auto *Preheader = OrigLoop->getLoopPreheader();
  auto *Latch = OrigLoop->getLoopLatch();

  // Get the initial and previous values of the scalar recurrence.
  auto *ScalarInit = Phi->getIncomingValueForBlock(Preheader);
  auto *Previous = Phi->getIncomingValueForBlock(Latch);

  // Create a vector from the initial value.
  auto *VectorInit = ScalarInit;
  if (VF > 1) {
    Builder.SetInsertPoint(LoopVectorPreHeader->getTerminator());
    VectorInit = Builder.CreateInsertElement(
        UndefValue::get(VectorType::get(VectorInit->getType(), VF)), VectorInit,
        Builder.getInt32(VF - 1), "vector.recur.init");
  }

  // We constructed a temporary phi node in the first phase of vectorization.
  // This phi node will eventually be deleted.
  VectorParts &PhiParts = VectorLoopValueMap.getVector(Phi);
  Builder.SetInsertPoint(cast<Instruction>(PhiParts[0]));

  // Create a phi node for the new recurrence. The current value will either be
  // the initial value inserted into a vector or loop-varying vector value.
  auto *VecPhi = Builder.CreatePHI(VectorInit->getType(), 2, "vector.recur");
  VecPhi->addIncoming(VectorInit, LoopVectorPreHeader);

  // Get the vectorized previous value. We ensured the previous values was an
  // instruction when detecting the recurrence.
  auto &PreviousParts = getVectorValue(Previous);

  // Set the insertion point to be after this instruction. We ensured the
  // previous value dominated all uses of the phi when detecting the
  // recurrence.
  Builder.SetInsertPoint(
      &*++BasicBlock::iterator(cast<Instruction>(PreviousParts[UF - 1])));

  // We will construct a vector for the recurrence by combining the values for
  // the current and previous iterations. This is the required shuffle mask.
  SmallVector<Constant *, 8> ShuffleMask(VF);
  ShuffleMask[0] = Builder.getInt32(VF - 1);
  for (unsigned I = 1; I < VF; ++I)
    ShuffleMask[I] = Builder.getInt32(I + VF - 1);

  // The vector from which to take the initial value for the current iteration
  // (actual or unrolled). Initially, this is the vector phi node.
  Value *Incoming = VecPhi;

  // Shuffle the current and previous vector and update the vector parts.
  for (unsigned Part = 0; Part < UF; ++Part) {
    auto *Shuffle =
        VF > 1
            ? Builder.CreateShuffleVector(Incoming, PreviousParts[Part],
                                          ConstantVector::get(ShuffleMask))
            : Incoming;
    PhiParts[Part]->replaceAllUsesWith(Shuffle);
    cast<Instruction>(PhiParts[Part])->eraseFromParent();
    PhiParts[Part] = Shuffle;
    Incoming = PreviousParts[Part];
  }

  // Fix the latch value of the new recurrence in the vector loop.
  VecPhi->addIncoming(Incoming, LI->getLoopFor(LoopVectorBody)->getLoopLatch());

  // Extract the last vector element in the middle block. This will be the
  // initial value for the recurrence when jumping to the scalar loop.
  auto *Extract = Incoming;
  if (VF > 1) {
    Builder.SetInsertPoint(LoopMiddleBlock->getTerminator());
    Extract = Builder.CreateExtractElement(Extract, Builder.getInt32(VF - 1),
                                           "vector.recur.extract");
  }

  // Fix the initial value of the original recurrence in the scalar loop.
  Builder.SetInsertPoint(&*LoopScalarPreHeader->begin());
  auto *Start = Builder.CreatePHI(Phi->getType(), 2, "scalar.recur.init");
  for (auto *BB : predecessors(LoopScalarPreHeader)) {
    auto *Incoming = BB == LoopMiddleBlock ? Extract : ScalarInit;
    Start->addIncoming(Incoming, BB);
  }

  Phi->setIncomingValue(Phi->getBasicBlockIndex(LoopScalarPreHeader), Start);
  Phi->setName("scalar.recur");

  // Finally, fix users of the recurrence outside the loop. The users will need
  // either the last value of the scalar recurrence or the last value of the
  // vector recurrence we extracted in the middle block. Since the loop is in
  // LCSSA form, we just need to find the phi node for the original scalar
  // recurrence in the exit block, and then add an edge for the middle block.
  for (auto &I : *LoopExitBlock) {
    auto *LCSSAPhi = dyn_cast<PHINode>(&I);
    if (!LCSSAPhi)
      break;
    if (LCSSAPhi->getIncomingValue(0) == Phi) {
      LCSSAPhi->addIncoming(Extract, LoopMiddleBlock);
      break;
    }
  }
}

void InnerLoopVectorizer::fixLCSSAPHIs() {
  for (Instruction &LEI : *LoopExitBlock) {
    auto *LCSSAPhi = dyn_cast<PHINode>(&LEI);
    if (!LCSSAPhi)
      break;
    if (LCSSAPhi->getNumIncomingValues() == 1)
      LCSSAPhi->addIncoming(UndefValue::get(LCSSAPhi->getType()),
                            LoopMiddleBlock);
  }
}

<<<<<<< HEAD
void InnerLoopVectorizer::predicateStores() {
  for (auto KV : PredicatedStores) {
=======
void InnerLoopVectorizer::collectTriviallyDeadInstructions() {
  BasicBlock *Latch = OrigLoop->getLoopLatch();

  // We create new control-flow for the vectorized loop, so the original
  // condition will be dead after vectorization if it's only used by the
  // branch.
  auto *Cmp = dyn_cast<Instruction>(Latch->getTerminator()->getOperand(0));
  if (Cmp && Cmp->hasOneUse())
    DeadInstructions.insert(Cmp);

  // We create new "steps" for induction variable updates to which the original
  // induction variables map. An original update instruction will be dead if
  // all its users except the induction variable are dead.
  for (auto &Induction : *Legal->getInductionVars()) {
    PHINode *Ind = Induction.first;
    auto *IndUpdate = cast<Instruction>(Ind->getIncomingValueForBlock(Latch));
    if (all_of(IndUpdate->users(), [&](User *U) -> bool {
          return U == Ind || DeadInstructions.count(cast<Instruction>(U));
        }))
      DeadInstructions.insert(IndUpdate);
  }
}

void InnerLoopVectorizer::sinkScalarOperands(Instruction *PredInst) {

  // The basic block and loop containing the predicated instruction.
  auto *PredBB = PredInst->getParent();
  auto *VectorLoop = LI->getLoopFor(PredBB);

  // Initialize a worklist with the operands of the predicated instruction.
  SetVector<Value *> Worklist(PredInst->op_begin(), PredInst->op_end());

  // Holds instructions that we need to analyze again. An instruction may be
  // reanalyzed if we don't yet know if we can sink it or not.
  SmallVector<Instruction *, 8> InstsToReanalyze;

  // Returns true if a given use occurs in the predicated block. Phi nodes use
  // their operands in their corresponding predecessor blocks.
  auto isBlockOfUsePredicated = [&](Use &U) -> bool {
    auto *I = cast<Instruction>(U.getUser());
    BasicBlock *BB = I->getParent();
    if (auto *Phi = dyn_cast<PHINode>(I))
      BB = Phi->getIncomingBlock(
          PHINode::getIncomingValueNumForOperand(U.getOperandNo()));
    return BB == PredBB;
  };

  // Iteratively sink the scalarized operands of the predicated instruction
  // into the block we created for it. When an instruction is sunk, it's
  // operands are then added to the worklist. The algorithm ends after one pass
  // through the worklist doesn't sink a single instruction.
  bool Changed;
  do {

    // Add the instructions that need to be reanalyzed to the worklist, and
    // reset the changed indicator.
    Worklist.insert(InstsToReanalyze.begin(), InstsToReanalyze.end());
    InstsToReanalyze.clear();
    Changed = false;

    while (!Worklist.empty()) {
      auto *I = dyn_cast<Instruction>(Worklist.pop_back_val());

      // We can't sink an instruction if it is a phi node, is already in the
      // predicated block, is not in the loop, or may have side effects.
      if (!I || isa<PHINode>(I) || I->getParent() == PredBB ||
          !VectorLoop->contains(I) || I->mayHaveSideEffects())
        continue;

      // It's legal to sink the instruction if all its uses occur in the
      // predicated block. Otherwise, there's nothing to do yet, and we may
      // need to reanalyze the instruction.
      if (!all_of(I->uses(), isBlockOfUsePredicated)) {
        InstsToReanalyze.push_back(I);
        continue;
      }

      // Move the instruction to the beginning of the predicated block, and add
      // it's operands to the worklist.
      I->moveBefore(&*PredBB->getFirstInsertionPt());
      Worklist.insert(I->op_begin(), I->op_end());

      // The sinking may have enabled other instructions to be sunk, so we will
      // need to iterate.
      Changed = true;
    }
  } while (Changed);
}

void InnerLoopVectorizer::predicateInstructions() {

  // For each instruction I marked for predication on value C, split I into its
  // own basic block to form an if-then construct over C. Since I may be fed by
  // an extractelement instruction or other scalar operand, we try to
  // iteratively sink its scalar operands into the predicated block. If I feeds
  // an insertelement instruction, we try to move this instruction into the
  // predicated block as well. For non-void types, a phi node will be created
  // for the resulting value (either vector or scalar).
  //
  // So for some predicated instruction, e.g. the conditional sdiv in:
  //
  // for.body:
  //  ...
  //  %add = add nsw i32 %mul, %0
  //  %cmp5 = icmp sgt i32 %2, 7
  //  br i1 %cmp5, label %if.then, label %if.end
  //
  // if.then:
  //  %div = sdiv i32 %0, %1
  //  br label %if.end
  //
  // if.end:
  //  %x.0 = phi i32 [ %div, %if.then ], [ %add, %for.body ]
  //
  // the sdiv at this point is scalarized and if-converted using a select.
  // The inactive elements in the vector are not used, but the predicated
  // instruction is still executed for all vector elements, essentially:
  //
  // vector.body:
  //  ...
  //  %17 = add nsw <2 x i32> %16, %wide.load
  //  %29 = extractelement <2 x i32> %wide.load, i32 0
  //  %30 = extractelement <2 x i32> %wide.load51, i32 0
  //  %31 = sdiv i32 %29, %30
  //  %32 = insertelement <2 x i32> undef, i32 %31, i32 0
  //  %35 = extractelement <2 x i32> %wide.load, i32 1
  //  %36 = extractelement <2 x i32> %wide.load51, i32 1
  //  %37 = sdiv i32 %35, %36
  //  %38 = insertelement <2 x i32> %32, i32 %37, i32 1
  //  %predphi = select <2 x i1> %26, <2 x i32> %38, <2 x i32> %17
  //
  // Predication will now re-introduce the original control flow to avoid false
  // side-effects by the sdiv instructions on the inactive elements, yielding
  // (after cleanup):
  //
  // vector.body:
  //  ...
  //  %5 = add nsw <2 x i32> %4, %wide.load
  //  %8 = icmp sgt <2 x i32> %wide.load52, <i32 7, i32 7>
  //  %9 = extractelement <2 x i1> %8, i32 0
  //  br i1 %9, label %pred.sdiv.if, label %pred.sdiv.continue
  //
  // pred.sdiv.if:
  //  %10 = extractelement <2 x i32> %wide.load, i32 0
  //  %11 = extractelement <2 x i32> %wide.load51, i32 0
  //  %12 = sdiv i32 %10, %11
  //  %13 = insertelement <2 x i32> undef, i32 %12, i32 0
  //  br label %pred.sdiv.continue
  //
  // pred.sdiv.continue:
  //  %14 = phi <2 x i32> [ undef, %vector.body ], [ %13, %pred.sdiv.if ]
  //  %15 = extractelement <2 x i1> %8, i32 1
  //  br i1 %15, label %pred.sdiv.if54, label %pred.sdiv.continue55
  //
  // pred.sdiv.if54:
  //  %16 = extractelement <2 x i32> %wide.load, i32 1
  //  %17 = extractelement <2 x i32> %wide.load51, i32 1
  //  %18 = sdiv i32 %16, %17
  //  %19 = insertelement <2 x i32> %14, i32 %18, i32 1
  //  br label %pred.sdiv.continue55
  //
  // pred.sdiv.continue55:
  //  %20 = phi <2 x i32> [ %14, %pred.sdiv.continue ], [ %19, %pred.sdiv.if54 ]
  //  %predphi = select <2 x i1> %8, <2 x i32> %20, <2 x i32> %5

  for (auto KV : PredicatedInstructions) {
>>>>>>> c3bdfe57
    BasicBlock::iterator I(KV.first);
    BasicBlock *Head = I->getParent();
    auto *BB = SplitBlock(Head, &*std::next(I), DT, LI);
    auto *T = SplitBlockAndInsertIfThen(KV.second, &*I, /*Unreachable=*/false,
                                        /*BranchWeights=*/nullptr, DT, LI);
    I->moveBefore(T);
    sinkScalarOperands(&*I);

    I->getParent()->setName(Twine("pred.") + I->getOpcodeName() + ".if");
    BB->setName(Twine("pred.") + I->getOpcodeName() + ".continue");

    // If the instruction is non-void create a Phi node at reconvergence point.
    if (!I->getType()->isVoidTy()) {
      Value *IncomingTrue = nullptr;
      Value *IncomingFalse = nullptr;

      if (I->hasOneUse() && isa<InsertElementInst>(*I->user_begin())) {
        // If the predicated instruction is feeding an insert-element, move it
        // into the Then block; Phi node will be created for the vector.
        InsertElementInst *IEI = cast<InsertElementInst>(*I->user_begin());
        IEI->moveBefore(T);
        IncomingTrue = IEI; // the new vector with the inserted element.
        IncomingFalse = IEI->getOperand(0); // the unmodified vector
      } else {
        // Phi node will be created for the scalar predicated instruction.
        IncomingTrue = &*I;
        IncomingFalse = UndefValue::get(I->getType());
      }

      BasicBlock *PostDom = I->getParent()->getSingleSuccessor();
      assert(PostDom && "Then block has multiple successors");
      PHINode *Phi =
          PHINode::Create(IncomingTrue->getType(), 2, "", &PostDom->front());
      IncomingTrue->replaceAllUsesWith(Phi);
      Phi->addIncoming(IncomingFalse, Head);
      Phi->addIncoming(IncomingTrue, I->getParent());
    }
  }

  DEBUG(DT->verifyDomTree());
}

InnerLoopVectorizer::VectorParts
InnerLoopVectorizer::createEdgeMask(BasicBlock *Src, BasicBlock *Dst) {
  assert(is_contained(predecessors(Dst), Src) && "Invalid edge");

  // Look for cached value.
  std::pair<BasicBlock *, BasicBlock *> Edge(Src, Dst);
  EdgeMaskCache::iterator ECEntryIt = MaskCache.find(Edge);
  if (ECEntryIt != MaskCache.end())
    return ECEntryIt->second;

  VectorParts SrcMask = createBlockInMask(Src);

  // The terminator has to be a branch inst!
  BranchInst *BI = dyn_cast<BranchInst>(Src->getTerminator());
  assert(BI && "Unexpected terminator found");

  if (BI->isConditional()) {
    VectorParts EdgeMask = getVectorValue(BI->getCondition());

    if (BI->getSuccessor(0) != Dst)
      for (unsigned part = 0; part < UF; ++part)
        EdgeMask[part] = Builder.CreateNot(EdgeMask[part]);

    for (unsigned part = 0; part < UF; ++part)
      EdgeMask[part] = Builder.CreateAnd(EdgeMask[part], SrcMask[part]);

    MaskCache[Edge] = EdgeMask;
    return EdgeMask;
  }

  MaskCache[Edge] = SrcMask;
  return SrcMask;
}

InnerLoopVectorizer::VectorParts
InnerLoopVectorizer::createBlockInMask(BasicBlock *BB) {
  assert(OrigLoop->contains(BB) && "Block is not a part of a loop");

  // Loop incoming mask is all-one.
  if (OrigLoop->getHeader() == BB) {
    Value *C = ConstantInt::get(IntegerType::getInt1Ty(BB->getContext()), 1);
    return getVectorValue(C);
  }

  // This is the block mask. We OR all incoming edges, and with zero.
  Value *Zero = ConstantInt::get(IntegerType::getInt1Ty(BB->getContext()), 0);
  VectorParts BlockMask = getVectorValue(Zero);

  // For each pred:
  for (pred_iterator it = pred_begin(BB), e = pred_end(BB); it != e; ++it) {
    VectorParts EM = createEdgeMask(*it, BB);
    for (unsigned part = 0; part < UF; ++part)
      BlockMask[part] = Builder.CreateOr(BlockMask[part], EM[part]);
  }

  return BlockMask;
}

void InnerLoopVectorizer::widenPHIInstruction(Instruction *PN, unsigned UF,
                                              unsigned VF, PhiVector *PV) {
  PHINode *P = cast<PHINode>(PN);
  // Handle recurrences.
  if (Legal->isReductionVariable(P) || Legal->isFirstOrderRecurrence(P)) {
    VectorParts Entry(UF);
    for (unsigned part = 0; part < UF; ++part) {
      // This is phase one of vectorizing PHIs.
      Type *VecTy =
          (VF == 1) ? PN->getType() : VectorType::get(PN->getType(), VF);
      Entry[part] = PHINode::Create(
          VecTy, 2, "vec.phi", &*LoopVectorBody->getFirstInsertionPt());
    }
    VectorLoopValueMap.initVector(P, Entry);
    PV->push_back(P);
    return;
  }

  setDebugLocFromInst(Builder, P);
  // Check for PHI nodes that are lowered to vector selects.
  if (P->getParent() != OrigLoop->getHeader()) {
    // We know that all PHIs in non-header blocks are converted into
    // selects, so we don't have to worry about the insertion order and we
    // can just use the builder.
    // At this point we generate the predication tree. There may be
    // duplications since this is a simple recursive scan, but future
    // optimizations will clean it up.

    unsigned NumIncoming = P->getNumIncomingValues();

    // Generate a sequence of selects of the form:
    // SELECT(Mask3, In3,
    //      SELECT(Mask2, In2,
    //                   ( ...)))
    VectorParts Entry(UF);
    for (unsigned In = 0; In < NumIncoming; In++) {
      VectorParts Cond =
          createEdgeMask(P->getIncomingBlock(In), P->getParent());
      const VectorParts &In0 = getVectorValue(P->getIncomingValue(In));

      for (unsigned part = 0; part < UF; ++part) {
        // We might have single edge PHIs (blocks) - use an identity
        // 'select' for the first PHI operand.
        if (In == 0)
          Entry[part] = Builder.CreateSelect(Cond[part], In0[part], In0[part]);
        else
          // Select between the current value and the previous incoming edge
          // based on the incoming mask.
          Entry[part] = Builder.CreateSelect(Cond[part], In0[part], Entry[part],
                                             "predphi");
      }
    }
    VectorLoopValueMap.initVector(P, Entry);
    return;
  }

  // This PHINode must be an induction variable.
  // Make sure that we know about it.
  assert(Legal->getInductionVars()->count(P) && "Not an induction variable");

  InductionDescriptor II = Legal->getInductionVars()->lookup(P);
  const DataLayout &DL = OrigLoop->getHeader()->getModule()->getDataLayout();

  // FIXME: The newly created binary instructions should contain nsw/nuw flags,
  // which can be found from the original scalar operations.
  switch (II.getKind()) {
  case InductionDescriptor::IK_NoInduction:
    llvm_unreachable("Unknown induction");
  case InductionDescriptor::IK_IntInduction:
    return widenIntInduction(P);
  case InductionDescriptor::IK_PtrInduction: {
    // Handle the pointer induction variable case.
    assert(P->getType()->isPointerTy() && "Unexpected type.");
    // This is the normalized GEP that starts counting at zero.
    Value *PtrInd = Induction;
    PtrInd = Builder.CreateSExtOrTrunc(PtrInd, II.getStep()->getType());
    // Determine the number of scalars we need to generate for each unroll
    // iteration. If the instruction is uniform, we only need to generate the
    // first lane. Otherwise, we generate all VF values.
    unsigned Lanes = Legal->isUniformAfterVectorization(P) ? 1 : VF;
    // These are the scalar results. Notice that we don't generate vector GEPs
    // because scalar GEPs result in better code.
    ScalarParts Entry(UF);
    for (unsigned Part = 0; Part < UF; ++Part) {
      Entry[Part].resize(VF);
      for (unsigned Lane = 0; Lane < Lanes; ++Lane) {
        Constant *Idx = ConstantInt::get(PtrInd->getType(), Lane + Part * VF);
        Value *GlobalIdx = Builder.CreateAdd(PtrInd, Idx);
        Value *SclrGep = II.transform(Builder, GlobalIdx, PSE.getSE(), DL);
        SclrGep->setName("next.gep");
        Entry[Part][Lane] = SclrGep;
      }
    }
    VectorLoopValueMap.initScalar(P, Entry);
    return;
  }
  case InductionDescriptor::IK_FpInduction: {
    assert(P->getType() == II.getStartValue()->getType() &&
           "Types must match");
    // Handle other induction variables that are now based on the
    // canonical one.
    assert(P != OldInduction && "Primary induction can be integer only");

    Value *V = Builder.CreateCast(Instruction::SIToFP, Induction, P->getType());
    V = II.transform(Builder, V, PSE.getSE(), DL);
    V->setName("fp.offset.idx");

    // Now we have scalar op: %fp.offset.idx = StartVal +/- Induction*StepVal

    Value *Broadcasted = getBroadcastInstrs(V);
    // After broadcasting the induction variable we need to make the vector
    // consecutive by adding StepVal*0, StepVal*1, StepVal*2, etc.
    Value *StepVal = cast<SCEVUnknown>(II.getStep())->getValue();
    VectorParts Entry(UF);
    for (unsigned part = 0; part < UF; ++part)
      Entry[part] = getStepVector(Broadcasted, VF * part, StepVal,
                                  II.getInductionOpcode());
    VectorLoopValueMap.initVector(P, Entry);
    return;
  }
  }
}

/// A helper function for checking whether an integer division-related
/// instruction may divide by zero (in which case it must be predicated if
/// executed conditionally in the scalar code).
/// TODO: It may be worthwhile to generalize and check isKnownNonZero().
/// Non-zero divisors that are non compile-time constants will not be
/// converted into multiplication, so we will still end up scalarizing
/// the division, but can do so w/o predication.
static bool mayDivideByZero(Instruction &I) {
  assert((I.getOpcode() == Instruction::UDiv ||
          I.getOpcode() == Instruction::SDiv ||
          I.getOpcode() == Instruction::URem ||
          I.getOpcode() == Instruction::SRem) &&
         "Unexpected instruction");
  Value *Divisor = I.getOperand(1);
  auto *CInt = dyn_cast<ConstantInt>(Divisor);
  return !CInt || CInt->isZero();
}

void InnerLoopVectorizer::vectorizeBlockInLoop(BasicBlock *BB, PhiVector *PV) {
  // For each instruction in the old loop.
  for (Instruction &I : *BB) {

    // If the instruction will become trivially dead when vectorized, we don't
    // need to generate it.
    if (DeadInstructions.count(&I))
      continue;

    // Scalarize instructions that should remain scalar after vectorization.
    if (!(isa<BranchInst>(&I) || isa<PHINode>(&I) ||
          isa<DbgInfoIntrinsic>(&I)) &&
        Legal->isScalarAfterVectorization(&I)) {
      scalarizeInstruction(&I);
      continue;
    }

    switch (I.getOpcode()) {
    case Instruction::Br:
      // Nothing to do for PHIs and BR, since we already took care of the
      // loop control flow instructions.
      continue;
    case Instruction::PHI: {
      // Vectorize PHINodes.
      widenPHIInstruction(&I, UF, VF, PV);
      continue;
    } // End of PHI.

    case Instruction::UDiv:
    case Instruction::SDiv:
    case Instruction::SRem:
    case Instruction::URem:
      // Scalarize with predication if this instruction may divide by zero and
      // block execution is conditional, otherwise fallthrough.
      if (Legal->isScalarWithPredication(&I)) {
        scalarizeInstruction(&I, true);
        continue;
      }
    case Instruction::Add:
    case Instruction::FAdd:
    case Instruction::Sub:
    case Instruction::FSub:
    case Instruction::Mul:
    case Instruction::FMul:
    case Instruction::FDiv:
    case Instruction::FRem:
    case Instruction::Shl:
    case Instruction::LShr:
    case Instruction::AShr:
    case Instruction::And:
    case Instruction::Or:
    case Instruction::Xor: {
      // Just widen binops.
      auto *BinOp = cast<BinaryOperator>(&I);
      setDebugLocFromInst(Builder, BinOp);
      const VectorParts &A = getVectorValue(BinOp->getOperand(0));
      const VectorParts &B = getVectorValue(BinOp->getOperand(1));

      // Use this vector value for all users of the original instruction.
      VectorParts Entry(UF);
      for (unsigned Part = 0; Part < UF; ++Part) {
        Value *V = Builder.CreateBinOp(BinOp->getOpcode(), A[Part], B[Part]);

        if (BinaryOperator *VecOp = dyn_cast<BinaryOperator>(V))
          VecOp->copyIRFlags(BinOp);

        Entry[Part] = V;
      }

      VectorLoopValueMap.initVector(&I, Entry);
      addMetadata(Entry, BinOp);
      break;
    }
    case Instruction::Select: {
      // Widen selects.
      // If the selector is loop invariant we can create a select
      // instruction with a scalar condition. Otherwise, use vector-select.
      auto *SE = PSE.getSE();
      bool InvariantCond =
          SE->isLoopInvariant(PSE.getSCEV(I.getOperand(0)), OrigLoop);
      setDebugLocFromInst(Builder, &I);

      // The condition can be loop invariant  but still defined inside the
      // loop. This means that we can't just use the original 'cond' value.
      // We have to take the 'vectorized' value and pick the first lane.
      // Instcombine will make this a no-op.
      const VectorParts &Cond = getVectorValue(I.getOperand(0));
      const VectorParts &Op0 = getVectorValue(I.getOperand(1));
      const VectorParts &Op1 = getVectorValue(I.getOperand(2));

      auto *ScalarCond = getScalarValue(I.getOperand(0), 0, 0);

      VectorParts Entry(UF);
      for (unsigned Part = 0; Part < UF; ++Part) {
        Entry[Part] = Builder.CreateSelect(
            InvariantCond ? ScalarCond : Cond[Part], Op0[Part], Op1[Part]);
      }

      VectorLoopValueMap.initVector(&I, Entry);
      addMetadata(Entry, &I);
      break;
    }

    case Instruction::ICmp:
    case Instruction::FCmp: {
      // Widen compares. Generate vector compares.
      bool FCmp = (I.getOpcode() == Instruction::FCmp);
      auto *Cmp = dyn_cast<CmpInst>(&I);
      setDebugLocFromInst(Builder, Cmp);
      const VectorParts &A = getVectorValue(Cmp->getOperand(0));
      const VectorParts &B = getVectorValue(Cmp->getOperand(1));
      VectorParts Entry(UF);
      for (unsigned Part = 0; Part < UF; ++Part) {
        Value *C = nullptr;
        if (FCmp) {
          C = Builder.CreateFCmp(Cmp->getPredicate(), A[Part], B[Part]);
          cast<FCmpInst>(C)->copyFastMathFlags(Cmp);
        } else {
          C = Builder.CreateICmp(Cmp->getPredicate(), A[Part], B[Part]);
        }
        Entry[Part] = C;
      }

      VectorLoopValueMap.initVector(&I, Entry);
      addMetadata(Entry, &I);
      break;
    }

    case Instruction::Store:
    case Instruction::Load:
      vectorizeMemoryInstruction(&I);
      break;
    case Instruction::ZExt:
    case Instruction::SExt:
    case Instruction::FPToUI:
    case Instruction::FPToSI:
    case Instruction::FPExt:
    case Instruction::PtrToInt:
    case Instruction::IntToPtr:
    case Instruction::SIToFP:
    case Instruction::UIToFP:
    case Instruction::Trunc:
    case Instruction::FPTrunc:
    case Instruction::BitCast: {
      auto *CI = dyn_cast<CastInst>(&I);
      setDebugLocFromInst(Builder, CI);

      // Optimize the special case where the source is a constant integer
      // induction variable. Notice that we can only optimize the 'trunc' case
      // because (a) FP conversions lose precision, (b) sext/zext may wrap, and
      // (c) other casts depend on pointer size.
      auto ID = Legal->getInductionVars()->lookup(OldInduction);
      if (isa<TruncInst>(CI) && CI->getOperand(0) == OldInduction &&
          ID.getConstIntStepValue()) {
        widenIntInduction(OldInduction, cast<TruncInst>(CI));
        break;
      }

      /// Vectorize casts.
      Type *DestTy =
          (VF == 1) ? CI->getType() : VectorType::get(CI->getType(), VF);

      const VectorParts &A = getVectorValue(CI->getOperand(0));
      VectorParts Entry(UF);
      for (unsigned Part = 0; Part < UF; ++Part)
        Entry[Part] = Builder.CreateCast(CI->getOpcode(), A[Part], DestTy);
      VectorLoopValueMap.initVector(&I, Entry);
      addMetadata(Entry, &I);
      break;
    }

    case Instruction::Call: {
      // Ignore dbg intrinsics.
      if (isa<DbgInfoIntrinsic>(I))
        break;
      setDebugLocFromInst(Builder, &I);

      Module *M = BB->getParent()->getParent();
      auto *CI = cast<CallInst>(&I);

      StringRef FnName = CI->getCalledFunction()->getName();
      Function *F = CI->getCalledFunction();
      Type *RetTy = ToVectorTy(CI->getType(), VF);
      SmallVector<Type *, 4> Tys;
      for (Value *ArgOperand : CI->arg_operands())
        Tys.push_back(ToVectorTy(ArgOperand->getType(), VF));

      Intrinsic::ID ID = getVectorIntrinsicIDForCall(CI, TLI);
      if (ID && (ID == Intrinsic::assume || ID == Intrinsic::lifetime_end ||
                 ID == Intrinsic::lifetime_start)) {
        scalarizeInstruction(&I);
        break;
      }
      // The flag shows whether we use Intrinsic or a usual Call for vectorized
      // version of the instruction.
      // Is it beneficial to perform intrinsic call compared to lib call?
      bool NeedToScalarize;
      unsigned CallCost = getVectorCallCost(CI, VF, *TTI, TLI, NeedToScalarize);
      bool UseVectorIntrinsic =
          ID && getVectorIntrinsicCost(CI, VF, *TTI, TLI) <= CallCost;
      if (!UseVectorIntrinsic && NeedToScalarize) {
        scalarizeInstruction(&I);
        break;
      }

      VectorParts Entry(UF);
      for (unsigned Part = 0; Part < UF; ++Part) {
        SmallVector<Value *, 4> Args;
        for (unsigned i = 0, ie = CI->getNumArgOperands(); i != ie; ++i) {
          Value *Arg = CI->getArgOperand(i);
          // Some intrinsics have a scalar argument - don't replace it with a
          // vector.
          if (!UseVectorIntrinsic || !hasVectorInstrinsicScalarOpd(ID, i)) {
            const VectorParts &VectorArg = getVectorValue(CI->getArgOperand(i));
            Arg = VectorArg[Part];
          }
          Args.push_back(Arg);
        }

        Function *VectorF;
        if (UseVectorIntrinsic) {
          // Use vector version of the intrinsic.
          Type *TysForDecl[] = {CI->getType()};
          if (VF > 1)
            TysForDecl[0] = VectorType::get(CI->getType()->getScalarType(), VF);
          VectorF = Intrinsic::getDeclaration(M, ID, TysForDecl);
        } else {
          // Use vector version of the library call.
          StringRef VFnName = TLI->getVectorizedFunction(FnName, VF);
          assert(!VFnName.empty() && "Vector function name is empty.");
          VectorF = M->getFunction(VFnName);
          if (!VectorF) {
            // Generate a declaration
            FunctionType *FTy = FunctionType::get(RetTy, Tys, false);
            VectorF =
                Function::Create(FTy, Function::ExternalLinkage, VFnName, M);
            VectorF->copyAttributesFrom(F);
          }
        }
        assert(VectorF && "Can't create vector function.");

        SmallVector<OperandBundleDef, 1> OpBundles;
        CI->getOperandBundlesAsDefs(OpBundles);
        CallInst *V = Builder.CreateCall(VectorF, Args, OpBundles);

        if (isa<FPMathOperator>(V))
          V->copyFastMathFlags(CI);

        Entry[Part] = V;
      }

      VectorLoopValueMap.initVector(&I, Entry);
      addMetadata(Entry, &I);
      break;
    }

    default:
      // All other instructions are unsupported. Scalarize them.
      scalarizeInstruction(&I);
      break;
    } // end of switch.
  }   // end of for_each instr.
}

void InnerLoopVectorizer::updateAnalysis() {
  // Forget the original basic block.
  PSE.getSE()->forgetLoop(OrigLoop);

  // Update the dominator tree information.
  assert(DT->properlyDominates(LoopBypassBlocks.front(), LoopExitBlock) &&
         "Entry does not dominate exit.");

  // We don't predicate stores by this point, so the vector body should be a
  // single loop.
  DT->addNewBlock(LoopVectorBody, LoopVectorPreHeader);

  DT->addNewBlock(LoopMiddleBlock, LoopVectorBody);
  DT->addNewBlock(LoopScalarPreHeader, LoopBypassBlocks[0]);
  DT->changeImmediateDominator(LoopScalarBody, LoopScalarPreHeader);
  DT->changeImmediateDominator(LoopExitBlock, LoopBypassBlocks[0]);

  DEBUG(DT->verifyDomTree());
}

/// \brief Check whether it is safe to if-convert this phi node.
///
/// Phi nodes with constant expressions that can trap are not safe to if
/// convert.
static bool canIfConvertPHINodes(BasicBlock *BB) {
  for (Instruction &I : *BB) {
    auto *Phi = dyn_cast<PHINode>(&I);
    if (!Phi)
      return true;
    for (Value *V : Phi->incoming_values())
      if (auto *C = dyn_cast<Constant>(V))
        if (C->canTrap())
          return false;
  }
  return true;
}

bool LoopVectorizationLegality::canVectorizeWithIfConvert() {
  if (!EnableIfConversion) {
    ORE->emit(createMissedAnalysis("IfConversionDisabled")
              << "if-conversion is disabled");
    return false;
  }

  assert(TheLoop->getNumBlocks() > 1 && "Single block loops are vectorizable");

  // A list of pointers that we can safely read and write to.
  SmallPtrSet<Value *, 8> SafePointes;

  // Collect safe addresses.
  for (BasicBlock *BB : TheLoop->blocks()) {
    if (blockNeedsPredication(BB))
      continue;

    for (Instruction &I : *BB)
      if (auto *Ptr = getPointerOperand(&I))
        SafePointes.insert(Ptr);
  }

  // Collect the blocks that need predication.
  BasicBlock *Header = TheLoop->getHeader();
  for (BasicBlock *BB : TheLoop->blocks()) {
    // We don't support switch statements inside loops.
    if (!isa<BranchInst>(BB->getTerminator())) {
      ORE->emit(createMissedAnalysis("LoopContainsSwitch", BB->getTerminator())
                << "loop contains a switch statement");
      return false;
    }

    // We must be able to predicate all blocks that need to be predicated.
    if (blockNeedsPredication(BB)) {
      if (!blockCanBePredicated(BB, SafePointes)) {
        ORE->emit(createMissedAnalysis("NoCFGForSelect", BB->getTerminator())
                  << "control flow cannot be substituted for a select");
        return false;
      }
    } else if (BB != Header && !canIfConvertPHINodes(BB)) {
      ORE->emit(createMissedAnalysis("NoCFGForSelect", BB->getTerminator())
                << "control flow cannot be substituted for a select");
      return false;
    }
  }

  // We can if-convert this loop.
  return true;
}

bool LoopVectorizationLegality::canVectorize() {
  // We must have a loop in canonical form. Loops with indirectbr in them cannot
  // be canonicalized.
  if (!TheLoop->getLoopPreheader()) {
    ORE->emit(createMissedAnalysis("CFGNotUnderstood")
              << "loop control flow is not understood by vectorizer");
    return false;
  }

  // FIXME: The code is currently dead, since the loop gets sent to
  // LoopVectorizationLegality is already an innermost loop.
  //
  // We can only vectorize innermost loops.
  if (!TheLoop->empty()) {
    ORE->emit(createMissedAnalysis("NotInnermostLoop")
              << "loop is not the innermost loop");
    return false;
  }

  // We must have a single backedge.
  if (TheLoop->getNumBackEdges() != 1) {
    ORE->emit(createMissedAnalysis("CFGNotUnderstood")
              << "loop control flow is not understood by vectorizer");
    return false;
  }

  // We must have a single exiting block.
  if (!TheLoop->getExitingBlock()) {
    ORE->emit(createMissedAnalysis("CFGNotUnderstood")
              << "loop control flow is not understood by vectorizer");
    return false;
  }

  // We only handle bottom-tested loops, i.e. loop in which the condition is
  // checked at the end of each iteration. With that we can assume that all
  // instructions in the loop are executed the same number of times.
  if (TheLoop->getExitingBlock() != TheLoop->getLoopLatch()) {
    ORE->emit(createMissedAnalysis("CFGNotUnderstood")
              << "loop control flow is not understood by vectorizer");
    return false;
  }

  // We need to have a loop header.
  DEBUG(dbgs() << "LV: Found a loop: " << TheLoop->getHeader()->getName()
               << '\n');

  // Check if we can if-convert non-single-bb loops.
  unsigned NumBlocks = TheLoop->getNumBlocks();
  if (NumBlocks != 1 && !canVectorizeWithIfConvert()) {
    DEBUG(dbgs() << "LV: Can't if-convert the loop.\n");
    return false;
  }

  // ScalarEvolution needs to be able to find the exit count.
  const SCEV *ExitCount = PSE.getBackedgeTakenCount();
  if (ExitCount == PSE.getSE()->getCouldNotCompute()) {
    ORE->emit(createMissedAnalysis("CantComputeNumberOfIterations")
              << "could not determine number of loop iterations");
    DEBUG(dbgs() << "LV: SCEV could not compute the loop exit count.\n");
    return false;
  }

  // Check if we can vectorize the instructions and CFG in this loop.
  if (!canVectorizeInstrs()) {
    DEBUG(dbgs() << "LV: Can't vectorize the instructions or CFG\n");
    return false;
  }

  // Go over each instruction and look at memory deps.
  if (!canVectorizeMemory()) {
    DEBUG(dbgs() << "LV: Can't vectorize due to memory conflicts\n");
    return false;
  }

  DEBUG(dbgs() << "LV: We can vectorize this loop"
               << (LAI->getRuntimePointerChecking()->Need
                       ? " (with a runtime bound check)"
                       : "")
               << "!\n");

  bool UseInterleaved = TTI->enableInterleavedAccessVectorization();

  // If an override option has been passed in for interleaved accesses, use it.
  if (EnableInterleavedMemAccesses.getNumOccurrences() > 0)
    UseInterleaved = EnableInterleavedMemAccesses;

  // Analyze interleaved memory accesses.
  if (UseInterleaved)
    InterleaveInfo.analyzeInterleaving(*getSymbolicStrides());

  // Collect all instructions that are known to be uniform after vectorization.
  collectLoopUniforms();

  // Collect all instructions that are known to be scalar after vectorization.
  collectLoopScalars();

  unsigned SCEVThreshold = VectorizeSCEVCheckThreshold;
  if (Hints->getForce() == LoopVectorizeHints::FK_Enabled)
    SCEVThreshold = PragmaVectorizeSCEVCheckThreshold;

  if (PSE.getUnionPredicate().getComplexity() > SCEVThreshold) {
    ORE->emit(createMissedAnalysis("TooManySCEVRunTimeChecks")
              << "Too many SCEV assumptions need to be made and checked "
              << "at runtime");
    DEBUG(dbgs() << "LV: Too many SCEV checks needed.\n");
    return false;
  }

  // Okay! We can vectorize. At this point we don't have any other mem analysis
  // which may limit our maximum vectorization factor, so just return true with
  // no restrictions.
  return true;
}

static Type *convertPointerToIntegerType(const DataLayout &DL, Type *Ty) {
  if (Ty->isPointerTy())
    return DL.getIntPtrType(Ty);

  // It is possible that char's or short's overflow when we ask for the loop's
  // trip count, work around this by changing the type size.
  if (Ty->getScalarSizeInBits() < 32)
    return Type::getInt32Ty(Ty->getContext());

  return Ty;
}

static Type *getWiderType(const DataLayout &DL, Type *Ty0, Type *Ty1) {
  Ty0 = convertPointerToIntegerType(DL, Ty0);
  Ty1 = convertPointerToIntegerType(DL, Ty1);
  if (Ty0->getScalarSizeInBits() > Ty1->getScalarSizeInBits())
    return Ty0;
  return Ty1;
}

/// \brief Check that the instruction has outside loop users and is not an
/// identified reduction variable.
static bool hasOutsideLoopUser(const Loop *TheLoop, Instruction *Inst,
                               SmallPtrSetImpl<Value *> &AllowedExit) {
  // Reduction and Induction instructions are allowed to have exit users. All
  // other instructions must not have external users.
  if (!AllowedExit.count(Inst))
    // Check that all of the users of the loop are inside the BB.
    for (User *U : Inst->users()) {
      Instruction *UI = cast<Instruction>(U);
      // This user may be a reduction exit value.
      if (!TheLoop->contains(UI)) {
        DEBUG(dbgs() << "LV: Found an outside user for : " << *UI << '\n');
        return true;
      }
    }
  return false;
}

void LoopVectorizationLegality::addInductionPhi(
    PHINode *Phi, const InductionDescriptor &ID,
    SmallPtrSetImpl<Value *> &AllowedExit) {
  Inductions[Phi] = ID;
  Type *PhiTy = Phi->getType();
  const DataLayout &DL = Phi->getModule()->getDataLayout();

  // Get the widest type.
  if (!PhiTy->isFloatingPointTy()) {
    if (!WidestIndTy)
      WidestIndTy = convertPointerToIntegerType(DL, PhiTy);
    else
      WidestIndTy = getWiderType(DL, PhiTy, WidestIndTy);
  }

  // Int inductions are special because we only allow one IV.
  if (ID.getKind() == InductionDescriptor::IK_IntInduction &&
      ID.getConstIntStepValue() &&
      ID.getConstIntStepValue()->isOne() &&
      isa<Constant>(ID.getStartValue()) &&
      cast<Constant>(ID.getStartValue())->isNullValue()) {

    // Use the phi node with the widest type as induction. Use the last
    // one if there are multiple (no good reason for doing this other
    // than it is expedient). We've checked that it begins at zero and
    // steps by one, so this is a canonical induction variable.
    if (!Induction || PhiTy == WidestIndTy)
      Induction = Phi;
  }

  // Both the PHI node itself, and the "post-increment" value feeding
  // back into the PHI node may have external users.
  AllowedExit.insert(Phi);
  AllowedExit.insert(Phi->getIncomingValueForBlock(TheLoop->getLoopLatch()));

  DEBUG(dbgs() << "LV: Found an induction variable.\n");
  return;
}

bool LoopVectorizationLegality::canVectorizeInstrs() {
  BasicBlock *Header = TheLoop->getHeader();

  // Look for the attribute signaling the absence of NaNs.
  Function &F = *Header->getParent();
  HasFunNoNaNAttr =
      F.getFnAttribute("no-nans-fp-math").getValueAsString() == "true";

  // For each block in the loop.
  for (BasicBlock *BB : TheLoop->blocks()) {
    // Scan the instructions in the block and look for hazards.
    for (Instruction &I : *BB) {
      if (auto *Phi = dyn_cast<PHINode>(&I)) {
        Type *PhiTy = Phi->getType();
        // Check that this PHI type is allowed.
        if (!PhiTy->isIntegerTy() && !PhiTy->isFloatingPointTy() &&
            !PhiTy->isPointerTy()) {
          ORE->emit(createMissedAnalysis("CFGNotUnderstood", Phi)
                    << "loop control flow is not understood by vectorizer");
          DEBUG(dbgs() << "LV: Found an non-int non-pointer PHI.\n");
          return false;
        }

        // If this PHINode is not in the header block, then we know that we
        // can convert it to select during if-conversion. No need to check if
        // the PHIs in this block are induction or reduction variables.
        if (BB != Header) {
          // Check that this instruction has no outside users or is an
          // identified reduction value with an outside user.
          if (!hasOutsideLoopUser(TheLoop, Phi, AllowedExit))
            continue;
          ORE->emit(createMissedAnalysis("NeitherInductionNorReduction", Phi)
                    << "value could not be identified as "
                       "an induction or reduction variable");
          return false;
        }

        // We only allow if-converted PHIs with exactly two incoming values.
        if (Phi->getNumIncomingValues() != 2) {
          ORE->emit(createMissedAnalysis("CFGNotUnderstood", Phi)
                    << "control flow not understood by vectorizer");
          DEBUG(dbgs() << "LV: Found an invalid PHI.\n");
          return false;
        }

        RecurrenceDescriptor RedDes;
        if (RecurrenceDescriptor::isReductionPHI(Phi, TheLoop, RedDes)) {
          if (RedDes.hasUnsafeAlgebra())
            Requirements->addUnsafeAlgebraInst(RedDes.getUnsafeAlgebraInst());
          AllowedExit.insert(RedDes.getLoopExitInstr());
          Reductions[Phi] = RedDes;
          continue;
        }

        InductionDescriptor ID;
        if (InductionDescriptor::isInductionPHI(Phi, TheLoop, PSE, ID)) {
          addInductionPhi(Phi, ID, AllowedExit);
          if (ID.hasUnsafeAlgebra() && !HasFunNoNaNAttr)
            Requirements->addUnsafeAlgebraInst(ID.getUnsafeAlgebraInst());
          continue;
        }

        if (RecurrenceDescriptor::isFirstOrderRecurrence(Phi, TheLoop, DT)) {
          FirstOrderRecurrences.insert(Phi);
          continue;
        }

        // As a last resort, coerce the PHI to a AddRec expression
        // and re-try classifying it a an induction PHI.
        if (InductionDescriptor::isInductionPHI(Phi, TheLoop, PSE, ID, true)) {
          addInductionPhi(Phi, ID, AllowedExit);
          continue;
        }

        ORE->emit(createMissedAnalysis("NonReductionValueUsedOutsideLoop", Phi)
                  << "value that could not be identified as "
                     "reduction is used outside the loop");
        DEBUG(dbgs() << "LV: Found an unidentified PHI." << *Phi << "\n");
        return false;
      } // end of PHI handling

      // We handle calls that:
      //   * Are debug info intrinsics.
      //   * Have a mapping to an IR intrinsic.
      //   * Have a vector version available.
      auto *CI = dyn_cast<CallInst>(&I);
      if (CI && !getVectorIntrinsicIDForCall(CI, TLI) &&
          !isa<DbgInfoIntrinsic>(CI) &&
          !(CI->getCalledFunction() && TLI &&
            TLI->isFunctionVectorizable(CI->getCalledFunction()->getName()))) {
        ORE->emit(createMissedAnalysis("CantVectorizeCall", CI)
                  << "call instruction cannot be vectorized");
        DEBUG(dbgs() << "LV: Found a non-intrinsic, non-libfunc callsite.\n");
        return false;
      }

      // Intrinsics such as powi,cttz and ctlz are legal to vectorize if the
      // second argument is the same (i.e. loop invariant)
      if (CI && hasVectorInstrinsicScalarOpd(
                    getVectorIntrinsicIDForCall(CI, TLI), 1)) {
        auto *SE = PSE.getSE();
        if (!SE->isLoopInvariant(PSE.getSCEV(CI->getOperand(1)), TheLoop)) {
          ORE->emit(createMissedAnalysis("CantVectorizeIntrinsic", CI)
                    << "intrinsic instruction cannot be vectorized");
          DEBUG(dbgs() << "LV: Found unvectorizable intrinsic " << *CI << "\n");
          return false;
        }
      }

      // Check that the instruction return type is vectorizable.
      // Also, we can't vectorize extractelement instructions.
      if ((!VectorType::isValidElementType(I.getType()) &&
           !I.getType()->isVoidTy()) ||
          isa<ExtractElementInst>(I)) {
        ORE->emit(createMissedAnalysis("CantVectorizeInstructionReturnType", &I)
                  << "instruction return type cannot be vectorized");
        DEBUG(dbgs() << "LV: Found unvectorizable type.\n");
        return false;
      }

      // Check that the stored type is vectorizable.
      if (auto *ST = dyn_cast<StoreInst>(&I)) {
        Type *T = ST->getValueOperand()->getType();
        if (!VectorType::isValidElementType(T)) {
          ORE->emit(createMissedAnalysis("CantVectorizeStore", ST)
                    << "store instruction cannot be vectorized");
          return false;
        }

        // FP instructions can allow unsafe algebra, thus vectorizable by
        // non-IEEE-754 compliant SIMD units.
        // This applies to floating-point math operations and calls, not memory
        // operations, shuffles, or casts, as they don't change precision or
        // semantics.
      } else if (I.getType()->isFloatingPointTy() && (CI || I.isBinaryOp()) &&
                 !I.hasUnsafeAlgebra()) {
        DEBUG(dbgs() << "LV: Found FP op with unsafe algebra.\n");
        Hints->setPotentiallyUnsafe();
      }

      // Reduction instructions are allowed to have exit users.
      // All other instructions must not have external users.
      if (hasOutsideLoopUser(TheLoop, &I, AllowedExit)) {
        ORE->emit(createMissedAnalysis("ValueUsedOutsideLoop", &I)
                  << "value cannot be used outside the loop");
        return false;
      }

    } // next instr.
  }

  if (!Induction) {
    DEBUG(dbgs() << "LV: Did not find one integer induction var.\n");
    if (Inductions.empty()) {
      ORE->emit(createMissedAnalysis("NoInductionVariable")
                << "loop induction variable could not be identified");
      return false;
    }
  }

  // Now we know the widest induction type, check if our found induction
  // is the same size. If it's not, unset it here and InnerLoopVectorizer
  // will create another.
  if (Induction && WidestIndTy != Induction->getType())
    Induction = nullptr;

  return true;
}

void LoopVectorizationLegality::collectLoopScalars() {

  // If an instruction is uniform after vectorization, it will remain scalar.
  Scalars.insert(Uniforms.begin(), Uniforms.end());

  // Collect the getelementptr instructions that will not be vectorized. A
  // getelementptr instruction is only vectorized if it is used for a legal
  // gather or scatter operation.
  for (auto *BB : TheLoop->blocks())
    for (auto &I : *BB) {
      if (auto *GEP = dyn_cast<GetElementPtrInst>(&I)) {
        Scalars.insert(GEP);
        continue;
      }
      auto *Ptr = getPointerOperand(&I);
      if (!Ptr)
        continue;
      auto *GEP = getGEPInstruction(Ptr);
      if (GEP && isLegalGatherOrScatter(&I))
        Scalars.erase(GEP);
    }

  // An induction variable will remain scalar if all users of the induction
  // variable and induction variable update remain scalar.
  auto *Latch = TheLoop->getLoopLatch();
  for (auto &Induction : *getInductionVars()) {
    auto *Ind = Induction.first;
    auto *IndUpdate = cast<Instruction>(Ind->getIncomingValueForBlock(Latch));

    // Determine if all users of the induction variable are scalar after
    // vectorization.
    auto ScalarInd = all_of(Ind->users(), [&](User *U) -> bool {
      auto *I = cast<Instruction>(U);
      return I == IndUpdate || !TheLoop->contains(I) || Scalars.count(I);
    });
    if (!ScalarInd)
      continue;

    // Determine if all users of the induction variable update instruction are
    // scalar after vectorization.
    auto ScalarIndUpdate = all_of(IndUpdate->users(), [&](User *U) -> bool {
      auto *I = cast<Instruction>(U);
      return I == Ind || !TheLoop->contains(I) || Scalars.count(I);
    });
    if (!ScalarIndUpdate)
      continue;

    // The induction variable and its update instruction will remain scalar.
    Scalars.insert(Ind);
    Scalars.insert(IndUpdate);
  }
}

bool LoopVectorizationLegality::hasConsecutiveLikePtrOperand(Instruction *I) {
  if (isAccessInterleaved(I))
    return true;
  if (auto *Ptr = getPointerOperand(I))
    return isConsecutivePtr(Ptr);
  return false;
}

bool LoopVectorizationLegality::isScalarWithPredication(Instruction *I) {
  if (!blockNeedsPredication(I->getParent()))
    return false;
  switch(I->getOpcode()) {
  default:
    break;
  case Instruction::Store:
    return !isMaskRequired(I);
  case Instruction::UDiv:
  case Instruction::SDiv:
  case Instruction::SRem:
  case Instruction::URem:
    return mayDivideByZero(*I);
  }
  return false;
}

bool LoopVectorizationLegality::memoryInstructionMustBeScalarized(
    Instruction *I, unsigned VF) {

  // If the memory instruction is in an interleaved group, it will be
  // vectorized and its pointer will remain uniform.
  if (isAccessInterleaved(I))
    return false;

  // Get and ensure we have a valid memory instruction.
  LoadInst *LI = dyn_cast<LoadInst>(I);
  StoreInst *SI = dyn_cast<StoreInst>(I);
  assert((LI || SI) && "Invalid memory instruction");

  // If the pointer operand is uniform (loop invariant), the memory instruction
  // will be scalarized.
  auto *Ptr = getPointerOperand(I);
  if (LI && isUniform(Ptr))
    return true;

  // If the pointer operand is non-consecutive and neither a gather nor a
  // scatter operation is legal, the memory instruction will be scalarized.
  if (!isConsecutivePtr(Ptr) && !isLegalGatherOrScatter(I))
    return true;

  // If the instruction is a store located in a predicated block, it will be
  // scalarized.
  if (isScalarWithPredication(I))
    return true;

  // If the instruction's allocated size doesn't equal it's type size, it
  // requires padding and will be scalarized.
  auto &DL = I->getModule()->getDataLayout();
  auto *ScalarTy = LI ? LI->getType() : SI->getValueOperand()->getType();
  if (hasIrregularType(ScalarTy, DL, VF))
    return true;

  // Otherwise, the memory instruction should be vectorized if the rest of the
  // loop is.
  return false;
}

void LoopVectorizationLegality::collectLoopUniforms() {
  // We now know that the loop is vectorizable!
  // Collect instructions inside the loop that will remain uniform after
  // vectorization.

  // Global values, params and instructions outside of current loop are out of
  // scope.
  auto isOutOfScope = [&](Value *V) -> bool {
    Instruction *I = dyn_cast<Instruction>(V);
    return (!I || !TheLoop->contains(I));
  };

  SetVector<Instruction *> Worklist;
  BasicBlock *Latch = TheLoop->getLoopLatch();

  // Start with the conditional branch. If the branch condition is an
  // instruction contained in the loop that is only used by the branch, it is
  // uniform.
  auto *Cmp = dyn_cast<Instruction>(Latch->getTerminator()->getOperand(0));
  if (Cmp && TheLoop->contains(Cmp) && Cmp->hasOneUse()) {
    Worklist.insert(Cmp);
    DEBUG(dbgs() << "LV: Found uniform instruction: " << *Cmp << "\n");
  }

  // Holds consecutive and consecutive-like pointers. Consecutive-like pointers
  // are pointers that are treated like consecutive pointers during
  // vectorization. The pointer operands of interleaved accesses are an
  // example.
  SmallSetVector<Instruction *, 8> ConsecutiveLikePtrs;

  // Holds pointer operands of instructions that are possibly non-uniform.
  SmallPtrSet<Instruction *, 8> PossibleNonUniformPtrs;

  // Iterate over the instructions in the loop, and collect all
  // consecutive-like pointer operands in ConsecutiveLikePtrs. If it's possible
  // that a consecutive-like pointer operand will be scalarized, we collect it
  // in PossibleNonUniformPtrs instead. We use two sets here because a single
  // getelementptr instruction can be used by both vectorized and scalarized
  // memory instructions. For example, if a loop loads and stores from the same
  // location, but the store is conditional, the store will be scalarized, and
  // the getelementptr won't remain uniform.
  for (auto *BB : TheLoop->blocks())
    for (auto &I : *BB) {

      // If there's no pointer operand, there's nothing to do.
      auto *Ptr = dyn_cast_or_null<Instruction>(getPointerOperand(&I));
      if (!Ptr)
        continue;

      // True if all users of Ptr are memory accesses that have Ptr as their
      // pointer operand.
      auto UsersAreMemAccesses = all_of(Ptr->users(), [&](User *U) -> bool {
        return getPointerOperand(U) == Ptr;
      });

      // Ensure the memory instruction will not be scalarized, making its
      // pointer operand non-uniform. If the pointer operand is used by some
      // instruction other than a memory access, we're not going to check if
      // that other instruction may be scalarized here. Thus, conservatively
      // assume the pointer operand may be non-uniform.
      if (!UsersAreMemAccesses || memoryInstructionMustBeScalarized(&I))
        PossibleNonUniformPtrs.insert(Ptr);

      // If the memory instruction will be vectorized and its pointer operand
      // is consecutive-like, the pointer operand should remain uniform.
      else if (hasConsecutiveLikePtrOperand(&I))
        ConsecutiveLikePtrs.insert(Ptr);
    }

  // Add to the Worklist all consecutive and consecutive-like pointers that
  // aren't also identified as possibly non-uniform.
  for (auto *V : ConsecutiveLikePtrs)
    if (!PossibleNonUniformPtrs.count(V)) {
      DEBUG(dbgs() << "LV: Found uniform instruction: " << *V << "\n");
      Worklist.insert(V);
    }

  // Expand Worklist in topological order: whenever a new instruction
  // is added , its users should be either already inside Worklist, or
  // out of scope. It ensures a uniform instruction will only be used
  // by uniform instructions or out of scope instructions.
  unsigned idx = 0;
  while (idx != Worklist.size()) {
    Instruction *I = Worklist[idx++];

    for (auto OV : I->operand_values()) {
      if (isOutOfScope(OV))
        continue;
      auto *OI = cast<Instruction>(OV);
      if (all_of(OI->users(), [&](User *U) -> bool {
            return isOutOfScope(U) || Worklist.count(cast<Instruction>(U));
          })) {
        Worklist.insert(OI);
        DEBUG(dbgs() << "LV: Found uniform instruction: " << *OI << "\n");
      }
    }
  }

  // Returns true if Ptr is the pointer operand of a memory access instruction
  // I, and I is known to not require scalarization.
  auto isVectorizedMemAccessUse = [&](Instruction *I, Value *Ptr) -> bool {
    return getPointerOperand(I) == Ptr && !memoryInstructionMustBeScalarized(I);
  };

  // For an instruction to be added into Worklist above, all its users inside
  // the loop should also be in Worklist. However, this condition cannot be
  // true for phi nodes that form a cyclic dependence. We must process phi
  // nodes separately. An induction variable will remain uniform if all users
  // of the induction variable and induction variable update remain uniform.
  // The code below handles both pointer and non-pointer induction variables.
  for (auto &Induction : Inductions) {
    auto *Ind = Induction.first;
    auto *IndUpdate = cast<Instruction>(Ind->getIncomingValueForBlock(Latch));

    // Determine if all users of the induction variable are uniform after
    // vectorization.
    auto UniformInd = all_of(Ind->users(), [&](User *U) -> bool {
      auto *I = cast<Instruction>(U);
      return I == IndUpdate || !TheLoop->contains(I) || Worklist.count(I) ||
             isVectorizedMemAccessUse(I, Ind);
    });
    if (!UniformInd)
      continue;

    // Determine if all users of the induction variable update instruction are
    // uniform after vectorization.
    auto UniformIndUpdate = all_of(IndUpdate->users(), [&](User *U) -> bool {
      auto *I = cast<Instruction>(U);
      return I == Ind || !TheLoop->contains(I) || Worklist.count(I) ||
             isVectorizedMemAccessUse(I, IndUpdate);
    });
    if (!UniformIndUpdate)
      continue;

    // The induction variable and its update instruction will remain uniform.
    Worklist.insert(Ind);
    Worklist.insert(IndUpdate);
    DEBUG(dbgs() << "LV: Found uniform instruction: " << *Ind << "\n");
    DEBUG(dbgs() << "LV: Found uniform instruction: " << *IndUpdate << "\n");
  }

  Uniforms.insert(Worklist.begin(), Worklist.end());
}

bool LoopVectorizationLegality::canVectorizeMemory() {
  LAI = &(*GetLAA)(*TheLoop);
  InterleaveInfo.setLAI(LAI);
  const OptimizationRemarkAnalysis *LAR = LAI->getReport();
  if (LAR) {
    OptimizationRemarkAnalysis VR(Hints->vectorizeAnalysisPassName(),
                                  "loop not vectorized: ", *LAR);
    ORE->emit(VR);
  }
  if (!LAI->canVectorizeMemory())
    return false;

  if (LAI->hasStoreToLoopInvariantAddress()) {
    ORE->emit(createMissedAnalysis("CantVectorizeStoreToLoopInvariantAddress")
              << "write to a loop invariant address could not be vectorized");
    DEBUG(dbgs() << "LV: We don't allow storing to uniform addresses\n");
    return false;
  }

  Requirements->addRuntimePointerChecks(LAI->getNumRuntimePointerChecks());
  PSE.addPredicate(LAI->getPSE().getUnionPredicate());

  return true;
}

bool LoopVectorizationLegality::isInductionVariable(const Value *V) {
  Value *In0 = const_cast<Value *>(V);
  PHINode *PN = dyn_cast_or_null<PHINode>(In0);
  if (!PN)
    return false;

  return Inductions.count(PN);
}

bool LoopVectorizationLegality::isFirstOrderRecurrence(const PHINode *Phi) {
  return FirstOrderRecurrences.count(Phi);
}

bool LoopVectorizationLegality::blockNeedsPredication(BasicBlock *BB) {
  return LoopAccessInfo::blockNeedsPredication(BB, TheLoop, DT);
}

bool LoopVectorizationLegality::blockCanBePredicated(
    BasicBlock *BB, SmallPtrSetImpl<Value *> &SafePtrs) {
  const bool IsAnnotatedParallel = TheLoop->isAnnotatedParallel();

  for (Instruction &I : *BB) {
    // Check that we don't have a constant expression that can trap as operand.
    for (Value *Operand : I.operands()) {
      if (auto *C = dyn_cast<Constant>(Operand))
        if (C->canTrap())
          return false;
    }
    // We might be able to hoist the load.
    if (I.mayReadFromMemory()) {
      auto *LI = dyn_cast<LoadInst>(&I);
      if (!LI)
        return false;
      if (!SafePtrs.count(LI->getPointerOperand())) {
        if (isLegalMaskedLoad(LI->getType(), LI->getPointerOperand()) ||
            isLegalMaskedGather(LI->getType())) {
          MaskedOp.insert(LI);
          continue;
        }
        // !llvm.mem.parallel_loop_access implies if-conversion safety.
        if (IsAnnotatedParallel)
          continue;
        return false;
      }
    }

    if (I.mayWriteToMemory()) {
      auto *SI = dyn_cast<StoreInst>(&I);
      // We only support predication of stores in basic blocks with one
      // predecessor.
      if (!SI)
        return false;

      // Build a masked store if it is legal for the target.
      if (isLegalMaskedStore(SI->getValueOperand()->getType(),
                             SI->getPointerOperand()) ||
          isLegalMaskedScatter(SI->getValueOperand()->getType())) {
        MaskedOp.insert(SI);
        continue;
      }

      bool isSafePtr = (SafePtrs.count(SI->getPointerOperand()) != 0);
      bool isSinglePredecessor = SI->getParent()->getSinglePredecessor();

      if (++NumPredStores > NumberOfStoresToPredicate || !isSafePtr ||
          !isSinglePredecessor)
        return false;
    }
    if (I.mayThrow())
      return false;
  }

  return true;
}

void InterleavedAccessInfo::collectConstStrideAccesses(
    MapVector<Instruction *, StrideDescriptor> &AccessStrideInfo,
    const ValueToValueMap &Strides) {

  auto &DL = TheLoop->getHeader()->getModule()->getDataLayout();

  // Since it's desired that the load/store instructions be maintained in
  // "program order" for the interleaved access analysis, we have to visit the
  // blocks in the loop in reverse postorder (i.e., in a topological order).
  // Such an ordering will ensure that any load/store that may be executed
  // before a second load/store will precede the second load/store in
  // AccessStrideInfo.
  LoopBlocksDFS DFS(TheLoop);
  DFS.perform(LI);
  for (BasicBlock *BB : make_range(DFS.beginRPO(), DFS.endRPO()))
    for (auto &I : *BB) {
      auto *LI = dyn_cast<LoadInst>(&I);
      auto *SI = dyn_cast<StoreInst>(&I);
      if (!LI && !SI)
        continue;

      Value *Ptr = getPointerOperand(&I);
      // We don't check wrapping here because we don't know yet if Ptr will be 
      // part of a full group or a group with gaps. Checking wrapping for all 
      // pointers (even those that end up in groups with no gaps) will be overly
      // conservative. For full groups, wrapping should be ok since if we would 
      // wrap around the address space we would do a memory access at nullptr
      // even without the transformation. The wrapping checks are therefore
      // deferred until after we've formed the interleaved groups.
      int64_t Stride = getPtrStride(PSE, Ptr, TheLoop, Strides,
                                    /*Assume=*/true, /*ShouldCheckWrap=*/false);

      const SCEV *Scev = replaceSymbolicStrideSCEV(PSE, Strides, Ptr);
      PointerType *PtrTy = dyn_cast<PointerType>(Ptr->getType());
      uint64_t Size = DL.getTypeAllocSize(PtrTy->getElementType());

      // An alignment of 0 means target ABI alignment.
      unsigned Align = LI ? LI->getAlignment() : SI->getAlignment();
      if (!Align)
        Align = DL.getABITypeAlignment(PtrTy->getElementType());

      AccessStrideInfo[&I] = StrideDescriptor(Stride, Scev, Size, Align);
    }
}

// Analyze interleaved accesses and collect them into interleaved load and
// store groups.
//
// When generating code for an interleaved load group, we effectively hoist all
// loads in the group to the location of the first load in program order. When
// generating code for an interleaved store group, we sink all stores to the
// location of the last store. This code motion can change the order of load
// and store instructions and may break dependences.
//
// The code generation strategy mentioned above ensures that we won't violate
// any write-after-read (WAR) dependences.
//
// E.g., for the WAR dependence:  a = A[i];      // (1)
//                                A[i] = b;      // (2)
//
// The store group of (2) is always inserted at or below (2), and the load
// group of (1) is always inserted at or above (1). Thus, the instructions will
// never be reordered. All other dependences are checked to ensure the
// correctness of the instruction reordering.
//
// The algorithm visits all memory accesses in the loop in bottom-up program
// order. Program order is established by traversing the blocks in the loop in
// reverse postorder when collecting the accesses.
//
// We visit the memory accesses in bottom-up order because it can simplify the
// construction of store groups in the presence of write-after-write (WAW)
// dependences.
//
// E.g., for the WAW dependence:  A[i] = a;      // (1)
//                                A[i] = b;      // (2)
//                                A[i + 1] = c;  // (3)
//
// We will first create a store group with (3) and (2). (1) can't be added to
// this group because it and (2) are dependent. However, (1) can be grouped
// with other accesses that may precede it in program order. Note that a
// bottom-up order does not imply that WAW dependences should not be checked.
void InterleavedAccessInfo::analyzeInterleaving(
    const ValueToValueMap &Strides) {
  DEBUG(dbgs() << "LV: Analyzing interleaved accesses...\n");

  // Holds all accesses with a constant stride.
  MapVector<Instruction *, StrideDescriptor> AccessStrideInfo;
  collectConstStrideAccesses(AccessStrideInfo, Strides);

  if (AccessStrideInfo.empty())
    return;

  // Collect the dependences in the loop.
  collectDependences();

  // Holds all interleaved store groups temporarily.
  SmallSetVector<InterleaveGroup *, 4> StoreGroups;
  // Holds all interleaved load groups temporarily.
  SmallSetVector<InterleaveGroup *, 4> LoadGroups;

  // Search in bottom-up program order for pairs of accesses (A and B) that can
  // form interleaved load or store groups. In the algorithm below, access A
  // precedes access B in program order. We initialize a group for B in the
  // outer loop of the algorithm, and then in the inner loop, we attempt to
  // insert each A into B's group if:
  //
  //  1. A and B have the same stride,
  //  2. A and B have the same memory object size, and
  //  3. A belongs in B's group according to its distance from B.
  //
  // Special care is taken to ensure group formation will not break any
  // dependences.
  for (auto BI = AccessStrideInfo.rbegin(), E = AccessStrideInfo.rend();
       BI != E; ++BI) {
    Instruction *B = BI->first;
    StrideDescriptor DesB = BI->second;

    // Initialize a group for B if it has an allowable stride. Even if we don't
    // create a group for B, we continue with the bottom-up algorithm to ensure
    // we don't break any of B's dependences.
    InterleaveGroup *Group = nullptr;
    if (isStrided(DesB.Stride)) {
      Group = getInterleaveGroup(B);
      if (!Group) {
        DEBUG(dbgs() << "LV: Creating an interleave group with:" << *B << '\n');
        Group = createInterleaveGroup(B, DesB.Stride, DesB.Align);
      }
      if (B->mayWriteToMemory())
        StoreGroups.insert(Group);
      else
        LoadGroups.insert(Group);
    }

    for (auto AI = std::next(BI); AI != E; ++AI) {
      Instruction *A = AI->first;
      StrideDescriptor DesA = AI->second;

      // Our code motion strategy implies that we can't have dependences
      // between accesses in an interleaved group and other accesses located
      // between the first and last member of the group. Note that this also
      // means that a group can't have more than one member at a given offset.
      // The accesses in a group can have dependences with other accesses, but
      // we must ensure we don't extend the boundaries of the group such that
      // we encompass those dependent accesses.
      //
      // For example, assume we have the sequence of accesses shown below in a
      // stride-2 loop:
      //
      //  (1, 2) is a group | A[i]   = a;  // (1)
      //                    | A[i-1] = b;  // (2) |
      //                      A[i-3] = c;  // (3)
      //                      A[i]   = d;  // (4) | (2, 4) is not a group
      //
      // Because accesses (2) and (3) are dependent, we can group (2) with (1)
      // but not with (4). If we did, the dependent access (3) would be within
      // the boundaries of the (2, 4) group.
      if (!canReorderMemAccessesForInterleavedGroups(&*AI, &*BI)) {

        // If a dependence exists and A is already in a group, we know that A
        // must be a store since A precedes B and WAR dependences are allowed.
        // Thus, A would be sunk below B. We release A's group to prevent this
        // illegal code motion. A will then be free to form another group with
        // instructions that precede it.
        if (isInterleaved(A)) {
          InterleaveGroup *StoreGroup = getInterleaveGroup(A);
          StoreGroups.remove(StoreGroup);
          releaseGroup(StoreGroup);
        }

        // If a dependence exists and A is not already in a group (or it was
        // and we just released it), B might be hoisted above A (if B is a
        // load) or another store might be sunk below A (if B is a store). In
        // either case, we can't add additional instructions to B's group. B
        // will only form a group with instructions that it precedes.
        break;
      }

      // At this point, we've checked for illegal code motion. If either A or B
      // isn't strided, there's nothing left to do.
      if (!isStrided(DesA.Stride) || !isStrided(DesB.Stride))
        continue;

      // Ignore A if it's already in a group or isn't the same kind of memory
      // operation as B.
      if (isInterleaved(A) || A->mayReadFromMemory() != B->mayReadFromMemory())
        continue;

      // Check rules 1 and 2. Ignore A if its stride or size is different from
      // that of B.
      if (DesA.Stride != DesB.Stride || DesA.Size != DesB.Size)
        continue;

      // Calculate the distance from A to B.
      const SCEVConstant *DistToB = dyn_cast<SCEVConstant>(
          PSE.getSE()->getMinusSCEV(DesA.Scev, DesB.Scev));
      if (!DistToB)
        continue;
      int64_t DistanceToB = DistToB->getAPInt().getSExtValue();

      // Check rule 3. Ignore A if its distance to B is not a multiple of the
      // size.
      if (DistanceToB % static_cast<int64_t>(DesB.Size))
        continue;

      // Ignore A if either A or B is in a predicated block. Although we
      // currently prevent group formation for predicated accesses, we may be
      // able to relax this limitation in the future once we handle more
      // complicated blocks.
      if (isPredicated(A->getParent()) || isPredicated(B->getParent()))
        continue;

      // The index of A is the index of B plus A's distance to B in multiples
      // of the size.
      int IndexA =
          Group->getIndex(B) + DistanceToB / static_cast<int64_t>(DesB.Size);

      // Try to insert A into B's group.
      if (Group->insertMember(A, IndexA, DesA.Align)) {
        DEBUG(dbgs() << "LV: Inserted:" << *A << '\n'
                     << "    into the interleave group with" << *B << '\n');
        InterleaveGroupMap[A] = Group;

        // Set the first load in program order as the insert position.
        if (A->mayReadFromMemory())
          Group->setInsertPos(A);
      }
    } // Iteration over A accesses.
  } // Iteration over B accesses.

  // Remove interleaved store groups with gaps.
  for (InterleaveGroup *Group : StoreGroups)
    if (Group->getNumMembers() != Group->getFactor())
      releaseGroup(Group);

  // Remove interleaved groups with gaps (currently only loads) whose memory 
  // accesses may wrap around. We have to revisit the getPtrStride analysis, 
  // this time with ShouldCheckWrap=true, since collectConstStrideAccesses does 
  // not check wrapping (see documentation there).
  // FORNOW we use Assume=false; 
  // TODO: Change to Assume=true but making sure we don't exceed the threshold 
  // of runtime SCEV assumptions checks (thereby potentially failing to
  // vectorize altogether). 
  // Additional optional optimizations:
  // TODO: If we are peeling the loop and we know that the first pointer doesn't 
  // wrap then we can deduce that all pointers in the group don't wrap.
  // This means that we can forcefully peel the loop in order to only have to 
  // check the first pointer for no-wrap. When we'll change to use Assume=true 
  // we'll only need at most one runtime check per interleaved group.
  //
  for (InterleaveGroup *Group : LoadGroups) {

    // Case 1: A full group. Can Skip the checks; For full groups, if the wide
    // load would wrap around the address space we would do a memory access at 
    // nullptr even without the transformation. 
    if (Group->getNumMembers() == Group->getFactor()) 
      continue;

    // Case 2: If first and last members of the group don't wrap this implies 
    // that all the pointers in the group don't wrap.
    // So we check only group member 0 (which is always guaranteed to exist),
    // and group member Factor - 1; If the latter doesn't exist we rely on 
    // peeling (if it is a non-reveresed accsess -- see Case 3).
    Value *FirstMemberPtr = getPointerOperand(Group->getMember(0));
    if (!getPtrStride(PSE, FirstMemberPtr, TheLoop, Strides, /*Assume=*/false, 
                      /*ShouldCheckWrap=*/true)) {
      DEBUG(dbgs() << "LV: Invalidate candidate interleaved group due to "
                      "first group member potentially pointer-wrapping.\n");
      releaseGroup(Group);
      continue;
    }
    Instruction *LastMember = Group->getMember(Group->getFactor() - 1);
    if (LastMember) {
      Value *LastMemberPtr = getPointerOperand(LastMember);
      if (!getPtrStride(PSE, LastMemberPtr, TheLoop, Strides, /*Assume=*/false, 
                        /*ShouldCheckWrap=*/true)) {
        DEBUG(dbgs() << "LV: Invalidate candidate interleaved group due to "
                        "last group member potentially pointer-wrapping.\n");
        releaseGroup(Group);
      }
    }
    else {
      // Case 3: A non-reversed interleaved load group with gaps: We need
      // to execute at least one scalar epilogue iteration. This will ensure 
      // we don't speculatively access memory out-of-bounds. We only need
      // to look for a member at index factor - 1, since every group must have 
      // a member at index zero.
      if (Group->isReverse()) {
        releaseGroup(Group);
        continue;
      }
      DEBUG(dbgs() << "LV: Interleaved group requires epilogue iteration.\n");
      RequiresScalarEpilogue = true;
    }
  }
}

LoopVectorizationCostModel::VectorizationFactor
LoopVectorizationCostModel::selectVectorizationFactor(bool OptForSize) {
  // Width 1 means no vectorize
  VectorizationFactor Factor = {1U, 0U};
  if (OptForSize && Legal->getRuntimePointerChecking()->Need) {
    ORE->emit(createMissedAnalysis("CantVersionLoopWithOptForSize")
              << "runtime pointer checks needed. Enable vectorization of this "
                 "loop with '#pragma clang loop vectorize(enable)' when "
                 "compiling with -Os/-Oz");
    DEBUG(dbgs()
          << "LV: Aborting. Runtime ptr check is required with -Os/-Oz.\n");
    return Factor;
  }

  if (!EnableCondStoresVectorization && Legal->getNumPredStores()) {
    ORE->emit(createMissedAnalysis("ConditionalStore")
              << "store that is conditionally executed prevents vectorization");
    DEBUG(dbgs() << "LV: No vectorization. There are conditional stores.\n");
    return Factor;
  }

  // Find the trip count.
  unsigned TC = PSE.getSE()->getSmallConstantTripCount(TheLoop);
  DEBUG(dbgs() << "LV: Found trip count: " << TC << '\n');

  MinBWs = computeMinimumValueSizes(TheLoop->getBlocks(), *DB, &TTI);
  unsigned SmallestType, WidestType;
  std::tie(SmallestType, WidestType) = getSmallestAndWidestTypes();
  unsigned WidestRegister = TTI.getRegisterBitWidth(true);
  unsigned MaxSafeDepDist = -1U;

  // Get the maximum safe dependence distance in bits computed by LAA. If the
  // loop contains any interleaved accesses, we divide the dependence distance
  // by the maximum interleave factor of all interleaved groups. Note that
  // although the division ensures correctness, this is a fairly conservative
  // computation because the maximum distance computed by LAA may not involve
  // any of the interleaved accesses.
  if (Legal->getMaxSafeDepDistBytes() != -1U)
    MaxSafeDepDist =
        Legal->getMaxSafeDepDistBytes() * 8 / Legal->getMaxInterleaveFactor();

  WidestRegister =
      ((WidestRegister < MaxSafeDepDist) ? WidestRegister : MaxSafeDepDist);
  unsigned MaxVectorSize = WidestRegister / WidestType;

  DEBUG(dbgs() << "LV: The Smallest and Widest types: " << SmallestType << " / "
               << WidestType << " bits.\n");
  DEBUG(dbgs() << "LV: The Widest register is: " << WidestRegister
               << " bits.\n");

  if (MaxVectorSize == 0) {
    DEBUG(dbgs() << "LV: The target has no vector registers.\n");
    MaxVectorSize = 1;
  }

  assert(MaxVectorSize <= 64 && "Did not expect to pack so many elements"
                                " into one vector!");

  unsigned VF = MaxVectorSize;
  if (MaximizeBandwidth && !OptForSize) {
    // Collect all viable vectorization factors.
    SmallVector<unsigned, 8> VFs;
    unsigned NewMaxVectorSize = WidestRegister / SmallestType;
    for (unsigned VS = MaxVectorSize; VS <= NewMaxVectorSize; VS *= 2)
      VFs.push_back(VS);

    // For each VF calculate its register usage.
    auto RUs = calculateRegisterUsage(VFs);

    // Select the largest VF which doesn't require more registers than existing
    // ones.
    unsigned TargetNumRegisters = TTI.getNumberOfRegisters(true);
    for (int i = RUs.size() - 1; i >= 0; --i) {
      if (RUs[i].MaxLocalUsers <= TargetNumRegisters) {
        VF = VFs[i];
        break;
      }
    }
  }

  // If we optimize the program for size, avoid creating the tail loop.
  if (OptForSize) {
    // If we are unable to calculate the trip count then don't try to vectorize.
    if (TC < 2) {
      ORE->emit(
          createMissedAnalysis("UnknownLoopCountComplexCFG")
          << "unable to calculate the loop count due to complex control flow");
      DEBUG(dbgs() << "LV: Aborting. A tail loop is required with -Os/-Oz.\n");
      return Factor;
    }

    // Find the maximum SIMD width that can fit within the trip count.
    VF = TC % MaxVectorSize;

    if (VF == 0)
      VF = MaxVectorSize;
    else {
      // If the trip count that we found modulo the vectorization factor is not
      // zero then we require a tail.
      ORE->emit(createMissedAnalysis("NoTailLoopWithOptForSize")
                << "cannot optimize for size and vectorize at the "
                   "same time. Enable vectorization of this loop "
                   "with '#pragma clang loop vectorize(enable)' "
                   "when compiling with -Os/-Oz");
      DEBUG(dbgs() << "LV: Aborting. A tail loop is required with -Os/-Oz.\n");
      return Factor;
    }
  }

  int UserVF = Hints->getWidth();
  if (UserVF != 0) {
    assert(isPowerOf2_32(UserVF) && "VF needs to be a power of two");
    DEBUG(dbgs() << "LV: Using user VF " << UserVF << ".\n");

    Factor.Width = UserVF;
    return Factor;
  }

  float Cost = expectedCost(1).first;
#ifndef NDEBUG
  const float ScalarCost = Cost;
#endif /* NDEBUG */
  unsigned Width = 1;
  DEBUG(dbgs() << "LV: Scalar loop costs: " << (int)ScalarCost << ".\n");

  bool ForceVectorization = Hints->getForce() == LoopVectorizeHints::FK_Enabled;
  // Ignore scalar width, because the user explicitly wants vectorization.
  if (ForceVectorization && VF > 1) {
    Width = 2;
    Cost = expectedCost(Width).first / (float)Width;
  }

  for (unsigned i = 2; i <= VF; i *= 2) {
    // Notice that the vector loop needs to be executed less times, so
    // we need to divide the cost of the vector loops by the width of
    // the vector elements.
    VectorizationCostTy C = expectedCost(i);
    float VectorCost = C.first / (float)i;
    DEBUG(dbgs() << "LV: Vector loop of width " << i
                 << " costs: " << (int)VectorCost << ".\n");
    if (!C.second && !ForceVectorization) {
      DEBUG(
          dbgs() << "LV: Not considering vector loop of width " << i
                 << " because it will not generate any vector instructions.\n");
      continue;
    }
    if (VectorCost < Cost) {
      Cost = VectorCost;
      Width = i;
    }
  }

  DEBUG(if (ForceVectorization && Width > 1 && Cost >= ScalarCost) dbgs()
        << "LV: Vectorization seems to be not beneficial, "
        << "but was forced by a user.\n");
  DEBUG(dbgs() << "LV: Selecting VF: " << Width << ".\n");
  Factor.Width = Width;
  Factor.Cost = Width * Cost;
  return Factor;
}

std::pair<unsigned, unsigned>
LoopVectorizationCostModel::getSmallestAndWidestTypes() {
  unsigned MinWidth = -1U;
  unsigned MaxWidth = 8;
  const DataLayout &DL = TheFunction->getParent()->getDataLayout();

  // For each block.
  for (BasicBlock *BB : TheLoop->blocks()) {
    // For each instruction in the loop.
    for (Instruction &I : *BB) {
      Type *T = I.getType();

      // Skip ignored values.
      if (ValuesToIgnore.count(&I))
        continue;

      // Only examine Loads, Stores and PHINodes.
      if (!isa<LoadInst>(I) && !isa<StoreInst>(I) && !isa<PHINode>(I))
        continue;

      // Examine PHI nodes that are reduction variables. Update the type to
      // account for the recurrence type.
      if (auto *PN = dyn_cast<PHINode>(&I)) {
        if (!Legal->isReductionVariable(PN))
          continue;
        RecurrenceDescriptor RdxDesc = (*Legal->getReductionVars())[PN];
        T = RdxDesc.getRecurrenceType();
      }

      // Examine the stored values.
      if (auto *ST = dyn_cast<StoreInst>(&I))
        T = ST->getValueOperand()->getType();

      // Ignore loaded pointer types and stored pointer types that are not
      // consecutive. However, we do want to take consecutive stores/loads of
      // pointer vectors into account.
      if (T->isPointerTy() && !isConsecutiveLoadOrStore(&I))
        continue;

      MinWidth = std::min(MinWidth,
                          (unsigned)DL.getTypeSizeInBits(T->getScalarType()));
      MaxWidth = std::max(MaxWidth,
                          (unsigned)DL.getTypeSizeInBits(T->getScalarType()));
    }
  }

  return {MinWidth, MaxWidth};
}

unsigned LoopVectorizationCostModel::selectInterleaveCount(bool OptForSize,
                                                           unsigned VF,
                                                           unsigned LoopCost) {

  // -- The interleave heuristics --
  // We interleave the loop in order to expose ILP and reduce the loop overhead.
  // There are many micro-architectural considerations that we can't predict
  // at this level. For example, frontend pressure (on decode or fetch) due to
  // code size, or the number and capabilities of the execution ports.
  //
  // We use the following heuristics to select the interleave count:
  // 1. If the code has reductions, then we interleave to break the cross
  // iteration dependency.
  // 2. If the loop is really small, then we interleave to reduce the loop
  // overhead.
  // 3. We don't interleave if we think that we will spill registers to memory
  // due to the increased register pressure.

  // When we optimize for size, we don't interleave.
  if (OptForSize)
    return 1;

  // We used the distance for the interleave count.
  if (Legal->getMaxSafeDepDistBytes() != -1U)
    return 1;

  // Do not interleave loops with a relatively small trip count.
  unsigned TC = PSE.getSE()->getSmallConstantTripCount(TheLoop);
  if (TC > 1 && TC < TinyTripCountInterleaveThreshold)
    return 1;

  unsigned TargetNumRegisters = TTI.getNumberOfRegisters(VF > 1);
  DEBUG(dbgs() << "LV: The target has " << TargetNumRegisters
               << " registers\n");

  if (VF == 1) {
    if (ForceTargetNumScalarRegs.getNumOccurrences() > 0)
      TargetNumRegisters = ForceTargetNumScalarRegs;
  } else {
    if (ForceTargetNumVectorRegs.getNumOccurrences() > 0)
      TargetNumRegisters = ForceTargetNumVectorRegs;
  }

  RegisterUsage R = calculateRegisterUsage({VF})[0];
  // We divide by these constants so assume that we have at least one
  // instruction that uses at least one register.
  R.MaxLocalUsers = std::max(R.MaxLocalUsers, 1U);
  R.NumInstructions = std::max(R.NumInstructions, 1U);

  // We calculate the interleave count using the following formula.
  // Subtract the number of loop invariants from the number of available
  // registers. These registers are used by all of the interleaved instances.
  // Next, divide the remaining registers by the number of registers that is
  // required by the loop, in order to estimate how many parallel instances
  // fit without causing spills. All of this is rounded down if necessary to be
  // a power of two. We want power of two interleave count to simplify any
  // addressing operations or alignment considerations.
  unsigned IC = PowerOf2Floor((TargetNumRegisters - R.LoopInvariantRegs) /
                              R.MaxLocalUsers);

  // Don't count the induction variable as interleaved.
  if (EnableIndVarRegisterHeur)
    IC = PowerOf2Floor((TargetNumRegisters - R.LoopInvariantRegs - 1) /
                       std::max(1U, (R.MaxLocalUsers - 1)));

  // Clamp the interleave ranges to reasonable counts.
  unsigned MaxInterleaveCount = TTI.getMaxInterleaveFactor(VF);

  // Check if the user has overridden the max.
  if (VF == 1) {
    if (ForceTargetMaxScalarInterleaveFactor.getNumOccurrences() > 0)
      MaxInterleaveCount = ForceTargetMaxScalarInterleaveFactor;
  } else {
    if (ForceTargetMaxVectorInterleaveFactor.getNumOccurrences() > 0)
      MaxInterleaveCount = ForceTargetMaxVectorInterleaveFactor;
  }

  // If we did not calculate the cost for VF (because the user selected the VF)
  // then we calculate the cost of VF here.
  if (LoopCost == 0)
    LoopCost = expectedCost(VF).first;

  // Clamp the calculated IC to be between the 1 and the max interleave count
  // that the target allows.
  if (IC > MaxInterleaveCount)
    IC = MaxInterleaveCount;
  else if (IC < 1)
    IC = 1;

  // Interleave if we vectorized this loop and there is a reduction that could
  // benefit from interleaving.
  if (VF > 1 && Legal->getReductionVars()->size()) {
    DEBUG(dbgs() << "LV: Interleaving because of reductions.\n");
    return IC;
  }

  // Note that if we've already vectorized the loop we will have done the
  // runtime check and so interleaving won't require further checks.
  bool InterleavingRequiresRuntimePointerCheck =
      (VF == 1 && Legal->getRuntimePointerChecking()->Need);

  // We want to interleave small loops in order to reduce the loop overhead and
  // potentially expose ILP opportunities.
  DEBUG(dbgs() << "LV: Loop cost is " << LoopCost << '\n');
  if (!InterleavingRequiresRuntimePointerCheck && LoopCost < SmallLoopCost) {
    // We assume that the cost overhead is 1 and we use the cost model
    // to estimate the cost of the loop and interleave until the cost of the
    // loop overhead is about 5% of the cost of the loop.
    unsigned SmallIC =
        std::min(IC, (unsigned)PowerOf2Floor(SmallLoopCost / LoopCost));

    // Interleave until store/load ports (estimated by max interleave count) are
    // saturated.
    unsigned NumStores = Legal->getNumStores();
    unsigned NumLoads = Legal->getNumLoads();
    unsigned StoresIC = IC / (NumStores ? NumStores : 1);
    unsigned LoadsIC = IC / (NumLoads ? NumLoads : 1);

    // If we have a scalar reduction (vector reductions are already dealt with
    // by this point), we can increase the critical path length if the loop
    // we're interleaving is inside another loop. Limit, by default to 2, so the
    // critical path only gets increased by one reduction operation.
    if (Legal->getReductionVars()->size() && TheLoop->getLoopDepth() > 1) {
      unsigned F = static_cast<unsigned>(MaxNestedScalarReductionIC);
      SmallIC = std::min(SmallIC, F);
      StoresIC = std::min(StoresIC, F);
      LoadsIC = std::min(LoadsIC, F);
    }

    if (EnableLoadStoreRuntimeInterleave &&
        std::max(StoresIC, LoadsIC) > SmallIC) {
      DEBUG(dbgs() << "LV: Interleaving to saturate store or load ports.\n");
      return std::max(StoresIC, LoadsIC);
    }

    DEBUG(dbgs() << "LV: Interleaving to reduce branch cost.\n");
    return SmallIC;
  }

  // Interleave if this is a large loop (small loops are already dealt with by
  // this point) that could benefit from interleaving.
  bool HasReductions = (Legal->getReductionVars()->size() > 0);
  if (TTI.enableAggressiveInterleaving(HasReductions)) {
    DEBUG(dbgs() << "LV: Interleaving to expose ILP.\n");
    return IC;
  }

  DEBUG(dbgs() << "LV: Not Interleaving.\n");
  return 1;
}

SmallVector<LoopVectorizationCostModel::RegisterUsage, 8>
LoopVectorizationCostModel::calculateRegisterUsage(ArrayRef<unsigned> VFs) {
  // This function calculates the register usage by measuring the highest number
  // of values that are alive at a single location. Obviously, this is a very
  // rough estimation. We scan the loop in a topological order in order and
  // assign a number to each instruction. We use RPO to ensure that defs are
  // met before their users. We assume that each instruction that has in-loop
  // users starts an interval. We record every time that an in-loop value is
  // used, so we have a list of the first and last occurrences of each
  // instruction. Next, we transpose this data structure into a multi map that
  // holds the list of intervals that *end* at a specific location. This multi
  // map allows us to perform a linear search. We scan the instructions linearly
  // and record each time that a new interval starts, by placing it in a set.
  // If we find this value in the multi-map then we remove it from the set.
  // The max register usage is the maximum size of the set.
  // We also search for instructions that are defined outside the loop, but are
  // used inside the loop. We need this number separately from the max-interval
  // usage number because when we unroll, loop-invariant values do not take
  // more register.
  LoopBlocksDFS DFS(TheLoop);
  DFS.perform(LI);

  RegisterUsage RU;
  RU.NumInstructions = 0;

  // Each 'key' in the map opens a new interval. The values
  // of the map are the index of the 'last seen' usage of the
  // instruction that is the key.
  typedef DenseMap<Instruction *, unsigned> IntervalMap;
  // Maps instruction to its index.
  DenseMap<unsigned, Instruction *> IdxToInstr;
  // Marks the end of each interval.
  IntervalMap EndPoint;
  // Saves the list of instruction indices that are used in the loop.
  SmallSet<Instruction *, 8> Ends;
  // Saves the list of values that are used in the loop but are
  // defined outside the loop, such as arguments and constants.
  SmallPtrSet<Value *, 8> LoopInvariants;

  unsigned Index = 0;
  for (BasicBlock *BB : make_range(DFS.beginRPO(), DFS.endRPO())) {
    RU.NumInstructions += BB->size();
    for (Instruction &I : *BB) {
      IdxToInstr[Index++] = &I;

      // Save the end location of each USE.
      for (Value *U : I.operands()) {
        auto *Instr = dyn_cast<Instruction>(U);

        // Ignore non-instruction values such as arguments, constants, etc.
        if (!Instr)
          continue;

        // If this instruction is outside the loop then record it and continue.
        if (!TheLoop->contains(Instr)) {
          LoopInvariants.insert(Instr);
          continue;
        }

        // Overwrite previous end points.
        EndPoint[Instr] = Index;
        Ends.insert(Instr);
      }
    }
  }

  // Saves the list of intervals that end with the index in 'key'.
  typedef SmallVector<Instruction *, 2> InstrList;
  DenseMap<unsigned, InstrList> TransposeEnds;

  // Transpose the EndPoints to a list of values that end at each index.
  for (auto &Interval : EndPoint)
    TransposeEnds[Interval.second].push_back(Interval.first);

  SmallSet<Instruction *, 8> OpenIntervals;

  // Get the size of the widest register.
  unsigned MaxSafeDepDist = -1U;
  if (Legal->getMaxSafeDepDistBytes() != -1U)
    MaxSafeDepDist = Legal->getMaxSafeDepDistBytes() * 8;
  unsigned WidestRegister =
      std::min(TTI.getRegisterBitWidth(true), MaxSafeDepDist);
  const DataLayout &DL = TheFunction->getParent()->getDataLayout();

  SmallVector<RegisterUsage, 8> RUs(VFs.size());
  SmallVector<unsigned, 8> MaxUsages(VFs.size(), 0);

  DEBUG(dbgs() << "LV(REG): Calculating max register usage:\n");

  // A lambda that gets the register usage for the given type and VF.
  auto GetRegUsage = [&DL, WidestRegister](Type *Ty, unsigned VF) {
    if (Ty->isTokenTy())
      return 0U;
    unsigned TypeSize = DL.getTypeSizeInBits(Ty->getScalarType());
    return std::max<unsigned>(1, VF * TypeSize / WidestRegister);
  };

  for (unsigned int i = 0; i < Index; ++i) {
    Instruction *I = IdxToInstr[i];

    // Remove all of the instructions that end at this location.
    InstrList &List = TransposeEnds[i];
    for (Instruction *ToRemove : List)
      OpenIntervals.erase(ToRemove);

    // Ignore instructions that are never used within the loop.
    if (!Ends.count(I))
      continue;

    // Skip ignored values.
    if (ValuesToIgnore.count(I))
      continue;

    // For each VF find the maximum usage of registers.
    for (unsigned j = 0, e = VFs.size(); j < e; ++j) {
      if (VFs[j] == 1) {
        MaxUsages[j] = std::max(MaxUsages[j], OpenIntervals.size());
        continue;
      }

      // Count the number of live intervals.
      unsigned RegUsage = 0;
      for (auto Inst : OpenIntervals) {
        // Skip ignored values for VF > 1.
        if (VecValuesToIgnore.count(Inst))
          continue;
        RegUsage += GetRegUsage(Inst->getType(), VFs[j]);
      }
      MaxUsages[j] = std::max(MaxUsages[j], RegUsage);
    }

    DEBUG(dbgs() << "LV(REG): At #" << i << " Interval # "
                 << OpenIntervals.size() << '\n');

    // Add the current instruction to the list of open intervals.
    OpenIntervals.insert(I);
  }

  for (unsigned i = 0, e = VFs.size(); i < e; ++i) {
    unsigned Invariant = 0;
    if (VFs[i] == 1)
      Invariant = LoopInvariants.size();
    else {
      for (auto Inst : LoopInvariants)
        Invariant += GetRegUsage(Inst->getType(), VFs[i]);
    }

    DEBUG(dbgs() << "LV(REG): VF = " << VFs[i] << '\n');
    DEBUG(dbgs() << "LV(REG): Found max usage: " << MaxUsages[i] << '\n');
    DEBUG(dbgs() << "LV(REG): Found invariant usage: " << Invariant << '\n');
    DEBUG(dbgs() << "LV(REG): LoopSize: " << RU.NumInstructions << '\n');

    RU.LoopInvariantRegs = Invariant;
    RU.MaxLocalUsers = MaxUsages[i];
    RUs[i] = RU;
  }

  return RUs;
}

LoopVectorizationCostModel::VectorizationCostTy
LoopVectorizationCostModel::expectedCost(unsigned VF) {
  VectorizationCostTy Cost;

  // For each block.
  for (BasicBlock *BB : TheLoop->blocks()) {
    VectorizationCostTy BlockCost;

    // For each instruction in the old loop.
    for (Instruction &I : *BB) {
      // Skip dbg intrinsics.
      if (isa<DbgInfoIntrinsic>(I))
        continue;

      // Skip ignored values.
      if (ValuesToIgnore.count(&I))
        continue;

      VectorizationCostTy C = getInstructionCost(&I, VF);

      // Check if we should override the cost.
      if (ForceTargetInstructionCost.getNumOccurrences() > 0)
        C.first = ForceTargetInstructionCost;

      BlockCost.first += C.first;
      BlockCost.second |= C.second;
      DEBUG(dbgs() << "LV: Found an estimated cost of " << C.first << " for VF "
                   << VF << " For instruction: " << I << '\n');
    }

    // If we are vectorizing a predicated block, it will have been
    // if-converted. This means that the block's instructions (aside from
    // stores and instructions that may divide by zero) will now be
    // unconditionally executed. For the scalar case, we may not always execute
    // the predicated block. Thus, scale the block's cost by the probability of
    // executing it.
    if (VF == 1 && Legal->blockNeedsPredication(BB))
      BlockCost.first /= getReciprocalPredBlockProb();

    Cost.first += BlockCost.first;
    Cost.second |= BlockCost.second;
  }

  return Cost;
}

/// \brief Check whether the address computation for a non-consecutive memory
/// access looks like an unlikely candidate for being merged into the indexing
/// mode.
///
/// We look for a GEP which has one index that is an induction variable and all
/// other indices are loop invariant. If the stride of this access is also
/// within a small bound we decide that this address computation can likely be
/// merged into the addressing mode.
/// In all other cases, we identify the address computation as complex.
static bool isLikelyComplexAddressComputation(Value *Ptr,
                                              LoopVectorizationLegality *Legal,
                                              ScalarEvolution *SE,
                                              const Loop *TheLoop) {
  auto *Gep = dyn_cast<GetElementPtrInst>(Ptr);
  if (!Gep)
    return true;

  // We are looking for a gep with all loop invariant indices except for one
  // which should be an induction variable.
  unsigned NumOperands = Gep->getNumOperands();
  for (unsigned i = 1; i < NumOperands; ++i) {
    Value *Opd = Gep->getOperand(i);
    if (!SE->isLoopInvariant(SE->getSCEV(Opd), TheLoop) &&
        !Legal->isInductionVariable(Opd))
      return true;
  }

  // Now we know we have a GEP ptr, %inv, %ind, %inv. Make sure that the step
  // can likely be merged into the address computation.
  unsigned MaxMergeDistance = 64;

  const SCEVAddRecExpr *AddRec = dyn_cast<SCEVAddRecExpr>(SE->getSCEV(Ptr));
  if (!AddRec)
    return true;

  // Check the step is constant.
  const SCEV *Step = AddRec->getStepRecurrence(*SE);
  // Calculate the pointer stride and check if it is consecutive.
  const auto *C = dyn_cast<SCEVConstant>(Step);
  if (!C)
    return true;

  const APInt &APStepVal = C->getAPInt();

  // Huge step value - give up.
  if (APStepVal.getBitWidth() > 64)
    return true;

  int64_t StepVal = APStepVal.getSExtValue();

  return StepVal > MaxMergeDistance;
}

static bool isStrideMul(Instruction *I, LoopVectorizationLegality *Legal) {
  return Legal->hasStride(I->getOperand(0)) ||
         Legal->hasStride(I->getOperand(1));
}

LoopVectorizationCostModel::VectorizationCostTy
LoopVectorizationCostModel::getInstructionCost(Instruction *I, unsigned VF) {
  // If we know that this instruction will remain uniform, check the cost of
  // the scalar version.
  if (Legal->isUniformAfterVectorization(I))
    VF = 1;

  Type *VectorTy;
  unsigned C = getInstructionCost(I, VF, VectorTy);

  bool TypeNotScalarized =
      VF > 1 && !VectorTy->isVoidTy() && TTI.getNumberOfParts(VectorTy) < VF;
  return VectorizationCostTy(C, TypeNotScalarized);
}

unsigned LoopVectorizationCostModel::getInstructionCost(Instruction *I,
                                                        unsigned VF,
                                                        Type *&VectorTy) {
  Type *RetTy = I->getType();
  if (VF > 1 && MinBWs.count(I))
    RetTy = IntegerType::get(RetTy->getContext(), MinBWs[I]);
  VectorTy = ToVectorTy(RetTy, VF);
  auto SE = PSE.getSE();

  // TODO: We need to estimate the cost of intrinsic calls.
  switch (I->getOpcode()) {
  case Instruction::GetElementPtr:
    // We mark this instruction as zero-cost because the cost of GEPs in
    // vectorized code depends on whether the corresponding memory instruction
    // is scalarized or not. Therefore, we handle GEPs with the memory
    // instruction cost.
    return 0;
  case Instruction::Br: {
    return TTI.getCFInstrCost(I->getOpcode());
  }
  case Instruction::PHI: {
    auto *Phi = cast<PHINode>(I);

    // First-order recurrences are replaced by vector shuffles inside the loop.
    if (VF > 1 && Legal->isFirstOrderRecurrence(Phi))
      return TTI.getShuffleCost(TargetTransformInfo::SK_ExtractSubvector,
                                VectorTy, VF - 1, VectorTy);

    // TODO: IF-converted IFs become selects.
    return 0;
  }
  case Instruction::UDiv:
  case Instruction::SDiv:
  case Instruction::URem:
  case Instruction::SRem:
    // If we have a predicated instruction, it may not be executed for each
    // vector lane. Get the scalarization cost and scale this amount by the
    // probability of executing the predicated block. If the instruction is not
    // predicated, we fall through to the next case.
    if (VF > 1 && Legal->isScalarWithPredication(I)) {
      unsigned Cost = 0;

      // These instructions have a non-void type, so account for the phi nodes
      // that we will create. This cost is likely to be zero. The phi node
      // cost, if any, should be scaled by the block probability because it
      // models a copy at the end of each predicated block.
      Cost += VF * TTI.getCFInstrCost(Instruction::PHI);

      // The cost of the non-predicated instruction.
      Cost += VF * TTI.getArithmeticInstrCost(I->getOpcode(), RetTy);

      // The cost of insertelement and extractelement instructions needed for
      // scalarization.
      Cost += getScalarizationOverhead(I, VF, TTI);

      // Scale the cost by the probability of executing the predicated blocks.
      // This assumes the predicated block for each vector lane is equally
      // likely.
      return Cost / getReciprocalPredBlockProb();
    }
  case Instruction::Add:
  case Instruction::FAdd:
  case Instruction::Sub:
  case Instruction::FSub:
  case Instruction::Mul:
  case Instruction::FMul:
  case Instruction::FDiv:
  case Instruction::FRem:
  case Instruction::Shl:
  case Instruction::LShr:
  case Instruction::AShr:
  case Instruction::And:
  case Instruction::Or:
  case Instruction::Xor: {
    // Since we will replace the stride by 1 the multiplication should go away.
    if (I->getOpcode() == Instruction::Mul && isStrideMul(I, Legal))
      return 0;
    // Certain instructions can be cheaper to vectorize if they have a constant
    // second vector operand. One example of this are shifts on x86.
    TargetTransformInfo::OperandValueKind Op1VK =
        TargetTransformInfo::OK_AnyValue;
    TargetTransformInfo::OperandValueKind Op2VK =
        TargetTransformInfo::OK_AnyValue;
    TargetTransformInfo::OperandValueProperties Op1VP =
        TargetTransformInfo::OP_None;
    TargetTransformInfo::OperandValueProperties Op2VP =
        TargetTransformInfo::OP_None;
    Value *Op2 = I->getOperand(1);

    // Check for a splat or for a non uniform vector of constants.
    if (isa<ConstantInt>(Op2)) {
      ConstantInt *CInt = cast<ConstantInt>(Op2);
      if (CInt && CInt->getValue().isPowerOf2())
        Op2VP = TargetTransformInfo::OP_PowerOf2;
      Op2VK = TargetTransformInfo::OK_UniformConstantValue;
    } else if (isa<ConstantVector>(Op2) || isa<ConstantDataVector>(Op2)) {
      Op2VK = TargetTransformInfo::OK_NonUniformConstantValue;
      Constant *SplatValue = cast<Constant>(Op2)->getSplatValue();
      if (SplatValue) {
        ConstantInt *CInt = dyn_cast<ConstantInt>(SplatValue);
        if (CInt && CInt->getValue().isPowerOf2())
          Op2VP = TargetTransformInfo::OP_PowerOf2;
        Op2VK = TargetTransformInfo::OK_UniformConstantValue;
      }
    } else if (Legal->isUniform(Op2)) {
      Op2VK = TargetTransformInfo::OK_UniformValue;
    }

    return TTI.getArithmeticInstrCost(I->getOpcode(), VectorTy, Op1VK, Op2VK,
                                      Op1VP, Op2VP);
  }
  case Instruction::Select: {
    SelectInst *SI = cast<SelectInst>(I);
    const SCEV *CondSCEV = SE->getSCEV(SI->getCondition());
    bool ScalarCond = (SE->isLoopInvariant(CondSCEV, TheLoop));
    Type *CondTy = SI->getCondition()->getType();
    if (!ScalarCond)
      CondTy = VectorType::get(CondTy, VF);

    return TTI.getCmpSelInstrCost(I->getOpcode(), VectorTy, CondTy);
  }
  case Instruction::ICmp:
  case Instruction::FCmp: {
    Type *ValTy = I->getOperand(0)->getType();
    Instruction *Op0AsInstruction = dyn_cast<Instruction>(I->getOperand(0));
    auto It = MinBWs.find(Op0AsInstruction);
    if (VF > 1 && It != MinBWs.end())
      ValTy = IntegerType::get(ValTy->getContext(), It->second);
    VectorTy = ToVectorTy(ValTy, VF);
    return TTI.getCmpSelInstrCost(I->getOpcode(), VectorTy);
  }
  case Instruction::Store:
  case Instruction::Load: {
    StoreInst *SI = dyn_cast<StoreInst>(I);
    LoadInst *LI = dyn_cast<LoadInst>(I);
    Type *ValTy = (SI ? SI->getValueOperand()->getType() : LI->getType());
    VectorTy = ToVectorTy(ValTy, VF);

    unsigned Alignment = SI ? SI->getAlignment() : LI->getAlignment();
    unsigned AS =
        SI ? SI->getPointerAddressSpace() : LI->getPointerAddressSpace();
    Value *Ptr = getPointerOperand(I);
    // We add the cost of address computation here instead of with the gep
    // instruction because only here we know whether the operation is
    // scalarized.
    if (VF == 1)
      return TTI.getAddressComputationCost(VectorTy) +
             TTI.getMemoryOpCost(I->getOpcode(), VectorTy, Alignment, AS);

    if (LI && Legal->isUniform(Ptr)) {
      // Scalar load + broadcast
      unsigned Cost = TTI.getAddressComputationCost(ValTy->getScalarType());
      Cost += TTI.getMemoryOpCost(I->getOpcode(), ValTy->getScalarType(),
                                  Alignment, AS);
      return Cost +
             TTI.getShuffleCost(TargetTransformInfo::SK_Broadcast, ValTy);
    }

    // For an interleaved access, calculate the total cost of the whole
    // interleave group.
    if (Legal->isAccessInterleaved(I)) {
      auto Group = Legal->getInterleavedAccessGroup(I);
      assert(Group && "Fail to get an interleaved access group.");

      // Only calculate the cost once at the insert position.
      if (Group->getInsertPos() != I)
        return 0;

      unsigned InterleaveFactor = Group->getFactor();
      Type *WideVecTy =
          VectorType::get(VectorTy->getVectorElementType(),
                          VectorTy->getVectorNumElements() * InterleaveFactor);

      // Holds the indices of existing members in an interleaved load group.
      // An interleaved store group doesn't need this as it doesn't allow gaps.
      SmallVector<unsigned, 4> Indices;
      if (LI) {
        for (unsigned i = 0; i < InterleaveFactor; i++)
          if (Group->getMember(i))
            Indices.push_back(i);
      }

      // Calculate the cost of the whole interleaved group.
      unsigned Cost = TTI.getInterleavedMemoryOpCost(
          I->getOpcode(), WideVecTy, Group->getFactor(), Indices,
          Group->getAlignment(), AS);

      if (Group->isReverse())
        Cost +=
            Group->getNumMembers() *
            TTI.getShuffleCost(TargetTransformInfo::SK_Reverse, VectorTy, 0);

      // FIXME: The interleaved load group with a huge gap could be even more
      // expensive than scalar operations. Then we could ignore such group and
      // use scalar operations instead.
      return Cost;
    }

    // Check if the memory instruction will be scalarized.
    if (Legal->memoryInstructionMustBeScalarized(I, VF)) {
      unsigned Cost = 0;
      Type *PtrTy = ToVectorTy(Ptr->getType(), VF);

      // True if the memory instruction's address computation is complex.
      bool IsComplexComputation =
          isLikelyComplexAddressComputation(Ptr, Legal, SE, TheLoop);

      // Get the cost of the scalar memory instruction and address computation.
      Cost += VF * TTI.getAddressComputationCost(PtrTy, IsComplexComputation);
      Cost += VF *
              TTI.getMemoryOpCost(I->getOpcode(), ValTy->getScalarType(),
                                  Alignment, AS);

      // Get the overhead of the extractelement and insertelement instructions
      // we might create due to scalarization.
      Cost += getScalarizationOverhead(I, VF, TTI);

      // If we have a predicated store, it may not be executed for each vector
      // lane. Scale the cost by the probability of executing the predicated
      // block.
      if (Legal->isScalarWithPredication(I))
        Cost /= getReciprocalPredBlockProb();

      return Cost;
    }

    // Determine if the pointer operand of the access is either consecutive or
    // reverse consecutive.
    int ConsecutiveStride = Legal->isConsecutivePtr(Ptr);
    bool Reverse = ConsecutiveStride < 0;

    // Determine if either a gather or scatter operation is legal.
    bool UseGatherOrScatter =
        !ConsecutiveStride && Legal->isLegalGatherOrScatter(I);

    unsigned Cost = TTI.getAddressComputationCost(VectorTy);
    if (UseGatherOrScatter) {
      assert(ConsecutiveStride == 0 &&
             "Gather/Scatter are not used for consecutive stride");
      return Cost +
             TTI.getGatherScatterOpCost(I->getOpcode(), VectorTy, Ptr,
                                        Legal->isMaskRequired(I), Alignment);
    }
    // Wide load/stores.
    if (Legal->isMaskRequired(I))
      Cost +=
          TTI.getMaskedMemoryOpCost(I->getOpcode(), VectorTy, Alignment, AS);
    else
      Cost += TTI.getMemoryOpCost(I->getOpcode(), VectorTy, Alignment, AS);

    if (Reverse)
      Cost += TTI.getShuffleCost(TargetTransformInfo::SK_Reverse, VectorTy, 0);
    return Cost;
  }
  case Instruction::ZExt:
  case Instruction::SExt:
  case Instruction::FPToUI:
  case Instruction::FPToSI:
  case Instruction::FPExt:
  case Instruction::PtrToInt:
  case Instruction::IntToPtr:
  case Instruction::SIToFP:
  case Instruction::UIToFP:
  case Instruction::Trunc:
  case Instruction::FPTrunc:
  case Instruction::BitCast: {
    // We optimize the truncation of induction variable.
    // The cost of these is the same as the scalar operation.
    if (I->getOpcode() == Instruction::Trunc &&
        Legal->isInductionVariable(I->getOperand(0)))
      return TTI.getCastInstrCost(I->getOpcode(), I->getType(),
                                  I->getOperand(0)->getType());

    Type *SrcScalarTy = I->getOperand(0)->getType();
    Type *SrcVecTy = ToVectorTy(SrcScalarTy, VF);
    if (VF > 1 && MinBWs.count(I)) {
      // This cast is going to be shrunk. This may remove the cast or it might
      // turn it into slightly different cast. For example, if MinBW == 16,
      // "zext i8 %1 to i32" becomes "zext i8 %1 to i16".
      //
      // Calculate the modified src and dest types.
      Type *MinVecTy = VectorTy;
      if (I->getOpcode() == Instruction::Trunc) {
        SrcVecTy = smallestIntegerVectorType(SrcVecTy, MinVecTy);
        VectorTy =
            largestIntegerVectorType(ToVectorTy(I->getType(), VF), MinVecTy);
      } else if (I->getOpcode() == Instruction::ZExt ||
                 I->getOpcode() == Instruction::SExt) {
        SrcVecTy = largestIntegerVectorType(SrcVecTy, MinVecTy);
        VectorTy =
            smallestIntegerVectorType(ToVectorTy(I->getType(), VF), MinVecTy);
      }
    }

    return TTI.getCastInstrCost(I->getOpcode(), VectorTy, SrcVecTy);
  }
  case Instruction::Call: {
    bool NeedToScalarize;
    CallInst *CI = cast<CallInst>(I);
    unsigned CallCost = getVectorCallCost(CI, VF, TTI, TLI, NeedToScalarize);
    if (getVectorIntrinsicIDForCall(CI, TLI))
      return std::min(CallCost, getVectorIntrinsicCost(CI, VF, TTI, TLI));
    return CallCost;
  }
  default:
    // The cost of executing VF copies of the scalar instruction. This opcode
    // is unknown. Assume that it is the same as 'mul'.
    return VF * TTI.getArithmeticInstrCost(Instruction::Mul, VectorTy) +
           getScalarizationOverhead(I, VF, TTI);
  } // end of switch.
}

char LoopVectorize::ID = 0;
static const char lv_name[] = "Loop Vectorization";
INITIALIZE_PASS_BEGIN(LoopVectorize, LV_NAME, lv_name, false, false)
INITIALIZE_PASS_DEPENDENCY(TargetTransformInfoWrapperPass)
INITIALIZE_PASS_DEPENDENCY(BasicAAWrapperPass)
INITIALIZE_PASS_DEPENDENCY(AAResultsWrapperPass)
INITIALIZE_PASS_DEPENDENCY(GlobalsAAWrapperPass)
INITIALIZE_PASS_DEPENDENCY(AssumptionCacheTracker)
INITIALIZE_PASS_DEPENDENCY(BlockFrequencyInfoWrapperPass)
INITIALIZE_PASS_DEPENDENCY(DominatorTreeWrapperPass)
INITIALIZE_PASS_DEPENDENCY(ScalarEvolutionWrapperPass)
INITIALIZE_PASS_DEPENDENCY(LCSSAWrapperPass)
INITIALIZE_PASS_DEPENDENCY(LoopInfoWrapperPass)
INITIALIZE_PASS_DEPENDENCY(LoopSimplify)
INITIALIZE_PASS_DEPENDENCY(LoopAccessLegacyAnalysis)
INITIALIZE_PASS_DEPENDENCY(DemandedBitsWrapperPass)
INITIALIZE_PASS_DEPENDENCY(OptimizationRemarkEmitterWrapperPass)
INITIALIZE_PASS_END(LoopVectorize, LV_NAME, lv_name, false, false)

namespace llvm {
Pass *createLoopVectorizePass(bool NoUnrolling, bool AlwaysVectorize) {
  return new LoopVectorize(NoUnrolling, AlwaysVectorize);
}
}

bool LoopVectorizationCostModel::isConsecutiveLoadOrStore(Instruction *Inst) {

  // Check if the pointer operand of a load or store instruction is
  // consecutive.
  if (auto *Ptr = getPointerOperand(Inst))
    return Legal->isConsecutivePtr(Ptr);
  return false;
}

void LoopVectorizationCostModel::collectValuesToIgnore() {
  // Ignore ephemeral values.
  CodeMetrics::collectEphemeralValues(TheLoop, AC, ValuesToIgnore);

  // Ignore type-promoting instructions we identified during reduction
  // detection.
  for (auto &Reduction : *Legal->getReductionVars()) {
    RecurrenceDescriptor &RedDes = Reduction.second;
    SmallPtrSetImpl<Instruction *> &Casts = RedDes.getCastInsts();
    VecValuesToIgnore.insert(Casts.begin(), Casts.end());
  }

  // Insert values known to be scalar into VecValuesToIgnore.
  for (auto *BB : TheLoop->getBlocks())
    for (auto &I : *BB)
      if (Legal->isScalarAfterVectorization(&I))
        VecValuesToIgnore.insert(&I);
}

void InnerLoopUnroller::scalarizeInstruction(Instruction *Instr,
                                             bool IfPredicateInstr) {
  assert(!Instr->getType()->isAggregateType() && "Can't handle vectors");
  // Holds vector parameters or scalars, in case of uniform vals.
  SmallVector<VectorParts, 4> Params;

  setDebugLocFromInst(Builder, Instr);

  // Does this instruction return a value ?
  bool IsVoidRetTy = Instr->getType()->isVoidTy();

  // Initialize a new scalar map entry.
  ScalarParts Entry(UF);

  VectorParts Cond;
  if (IfPredicateInstr)
    Cond = createBlockInMask(Instr->getParent());

  // For each vector unroll 'part':
  for (unsigned Part = 0; Part < UF; ++Part) {
    Entry[Part].resize(1);
    // For each scalar that we create:

    // Start an "if (pred) a[i] = ..." block.
    Value *Cmp = nullptr;
    if (IfPredicateInstr) {
      if (Cond[Part]->getType()->isVectorTy())
        Cond[Part] =
            Builder.CreateExtractElement(Cond[Part], Builder.getInt32(0));
      Cmp = Builder.CreateICmp(ICmpInst::ICMP_EQ, Cond[Part],
                               ConstantInt::get(Cond[Part]->getType(), 1));
    }

    Instruction *Cloned = Instr->clone();
    if (!IsVoidRetTy)
      Cloned->setName(Instr->getName() + ".cloned");

    // Replace the operands of the cloned instructions with their scalar
    // equivalents in the new loop.
    for (unsigned op = 0, e = Instr->getNumOperands(); op != e; ++op) {
      auto *NewOp = getScalarValue(Instr->getOperand(op), Part, 0);
      Cloned->setOperand(op, NewOp);
    }

    // Place the cloned scalar in the new loop.
    Builder.Insert(Cloned);

    // Add the cloned scalar to the scalar map entry.
    Entry[Part][0] = Cloned;

    // If we just cloned a new assumption, add it the assumption cache.
    if (auto *II = dyn_cast<IntrinsicInst>(Cloned))
      if (II->getIntrinsicID() == Intrinsic::assume)
        AC->registerAssumption(II);

    // End if-block.
    if (IfPredicateInstr)
      PredicatedInstructions.push_back(std::make_pair(Cloned, Cmp));
  }
  VectorLoopValueMap.initScalar(Instr, Entry);
}

void InnerLoopUnroller::vectorizeMemoryInstruction(Instruction *Instr) {
  auto *SI = dyn_cast<StoreInst>(Instr);
  bool IfPredicateInstr = (SI && Legal->blockNeedsPredication(SI->getParent()));

  return scalarizeInstruction(Instr, IfPredicateInstr);
}

Value *InnerLoopUnroller::reverseVector(Value *Vec) { return Vec; }

Value *InnerLoopUnroller::getBroadcastInstrs(Value *V) { return V; }

Value *InnerLoopUnroller::getStepVector(Value *Val, int StartIdx, Value *Step,
                                        Instruction::BinaryOps BinOp) {
  // When unrolling and the VF is 1, we only need to add a simple scalar.
  Type *Ty = Val->getType();
  assert(!Ty->isVectorTy() && "Val must be a scalar");

  if (Ty->isFloatingPointTy()) {
    Constant *C = ConstantFP::get(Ty, (double)StartIdx);

    // Floating point operations had to be 'fast' to enable the unrolling.
    Value *MulOp = addFastMathFlag(Builder.CreateFMul(C, Step));
    return addFastMathFlag(Builder.CreateBinOp(BinOp, Val, MulOp));
  }
  Constant *C = ConstantInt::get(Ty, StartIdx);
  return Builder.CreateAdd(Val, Builder.CreateMul(C, Step), "induction");
}

static void AddRuntimeUnrollDisableMetaData(Loop *L) {
  SmallVector<Metadata *, 4> MDs;
  // Reserve first location for self reference to the LoopID metadata node.
  MDs.push_back(nullptr);
  bool IsUnrollMetadata = false;
  MDNode *LoopID = L->getLoopID();
  if (LoopID) {
    // First find existing loop unrolling disable metadata.
    for (unsigned i = 1, ie = LoopID->getNumOperands(); i < ie; ++i) {
      auto *MD = dyn_cast<MDNode>(LoopID->getOperand(i));
      if (MD) {
        const auto *S = dyn_cast<MDString>(MD->getOperand(0));
        IsUnrollMetadata =
            S && S->getString().startswith("llvm.loop.unroll.disable");
      }
      MDs.push_back(LoopID->getOperand(i));
    }
  }

  if (!IsUnrollMetadata) {
    // Add runtime unroll disable metadata.
    LLVMContext &Context = L->getHeader()->getContext();
    SmallVector<Metadata *, 1> DisableOperands;
    DisableOperands.push_back(
        MDString::get(Context, "llvm.loop.unroll.runtime.disable"));
    MDNode *DisableNode = MDNode::get(Context, DisableOperands);
    MDs.push_back(DisableNode);
    MDNode *NewLoopID = MDNode::get(Context, MDs);
    // Set operand 0 to refer to the loop id itself.
    NewLoopID->replaceOperandWith(0, NewLoopID);
    L->setLoopID(NewLoopID);
  }
}

bool LoopVectorizePass::processLoop(Loop *L) {
  assert(L->empty() && "Only process inner loops.");

#ifndef NDEBUG
  const std::string DebugLocStr = getDebugLocString(L);
#endif /* NDEBUG */

  DEBUG(dbgs() << "\nLV: Checking a loop in \""
               << L->getHeader()->getParent()->getName() << "\" from "
               << DebugLocStr << "\n");

  LoopVectorizeHints Hints(L, DisableUnrolling, *ORE);

  DEBUG(dbgs() << "LV: Loop hints:"
               << " force="
               << (Hints.getForce() == LoopVectorizeHints::FK_Disabled
                       ? "disabled"
                       : (Hints.getForce() == LoopVectorizeHints::FK_Enabled
                              ? "enabled"
                              : "?"))
               << " width=" << Hints.getWidth()
               << " unroll=" << Hints.getInterleave() << "\n");

  // Function containing loop
  Function *F = L->getHeader()->getParent();

  // Looking at the diagnostic output is the only way to determine if a loop
  // was vectorized (other than looking at the IR or machine code), so it
  // is important to generate an optimization remark for each loop. Most of
  // these messages are generated as OptimizationRemarkAnalysis. Remarks
  // generated as OptimizationRemark and OptimizationRemarkMissed are
  // less verbose reporting vectorized loops and unvectorized loops that may
  // benefit from vectorization, respectively.

  if (!Hints.allowVectorization(F, L, AlwaysVectorize)) {
    DEBUG(dbgs() << "LV: Loop hints prevent vectorization.\n");
    return false;
  }

  // Check the loop for a trip count threshold:
  // do not vectorize loops with a tiny trip count.
  const unsigned TC = SE->getSmallConstantTripCount(L);
  if (TC > 0u && TC < TinyTripCountVectorThreshold) {
    DEBUG(dbgs() << "LV: Found a loop with a very small trip count. "
                 << "This loop is not worth vectorizing.");
    if (Hints.getForce() == LoopVectorizeHints::FK_Enabled)
      DEBUG(dbgs() << " But vectorizing was explicitly forced.\n");
    else {
      DEBUG(dbgs() << "\n");
      ORE->emit(createMissedAnalysis(Hints.vectorizeAnalysisPassName(),
                                     "NotBeneficial", L)
                << "vectorization is not beneficial "
                   "and is not explicitly forced");
      return false;
    }
  }

  PredicatedScalarEvolution PSE(*SE, *L);

  // Check if it is legal to vectorize the loop.
  LoopVectorizationRequirements Requirements(*ORE);
  LoopVectorizationLegality LVL(L, PSE, DT, TLI, AA, F, TTI, GetLAA, LI, ORE,
                                &Requirements, &Hints);
  if (!LVL.canVectorize()) {
    DEBUG(dbgs() << "LV: Not vectorizing: Cannot prove legality.\n");
    emitMissedWarning(F, L, Hints, ORE);
    return false;
  }

  // Use the cost model.
  LoopVectorizationCostModel CM(L, PSE, LI, &LVL, *TTI, TLI, DB, AC, ORE, F,
                                &Hints);
  CM.collectValuesToIgnore();

  // Check the function attributes to find out if this function should be
  // optimized for size.
  bool OptForSize =
      Hints.getForce() != LoopVectorizeHints::FK_Enabled && F->optForSize();

  // Compute the weighted frequency of this loop being executed and see if it
  // is less than 20% of the function entry baseline frequency. Note that we
  // always have a canonical loop here because we think we *can* vectorize.
  // FIXME: This is hidden behind a flag due to pervasive problems with
  // exactly what block frequency models.
  if (LoopVectorizeWithBlockFrequency) {
    BlockFrequency LoopEntryFreq = BFI->getBlockFreq(L->getLoopPreheader());
    if (Hints.getForce() != LoopVectorizeHints::FK_Enabled &&
        LoopEntryFreq < ColdEntryFreq)
      OptForSize = true;
  }

  // Check the function attributes to see if implicit floats are allowed.
  // FIXME: This check doesn't seem possibly correct -- what if the loop is
  // an integer loop and the vector instructions selected are purely integer
  // vector instructions?
  if (F->hasFnAttribute(Attribute::NoImplicitFloat)) {
    DEBUG(dbgs() << "LV: Can't vectorize when the NoImplicitFloat"
                    "attribute is used.\n");
    ORE->emit(createMissedAnalysis(Hints.vectorizeAnalysisPassName(),
                                   "NoImplicitFloat", L)
              << "loop not vectorized due to NoImplicitFloat attribute");
    emitMissedWarning(F, L, Hints, ORE);
    return false;
  }

  // Check if the target supports potentially unsafe FP vectorization.
  // FIXME: Add a check for the type of safety issue (denormal, signaling)
  // for the target we're vectorizing for, to make sure none of the
  // additional fp-math flags can help.
  if (Hints.isPotentiallyUnsafe() &&
      TTI->isFPVectorizationPotentiallyUnsafe()) {
    DEBUG(dbgs() << "LV: Potentially unsafe FP op prevents vectorization.\n");
    ORE->emit(
        createMissedAnalysis(Hints.vectorizeAnalysisPassName(), "UnsafeFP", L)
        << "loop not vectorized due to unsafe FP support.");
    emitMissedWarning(F, L, Hints, ORE);
    return false;
  }

  // Select the optimal vectorization factor.
  const LoopVectorizationCostModel::VectorizationFactor VF =
      CM.selectVectorizationFactor(OptForSize);

  // Select the interleave count.
  unsigned IC = CM.selectInterleaveCount(OptForSize, VF.Width, VF.Cost);

  // Get user interleave count.
  unsigned UserIC = Hints.getInterleave();

  // Identify the diagnostic messages that should be produced.
  std::pair<StringRef, std::string> VecDiagMsg, IntDiagMsg;
  bool VectorizeLoop = true, InterleaveLoop = true;
  if (Requirements.doesNotMeet(F, L, Hints)) {
    DEBUG(dbgs() << "LV: Not vectorizing: loop did not meet vectorization "
                    "requirements.\n");
    emitMissedWarning(F, L, Hints, ORE);
    return false;
  }

  if (VF.Width == 1) {
    DEBUG(dbgs() << "LV: Vectorization is possible but not beneficial.\n");
    VecDiagMsg = std::make_pair(
        "VectorizationNotBeneficial",
        "the cost-model indicates that vectorization is not beneficial");
    VectorizeLoop = false;
  }

  if (IC == 1 && UserIC <= 1) {
    // Tell the user interleaving is not beneficial.
    DEBUG(dbgs() << "LV: Interleaving is not beneficial.\n");
    IntDiagMsg = std::make_pair(
        "InterleavingNotBeneficial",
        "the cost-model indicates that interleaving is not beneficial");
    InterleaveLoop = false;
    if (UserIC == 1) {
      IntDiagMsg.first = "InterleavingNotBeneficialAndDisabled";
      IntDiagMsg.second +=
          " and is explicitly disabled or interleave count is set to 1";
    }
  } else if (IC > 1 && UserIC == 1) {
    // Tell the user interleaving is beneficial, but it explicitly disabled.
    DEBUG(dbgs()
          << "LV: Interleaving is beneficial but is explicitly disabled.");
    IntDiagMsg = std::make_pair(
        "InterleavingBeneficialButDisabled",
        "the cost-model indicates that interleaving is beneficial "
        "but is explicitly disabled or interleave count is set to 1");
    InterleaveLoop = false;
  }

  // Override IC if user provided an interleave count.
  IC = UserIC > 0 ? UserIC : IC;

  // Emit diagnostic messages, if any.
  const char *VAPassName = Hints.vectorizeAnalysisPassName();
  if (!VectorizeLoop && !InterleaveLoop) {
    // Do not vectorize or interleaving the loop.
    ORE->emit(OptimizationRemarkAnalysis(VAPassName, VecDiagMsg.first,
                                         L->getStartLoc(), L->getHeader())
              << VecDiagMsg.second);
    ORE->emit(OptimizationRemarkAnalysis(LV_NAME, IntDiagMsg.first,
                                         L->getStartLoc(), L->getHeader())
              << IntDiagMsg.second);
    return false;
  } else if (!VectorizeLoop && InterleaveLoop) {
    DEBUG(dbgs() << "LV: Interleave Count is " << IC << '\n');
    ORE->emit(OptimizationRemarkAnalysis(VAPassName, VecDiagMsg.first,
                                         L->getStartLoc(), L->getHeader())
              << VecDiagMsg.second);
  } else if (VectorizeLoop && !InterleaveLoop) {
    DEBUG(dbgs() << "LV: Found a vectorizable loop (" << VF.Width << ") in "
                 << DebugLocStr << '\n');
    ORE->emit(OptimizationRemarkAnalysis(LV_NAME, IntDiagMsg.first,
                                         L->getStartLoc(), L->getHeader())
              << IntDiagMsg.second);
  } else if (VectorizeLoop && InterleaveLoop) {
    DEBUG(dbgs() << "LV: Found a vectorizable loop (" << VF.Width << ") in "
                 << DebugLocStr << '\n');
    DEBUG(dbgs() << "LV: Interleave Count is " << IC << '\n');
  }

  using namespace ore;
  if (!VectorizeLoop) {
    assert(IC > 1 && "interleave count should not be 1 or 0");
    // If we decided that it is not legal to vectorize the loop, then
    // interleave it.
    InnerLoopUnroller Unroller(L, PSE, LI, DT, TLI, TTI, AC, ORE, IC, &LVL,
                               &CM);
    Unroller.vectorize();

    ORE->emit(OptimizationRemark(LV_NAME, "Interleaved", L->getStartLoc(),
                                 L->getHeader())
              << "interleaved loop (interleaved count: "
              << NV("InterleaveCount", IC) << ")");
  } else {
    // If we decided that it is *legal* to vectorize the loop, then do it.
    InnerLoopVectorizer LB(L, PSE, LI, DT, TLI, TTI, AC, ORE, VF.Width, IC,
                           &LVL, &CM);
    LB.vectorize();
    ++LoopsVectorized;

    // Add metadata to disable runtime unrolling a scalar loop when there are
    // no runtime checks about strides and memory. A scalar loop that is
    // rarely used is not worth unrolling.
    if (!LB.areSafetyChecksAdded())
      AddRuntimeUnrollDisableMetaData(L);

    // Report the vectorization decision.
    ORE->emit(OptimizationRemark(LV_NAME, "Vectorized", L->getStartLoc(),
                                 L->getHeader())
              << "vectorized loop (vectorization width: "
              << NV("VectorizationFactor", VF.Width)
              << ", interleaved count: " << NV("InterleaveCount", IC) << ")");
  }

  // Mark the loop as already vectorized to avoid vectorizing again.
  Hints.setAlreadyVectorized();

  DEBUG(verifyFunction(*L->getHeader()->getParent()));
  return true;
}

bool LoopVectorizePass::runImpl(
    Function &F, ScalarEvolution &SE_, LoopInfo &LI_, TargetTransformInfo &TTI_,
    DominatorTree &DT_, BlockFrequencyInfo &BFI_, TargetLibraryInfo *TLI_,
    DemandedBits &DB_, AliasAnalysis &AA_, AssumptionCache &AC_,
    std::function<const LoopAccessInfo &(Loop &)> &GetLAA_,
    OptimizationRemarkEmitter &ORE_) {

  SE = &SE_;
  LI = &LI_;
  TTI = &TTI_;
  DT = &DT_;
  BFI = &BFI_;
  TLI = TLI_;
  AA = &AA_;
  AC = &AC_;
  GetLAA = &GetLAA_;
  DB = &DB_;
  ORE = &ORE_;

  // Compute some weights outside of the loop over the loops. Compute this
  // using a BranchProbability to re-use its scaling math.
  const BranchProbability ColdProb(1, 5); // 20%
  ColdEntryFreq = BlockFrequency(BFI->getEntryFreq()) * ColdProb;

  // Don't attempt if
  // 1. the target claims to have no vector registers, and
  // 2. interleaving won't help ILP.
  //
  // The second condition is necessary because, even if the target has no
  // vector registers, loop vectorization may still enable scalar
  // interleaving.
  if (!TTI->getNumberOfRegisters(true) && TTI->getMaxInterleaveFactor(1) < 2)
    return false;

  // Build up a worklist of inner-loops to vectorize. This is necessary as
  // the act of vectorizing or partially unrolling a loop creates new loops
  // and can invalidate iterators across the loops.
  SmallVector<Loop *, 8> Worklist;

  for (Loop *L : *LI)
    addAcyclicInnerLoop(*L, Worklist);

  LoopsAnalyzed += Worklist.size();

  // Now walk the identified inner loops.
  bool Changed = false;
  while (!Worklist.empty())
    Changed |= processLoop(Worklist.pop_back_val());

  // Process each loop nest in the function.
  return Changed;

}


PreservedAnalyses LoopVectorizePass::run(Function &F,
                                         FunctionAnalysisManager &AM) {
    auto &SE = AM.getResult<ScalarEvolutionAnalysis>(F);
    auto &LI = AM.getResult<LoopAnalysis>(F);
    auto &TTI = AM.getResult<TargetIRAnalysis>(F);
    auto &DT = AM.getResult<DominatorTreeAnalysis>(F);
    auto &BFI = AM.getResult<BlockFrequencyAnalysis>(F);
    auto *TLI = AM.getCachedResult<TargetLibraryAnalysis>(F);
    auto &AA = AM.getResult<AAManager>(F);
    auto &AC = AM.getResult<AssumptionAnalysis>(F);
    auto &DB = AM.getResult<DemandedBitsAnalysis>(F);
    auto &ORE = AM.getResult<OptimizationRemarkEmitterAnalysis>(F);

    auto &LAM = AM.getResult<LoopAnalysisManagerFunctionProxy>(F).getManager();
    std::function<const LoopAccessInfo &(Loop &)> GetLAA =
        [&](Loop &L) -> const LoopAccessInfo & {
      return LAM.getResult<LoopAccessAnalysis>(L);
    };
    bool Changed =
        runImpl(F, SE, LI, TTI, DT, BFI, TLI, DB, AA, AC, GetLAA, ORE);
    if (!Changed)
      return PreservedAnalyses::all();
    PreservedAnalyses PA;
    PA.preserve<LoopAnalysis>();
    PA.preserve<DominatorTreeAnalysis>();
    PA.preserve<BasicAA>();
    PA.preserve<GlobalsAA>();
    return PA;
}<|MERGE_RESOLUTION|>--- conflicted
+++ resolved
@@ -437,12 +437,10 @@
   /// See PR14725.
   void fixLCSSAPHIs();
 
-<<<<<<< HEAD
   /// Predicate conditional stores on their respective conditions.
-  void predicateStores();
+//  void predicateStores();
 
   /// Shrinks vector element sizes based on information in "MinBWs".
-=======
   /// Iteratively sink the scalarized operands of a predicated instruction into
   /// the block that was created for it.
   void sinkScalarOperands(Instruction *PredInst);
@@ -457,7 +455,6 @@
 
   /// Shrinks vector element sizes to the smallest bitwidth they can be legally
   /// represented as.
->>>>>>> c3bdfe57
   void truncateToMinimalBitwidths();
 
   /// A helper function that computes the predicate of the block BB, assuming
@@ -4248,10 +4245,8 @@
   }
 }
 
-<<<<<<< HEAD
-void InnerLoopVectorizer::predicateStores() {
-  for (auto KV : PredicatedStores) {
-=======
+
+
 void InnerLoopVectorizer::collectTriviallyDeadInstructions() {
   BasicBlock *Latch = OrigLoop->getLoopLatch();
 
@@ -4340,6 +4335,7 @@
     }
   } while (Changed);
 }
+
 
 void InnerLoopVectorizer::predicateInstructions() {
 
@@ -4418,7 +4414,6 @@
   //  %predphi = select <2 x i1> %8, <2 x i32> %20, <2 x i32> %5
 
   for (auto KV : PredicatedInstructions) {
->>>>>>> c3bdfe57
     BasicBlock::iterator I(KV.first);
     BasicBlock *Head = I->getParent();
     auto *BB = SplitBlock(Head, &*std::next(I), DT, LI);
