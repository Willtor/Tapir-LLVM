--- conflicted
+++ resolved
@@ -475,13 +475,10 @@
     bool ParseTerminatePad(Instruction *&Inst, PerFunctionState &PFS);
     bool ParseCleanupPad(Instruction *&Inst, PerFunctionState &PFS);
     bool ParseCatchEndPad(Instruction *&Inst, PerFunctionState &PFS);
-<<<<<<< HEAD
+    bool ParseCleanupEndPad(Instruction *&Inst, PerFunctionState &PFS);
     bool ParseDetach(Instruction *&Inst, PerFunctionState &PFS);
     bool ParseReattach(Instruction *&Inst, PerFunctionState &PFS);
     bool ParseSync(Instruction *&Inst, PerFunctionState &PFS);
-=======
-    bool ParseCleanupEndPad(Instruction *&Inst, PerFunctionState &PFS);
->>>>>>> 2354b37a
 
     bool ParseArithmetic(Instruction *&I, PerFunctionState &PFS, unsigned Opc,
                          unsigned OperandType);
