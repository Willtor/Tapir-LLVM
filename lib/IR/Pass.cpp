--- conflicted
+++ resolved
@@ -146,12 +146,6 @@
   return PMT_FunctionPassManager;
 }
 
-<<<<<<< HEAD
-bool FunctionPass::skipOptnoneFunction(const Function &F) const {
-  if (F.hasFnAttribute(Attribute::OptimizeNone) || F.hasFnAttribute(Attribute::DisableOpts)) {
-    DEBUG(dbgs() << "Skipping pass '" << getPassName()
-          << "' on function " << F.getName() << "\n");
-=======
 bool FunctionPass::skipFunction(const Function &F) const {
   if (!F.getContext().getOptBisect().shouldRunPass(this, F))
     return true;
@@ -159,7 +153,6 @@
   if (F.hasFnAttribute(Attribute::OptimizeNone)) {
     DEBUG(dbgs() << "Skipping pass '" << getPassName() << "' on function "
                  << F.getName() << "\n");
->>>>>>> 7177ff55
     return true;
   }
   return false;
@@ -186,15 +179,11 @@
 
 bool BasicBlockPass::skipBasicBlock(const BasicBlock &BB) const {
   const Function *F = BB.getParent();
-<<<<<<< HEAD
-  if (F && (F->hasFnAttribute(Attribute::OptimizeNone) || F->hasFnAttribute(Attribute::DisableOpts))) {
-=======
   if (!F)
     return false;
   if (!F->getContext().getOptBisect().shouldRunPass(this, BB))
     return true;
   if (F->hasFnAttribute(Attribute::OptimizeNone)) {
->>>>>>> 7177ff55
     // Report this only once per function.
     if (&BB == &F->getEntryBlock())
       DEBUG(dbgs() << "Skipping pass '" << getPassName()
